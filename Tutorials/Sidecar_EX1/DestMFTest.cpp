--- conflicted
+++ resolved
@@ -49,13 +49,9 @@
         ParallelDescriptor::Bcast(&sidecarSignal, 1, 0, ParallelDescriptor::CommunicatorInter());
 
 	switch(sidecarSignal) {
-<<<<<<< HEAD
 
 	  case S_SendBoxArray:
-=======
-	  case MySignal:
         {
->>>>>>> 4e60f2cd
 	    ParallelDescriptor::Bcast(&time_step, 1, 0, ParallelDescriptor::CommunicatorInter());
             if(ParallelDescriptor::IOProcessor()) {
               std::cout << myProcAll << ":: sidecar recv time_step = " << time_step << std::endl;
@@ -71,24 +67,24 @@
               std::cout << myProcAll << ":: sidecar recv r = " << r << std::endl;
 	    }
 
-        MPI_Group group_sidecar, group_world;
-        MPI_Comm_group(ParallelDescriptor::CommunicatorSidecar(), &group_sidecar);
-        MPI_Comm_group(MPI_COMM_WORLD, &group_world);
-
-        // Create DM on sidecars with default strategy
-        const DistributionMapping dm_sidecar(bac, ParallelDescriptor::NProcsSidecar());
-        const Array<int> pm_sidecar = dm_sidecar.ProcessorMap();
-
-        Array<int> pm_world = DistributionMapping::TranslateProcMap(pm_sidecar, group_world, group_sidecar);
-        // Don't forget to set the sentinel to the proc # in the new group!
-        pm_world[pm_world.size()-1] = ParallelDescriptor::MyProcAll();
-
-        DistributionMapping dm_world(pm_world);
-        if (ParallelDescriptor::IOProcessor()) {
-          usleep(1000000);
-          std::cout << "SIDECAR DM = " << dm_sidecar << std::endl << std::flush;
-          std::cout << "WORLD DM = " << dm_world << std::endl << std::flush;
-        }
+            MPI_Group group_sidecar, group_world;
+            MPI_Comm_group(ParallelDescriptor::CommunicatorSidecar(), &group_sidecar);
+            MPI_Comm_group(MPI_COMM_WORLD, &group_world);
+
+            // Create DM on sidecars with default strategy
+            const DistributionMapping dm_sidecar(bac, ParallelDescriptor::NProcsSidecar());
+            const Array<int> pm_sidecar = dm_sidecar.ProcessorMap();
+
+            Array<int> pm_world = DistributionMapping::TranslateProcMap(pm_sidecar, group_world, group_sidecar);
+            // Don't forget to set the sentinel to the proc # in the new group!
+            pm_world[pm_world.size()-1] = ParallelDescriptor::MyProcAll();
+
+            DistributionMapping dm_world(pm_world);
+            if (ParallelDescriptor::IOProcessor()) {
+              BoxLib::USleep(1);
+              std::cout << "SIDECAR DM = " << dm_sidecar << std::endl << std::flush;
+              std::cout << "WORLD DM = " << dm_world << std::endl << std::flush;
+            }
 
 	    //bab = BoxArray(bac).maxSize(r);
 
@@ -97,18 +93,17 @@
             //if(ParallelDescriptor::IOProcessor()) {
             //  std::cout << myProcAll << ":: sidecar recv mf.ba = " << mf.boxArray() << std::endl;
 	    //}
-	  break;
-
-<<<<<<< HEAD
+          }
+	  break;
+
 	  case S_CopyFabArray:
+	  {
             if(ParallelDescriptor::IOProcessor()) {
               std::cout << "Sidecars received the S_CopyFabArray signal." << std::endl;
 	    }
 	    sc_DM.define(bac, ParallelDescriptor::NProcsSidecar());
             CopyFabArray(bac, sc_DM);
-=======
-        }
->>>>>>> 4e60f2cd
+          }
 	  break;
 
 	  case ParallelDescriptor::SidecarQuitSignal:
