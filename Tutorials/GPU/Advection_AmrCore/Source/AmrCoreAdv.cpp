
#include <AMReX_ParallelDescriptor.H>
#include <AMReX_ParmParse.H>
#include <AMReX_MultiFabUtil.H>
#include <AMReX_FillPatchUtil.H>
#include <AMReX_PlotFileUtil.H>

#include <AmrCoreAdv.H>
#include <AmrCoreAdvPhysBC.H>
#include <AmrCoreAdv_F.H>

using namespace amrex;

// constructor - reads in parameters from inputs file
//             - sizes multilevel arrays and data structures
AmrCoreAdv::AmrCoreAdv ()
{
    ReadParameters();

    // Geometry on all levels has been defined already.

    // No valid BoxArray and DistributionMapping have been defined.
    // But the arrays for them have been resized.

    int nlevs_max = maxLevel() + 1;

    istep.resize(nlevs_max, 0);
    nsubsteps.resize(nlevs_max, 1);
    for (int lev = 1; lev <= maxLevel(); ++lev) {
	nsubsteps[lev] = MaxRefRatio(lev-1);
    }

    t_new.resize(nlevs_max, 0.0);
    t_old.resize(nlevs_max, -1.e100);
    dt.resize(nlevs_max, 1.e100);

    phi_new.resize(nlevs_max);
    phi_old.resize(nlevs_max);

    // stores fluxes at coarse-fine interface for synchronization
    // this will be sized "nlevs_max+1"
    // NOTE: the flux register associated with flux_reg[lev] is associated
    // with the lev/lev-1 interface (and has grid spacing associated with lev-1)
    // therefore flux_reg[0] and flux_reg[nlevs_max] are never actually 
    // used in the reflux operation
    flux_reg.resize(nlevs_max+1);
}

AmrCoreAdv::~AmrCoreAdv ()
{

}

// advance solution to final time
void
AmrCoreAdv::Evolve ()
{
    Real cur_time = t_new[0];
    int last_plot_file_step = 0;

    for (int step = istep[0]; step < max_step && cur_time < stop_time; ++step)
    {
        amrex::Print() << "\nCoarse STEP " << step+1 << " starts ..." << std::endl;

	ComputeDt();

	int lev = 0;
	int iteration = 1;
	timeStep(lev, cur_time, iteration);

	cur_time += dt[0];

        amrex::Print() << "Coarse STEP " << step+1 << " ends." << " TIME = " << cur_time
                       << " DT = " << dt[0]  << std::endl;

	// sync up time
	for (int lev = 0; lev <= finest_level; ++lev) {
	    t_new[lev] = cur_time;
	}

	if (plot_int > 0 && (step+1) % plot_int == 0) {
	    last_plot_file_step = step+1;
	    WritePlotFile();
	}

	if (cur_time >= stop_time - 1.e-6*dt[0]) break;
    }

    if (plot_int > 0 && istep[0] > last_plot_file_step) {
	WritePlotFile();
    }
}

// initializes multilevel data
void
AmrCoreAdv::InitData ()
{
    const Real time = 0.0;
    InitFromScratch(time);
    AverageDown();

    if (plot_int > 0) {
        WritePlotFile();
    }
}

// Make a new level from scratch using provided BoxArray and DistributionMapping.
// Only used during initialization.
// overrides the pure virtual function in AmrCore
void
AmrCoreAdv::MakeNewLevelFromCoarse (int lev, Real time, const BoxArray& ba,
				const DistributionMapping& dm)
{
    const int ncomp = phi_new[lev-1]->nComp();
    const int nghost = phi_new[lev-1]->nGrow();
    
    phi_new[lev].reset(new MultiFab(ba, dm, ncomp, nghost));
    phi_old[lev].reset(new MultiFab(ba, dm, ncomp, nghost));

    t_new[lev] = time;
    t_old[lev] = time - 1.e200;

    if (lev > 0 && do_reflux) {
	flux_reg[lev].reset(new FluxRegister(ba, dm, refRatio(lev-1), lev, ncomp));
    }

    FillCoarsePatch(lev, time, *phi_new[lev], 0, ncomp);
}

// Remake an existing level using provided BoxArray and DistributionMapping and 
// fill with existing fine and coarse data.
// overrides the pure virtual function in AmrCore
void
AmrCoreAdv::RemakeLevel (int lev, Real time, const BoxArray& ba,
		     const DistributionMapping& dm)
{
    const int ncomp = phi_new[lev]->nComp();
    const int nghost = phi_new[lev]->nGrow();

#if __cplusplus >= 201402L
    auto new_state = std::make_unique<MultiFab>(ba, dm, ncomp, nghost);
    auto old_state = std::make_unique<MultiFab>(ba, dm, ncomp, nghost);
#else
    std::unique_ptr<MultiFab> new_state(new MultiFab(ba, dm, ncomp, nghost));
    std::unique_ptr<MultiFab> old_state(new MultiFab(ba, dm, ncomp, nghost));
#endif

    FillPatch(lev, time, *new_state, 0, ncomp);

    std::swap(new_state, phi_new[lev]);
    std::swap(old_state, phi_old[lev]);

    t_new[lev] = time;
    t_old[lev] = time - 1.e200;

    if (lev > 0 && do_reflux) {
	flux_reg[lev].reset(new FluxRegister(ba, dm, refRatio(lev-1), lev, ncomp));
    }    
}

// Delete level data
// overrides the pure virtual function in AmrCore
void
AmrCoreAdv::ClearLevel (int lev)
{
    phi_new[lev].reset(nullptr);
    phi_old[lev].reset(nullptr);
    flux_reg[lev].reset(nullptr);
}

// initialize data using a fortran routine to compute initial state
// overrides the pure virtual function in AmrCore
void AmrCoreAdv::MakeNewLevelFromScratch (int lev, Real time, const BoxArray& ba,
				      const DistributionMapping& dm)
{
    const int ncomp = 1;
    const int nghost = 0;

    phi_new[lev].reset(new MultiFab(ba, dm, ncomp, nghost));
    phi_old[lev].reset(new MultiFab(ba, dm, ncomp, nghost));

    t_new[lev] = time;
    t_old[lev] = time - 1.e200;

    if (lev > 0 && do_reflux) {
	flux_reg[lev].reset(new FluxRegister(ba, dm, refRatio(lev-1), lev, ncomp));
    }

    const Real* dx = geom[lev].CellSize();
    const Real* prob_lo = geom[lev].ProbLo();
    Real cur_time = t_new[lev];

    MultiFab& state = *phi_new[lev];

    for (MFIter mfi(state); mfi.isValid(); ++mfi)
    {
        const Box& box = mfi.validbox();
        const int* lo  = box.loVect();
        const int* hi  = box.hiVect();

	initdata(lev, cur_time, ARLIM_3D(lo), ARLIM_3D(hi),
		 BL_TO_FORTRAN_3D(state[mfi]), ZFILL(dx),
		 ZFILL(prob_lo));
    }
}

// tag all cells for refinement
// overrides the pure virtual function in AmrCore
void
AmrCoreAdv::ErrorEst (int lev, TagBoxArray& tags, Real time, int ngrow)
{
    static bool first = true;
    static Array<Real> phierr;

    // only do this during the first call to ErrorEst
    if (first)
    {
	first = false;
        // read in an array of "phierr", which is the tagging threshold
        // in this example, we tag values of "phi" which are greater than phierr
        // for that particular level
        // in subroutine state_error, you could use more elaborate tagging, such
        // as more advanced logical expressions, or gradients, etc.
	ParmParse pp("adv");
	int n = pp.countval("phierr");
	if (n > 0) {
	    pp.getarr("phierr", phierr, 0, n);
	}
    }

    if (lev >= phierr.size()) return;

    const int clearval = TagBox::CLEAR;
    const int   tagval = TagBox::SET;

    const Real* dx      = geom[lev].CellSize();
    const Real* prob_lo = geom[lev].ProbLo();

    const MultiFab& state = *phi_new[lev];

#ifdef _OPENMP
#pragma omp parallel
#endif
    {
        Array<int>  itags;
	
	for (MFIter mfi(state,true); mfi.isValid(); ++mfi)
	{
	    const Box& tilebox  = mfi.tilebox();

            TagBox&     tagfab  = tags[mfi];
	    
	    // We cannot pass tagfab to Fortran becuase it is BaseFab<char>.
	    // So we are going to get a temporary integer array.
            // set itags initially to 'untagged' everywhere
            // we define itags over the tilebox region
	    tagfab.get_itags(itags, tilebox);
	    
            // data pointer and index space
	    int*        tptr    = itags.dataPtr();
	    const int*  tlo     = tilebox.loVect();
	    const int*  thi     = tilebox.hiVect();

            // tag cells for refinement
	    state_error(tptr,  ARLIM_3D(tlo), ARLIM_3D(thi),
			BL_TO_FORTRAN_3D(state[mfi]),
			&tagval, &clearval, 
			ARLIM_3D(tilebox.loVect()), ARLIM_3D(tilebox.hiVect()), 
			ZFILL(dx), ZFILL(prob_lo), &time, &phierr[lev]);
	    //
	    // Now update the tags in the TagBox in the tilebox region
            // to be equal to itags
	    //
	    tagfab.tags_and_untags(itags, tilebox);
	}
    }
}

// read in some parameters from inputs file
void
AmrCoreAdv::ReadParameters ()
{
    {
	ParmParse pp;  // Traditionally, max_step and stop_time do not have prefix.
	pp.query("max_step", max_step);
	pp.query("stop_time", stop_time);
    }

    {
	ParmParse pp("amr"); // Traditionally, these have prefix, amr.

	pp.query("regrid_int", regrid_int);
	pp.query("plot_file", plot_file);
	pp.query("plot_int", plot_int);
    }

    {
	ParmParse pp("adv");
	
	pp.query("cfl", cfl);
        pp.query("do_reflux", do_reflux);
    }
}

// set covered coarse cells to be the average of overlying fine cells
void
AmrCoreAdv::AverageDown ()
{
    for (int lev = finest_level-1; lev >= 0; --lev)
    {
	amrex::average_down(*phi_new[lev+1], *phi_new[lev],
			     geom[lev+1], geom[lev],
			     0, phi_new[lev]->nComp(), refRatio(lev));
    }
}

// more flexible version of AverageDown() that lets you average down across multiple levels
void
AmrCoreAdv::AverageDownTo (int crse_lev)
{
    amrex::average_down(*phi_new[crse_lev+1], *phi_new[crse_lev],
			 geom[crse_lev+1], geom[crse_lev],
			 0, phi_new[crse_lev]->nComp(), refRatio(crse_lev));
}

// compute the number of cells at a level
long
AmrCoreAdv::CountCells (int lev)
{
    const int N = grids[lev].size();

    long cnt = 0;

#ifdef _OPENMP
#pragma omp parallel for reduction(+:cnt)
#endif
    for (int i = 0; i < N; ++i)
    {
        cnt += grids[lev][i].numPts();
    }

    return cnt;
}

// compute a new multifab by copying in phi from valid region and filling ghost cells
// works for single level and 2-level cases (fill fine grid ghost by interpolating from coarse)
void
AmrCoreAdv::FillPatch (int lev, Real time, MultiFab& mf, int icomp, int ncomp)
{
    if (lev == 0)
    {
	Array<MultiFab*> smf;
	Array<Real> stime;
	GetData(0, time, smf, stime);

	AmrCoreAdvPhysBC physbc;
	amrex::FillPatchSingleLevel(mf, time, smf, stime, 0, icomp, ncomp,
				     geom[lev], physbc);
    }
    else
    {
	Array<MultiFab*> cmf, fmf;
	Array<Real> ctime, ftime;
	GetData(lev-1, time, cmf, ctime);
	GetData(lev  , time, fmf, ftime);

	AmrCoreAdvPhysBC cphysbc, fphysbc;
	Interpolater* mapper = &cell_cons_interp;

	int lo_bc[] = {INT_DIR, INT_DIR, INT_DIR}; // periodic boundaryies
	int hi_bc[] = {INT_DIR, INT_DIR, INT_DIR};
	Array<BCRec> bcs(1, BCRec(lo_bc, hi_bc));

	amrex::FillPatchTwoLevels(mf, time, cmf, ctime, fmf, ftime,
				   0, icomp, ncomp, geom[lev-1], geom[lev],
				   cphysbc, fphysbc, refRatio(lev-1),
				   mapper, bcs);
    }
}

// fill an entire multifab by interpolating from the coarser level
// this comes into play when a new level of refinement appears
void
AmrCoreAdv::FillCoarsePatch (int lev, Real time, MultiFab& mf, int icomp, int ncomp)
{
    BL_ASSERT(lev > 0);

    Array<MultiFab*> cmf;
    Array<Real> ctime;
    GetData(lev-1, time, cmf, ctime);
    
    if (cmf.size() != 1) {
	amrex::Abort("FillCoarsePatch: how did this happen?");
    }

    AmrCoreAdvPhysBC cphysbc, fphysbc;
    Interpolater* mapper = &cell_cons_interp;
    
    int lo_bc[] = {INT_DIR, INT_DIR, INT_DIR}; // periodic boundaryies
    int hi_bc[] = {INT_DIR, INT_DIR, INT_DIR};
    Array<BCRec> bcs(1, BCRec(lo_bc, hi_bc));

    amrex::InterpFromCoarseLevel(mf, time, *cmf[0], 0, icomp, ncomp, geom[lev-1], geom[lev],
				 cphysbc, fphysbc, refRatio(lev-1),
				 mapper, bcs);
}

// utility to copy in data from phi_old and/or phi_new into another multifab
void
AmrCoreAdv::GetData (int lev, Real time, Array<MultiFab*>& data, Array<Real>& datatime)
{
    data.clear();
    datatime.clear();

    const Real teps = (t_new[lev] - t_old[lev]) * 1.e-3;

    if (time > t_new[lev] - teps && time < t_new[lev] + teps)
    {
	data.push_back(phi_new[lev].get());
	datatime.push_back(t_new[lev]);
    }
    else if (time > t_old[lev] - teps && time < t_old[lev] + teps)
    {
	data.push_back(phi_old[lev].get());
	datatime.push_back(t_old[lev]);
    }
    else
    {
	data.push_back(phi_old[lev].get());
	data.push_back(phi_new[lev].get());
	datatime.push_back(t_old[lev]);
	datatime.push_back(t_new[lev]);
    }
}


// advance a level by dt
// includes a recursive call for finer levels
void
AmrCoreAdv::timeStep (int lev, Real time, int iteration)
{
    if (regrid_int > 0)  // We may need to regrid
    {

        // help keep track of whether a level was already regridded
        // from a coarser level call to regrid
        static Array<int> last_regrid_step(max_level+1, 0);

        // regrid changes level "lev+1" so we don't regrid on max_level
        // also make sure we don't regrid fine levels again if 
        // it was taken care of during a coarser regrid
        if (lev < max_level && istep[lev] > last_regrid_step[lev]) 
        {
            if (istep[lev] % regrid_int == 0)
            {
                // regrid could add newly refine levels (if finest_level < max_level)
                // so we save the previous finest level index
		int old_finest = finest_level; 
		regrid(lev, time);

                // mark that we have regridded this level already
		for (int k = lev; k <= finest_level; ++k) {
		    last_regrid_step[k] = istep[k];
		}

                // if there are newly created levels, set the time step
		for (int k = old_finest+1; k <= finest_level; ++k) {
		    dt[k] = dt[k-1] / MaxRefRatio(k-1);
		}
	    }
	}
    }

    if (Verbose()) {
	amrex::Print() << "[Level " << lev << " step " << istep[lev]+1 << "] ";
	amrex::Print() << "ADVANCE with dt = " << dt[lev] << std::endl;
    }

    // advance a single level for a single time step, updates flux registers
    Advance(lev, time, dt[lev], iteration, nsubsteps[lev]);

    ++istep[lev];

    if (Verbose())
    {
	amrex::Print() << "[Level " << lev << " step " << istep[lev] << "] ";
        amrex::Print() << "Advanced " << CountCells(lev) << " cells" << std::endl;
    }

    if (lev < finest_level)
    {
        // recursive call for next-finer level
	for (int i = 1; i <= nsubsteps[lev+1]; ++i)
	{
	    timeStep(lev+1, time+(i-1)*dt[lev+1], i);
	}

	if (do_reflux)
	{
            // update lev based on coarse-fine flux mismatch
	    flux_reg[lev+1]->Reflux(*phi_new[lev], 1.0, 0, 0, phi_new[lev]->nComp(), geom[lev]);
	}

	AverageDownTo(lev); // average lev+1 down to lev
    }
    
}

// advance a single level for a single time step, updates flux registers
void
AmrCoreAdv::Advance (int lev, Real time, Real dt, int iteration, int ncycle)
{
    constexpr int num_grow = 3;

    std::swap(phi_old[lev], phi_new[lev]);
    t_old[lev] = t_new[lev];
    t_new[lev] += dt;

    MultiFab& S_new = *phi_new[lev];

    const Real old_time = t_old[lev];
    const Real new_time = t_new[lev];
    const Real ctr_time = 0.5*(old_time+new_time);

    const Real* dx = geom[lev].CellSize();
    const Real* prob_lo = geom[lev].ProbLo();

    MultiFab fluxes[BL_SPACEDIM];
    if (do_reflux)
    {
	for (int i = 0; i < BL_SPACEDIM; ++i)
	{
	    BoxArray ba = grids[lev];
	    ba.surroundingNodes(i);
	    fluxes[i].define(ba, dmap[lev], S_new.nComp(), 0);
	}
    }

    // State with ghost cells
    MultiFab Sborder(grids[lev], dmap[lev], S_new.nComp(), num_grow);
    FillPatch(lev, time, Sborder, 0, Sborder.nComp());

#ifdef _OPENMP
#pragma omp parallel
#endif
    {
	FArrayBox flux[BL_SPACEDIM], uface[BL_SPACEDIM];

	for (MFIter mfi(S_new, false); mfi.isValid(); ++mfi)
	{
	    const Box& bx = mfi.tilebox();

	    const FArrayBox& statein = Sborder[mfi];
	    FArrayBox& stateout      =   S_new[mfi];

	    // Allocate fabs for fluxes and Godunov velocities.
	    for (int i = 0; i < BL_SPACEDIM ; i++) {
		const Box& bxtmp = amrex::surroundingNodes(bx,i);
#ifdef CUDA
		flux[i].setDevice(statein.deviceID());
		uface[i].setDevice(statein.deviceID());
#endif
		flux[i].resize(bxtmp,S_new.nComp());
		uface[i].resize(amrex::grow(bxtmp,1),1);
	    }

            // compute velocities on faces (prescribed function of space and time)
	    get_face_velocity(lev, ctr_time,
			      AMREX_D_DECL(BL_TO_FORTRAN(uface[0]),
				     BL_TO_FORTRAN(uface[1]),
				     BL_TO_FORTRAN(uface[2])),
			      dx, prob_lo);

<<<<<<< HEAD
// #ifdef CUDA
#ifdef NONSENSE
=======
#ifdef CUDA
// ifdef NONSENSE
>>>>>>> 299ef773
            int idx = mfi.LocalIndex();
            statein.toDevice(idx);
            uface[0].toDevice(idx);
            uface[1].toDevice(idx);
            advect(time, bx.loVect(), bx.hiVect(),
		   BL_TO_FORTRAN_3D_DEVICE(statein), 
		   BL_TO_FORTRAN_3D_DEVICE(stateout),
		   AMREX_D_DECL(BL_TO_FORTRAN_3D_DEVICE(uface[0]),
			  BL_TO_FORTRAN_3D_DEVICE(uface[1]),
			  BL_TO_FORTRAN_3D_DEVICE(uface[2])),
		   AMREX_D_DECL(BL_TO_FORTRAN_3D_DEVICE(flux[0]), 
			  BL_TO_FORTRAN_3D_DEVICE(flux[1]), 
			  BL_TO_FORTRAN_3D_DEVICE(flux[2])), 
		   dx, dt, idx, statein.deviceID());
            stateout.toHost(idx);
            flux[0].toHost(idx);
            flux[1].toHost(idx);
#else
            // compute new state (stateout) and fluxes.
            int idx = mfi.LocalIndex();
            advect(time, bx.loVect(), bx.hiVect(),
		   BL_TO_FORTRAN_3D(statein), 
		   BL_TO_FORTRAN_3D(stateout),
		   AMREX_D_DECL(BL_TO_FORTRAN_3D(uface[0]),
			  BL_TO_FORTRAN_3D(uface[1]),
			  BL_TO_FORTRAN_3D(uface[2])),
		   AMREX_D_DECL(BL_TO_FORTRAN_3D(flux[0]), 
			  BL_TO_FORTRAN_3D(flux[1]), 
			  BL_TO_FORTRAN_3D(flux[2])), 
		   dx, dt, idx, statein.deviceID());
#endif

            gpu_synchronize();
	    if (do_reflux) {
		for (int i = 0; i < BL_SPACEDIM ; i++) {
		    fluxes[i][mfi].copy(flux[i],mfi.nodaltilebox(i));	  
		}
	    }
	}
    }

    // increment or decrement the flux registers by area and time-weighted fluxes
    // Note that the fluxes have already been scaled by dt and area
    // In this example we are solving phi_t = -div(+F)
    // The fluxes contain, e.g., F_{i+1/2,j} = (phi*u)_{i+1/2,j}
    // Keep this in mind when considering the different sign convention for updating
    // the flux registers from the coarse or fine grid perspective
    // NOTE: the flux register associated with flux_reg[lev] is associated
    // with the lev/lev-1 interface (and has grid spacing associated with lev-1)
    if (do_reflux) { 
	if (flux_reg[lev+1]) {
	    for (int i = 0; i < BL_SPACEDIM; ++i) {
	        // update the lev+1/lev flux register (index lev+1)   
	        flux_reg[lev+1]->CrseInit(fluxes[i],i,0,0,fluxes[i].nComp(), -1.0);
	    }	    
	}
	if (flux_reg[lev]) {
	    for (int i = 0; i < BL_SPACEDIM; ++i) {
	        // update the lev/lev-1 flux register (index lev) 
		flux_reg[lev]->FineAdd(fluxes[i],i,0,0,fluxes[i].nComp(), 1.0);
	    }
	}
    }
}

// a wrapper for EstTimeStep
void
AmrCoreAdv::ComputeDt ()
{
    Array<Real> dt_tmp(finest_level+1);

    for (int lev = 0; lev <= finest_level; ++lev)
    {
	dt_tmp[lev] = EstTimeStep(lev, true);
    }
    ParallelDescriptor::ReduceRealMin(&dt_tmp[0], dt_tmp.size());

    constexpr Real change_max = 1.1;
    Real dt_0 = dt_tmp[0];
    int n_factor = 1;
    for (int lev = 0; lev <= finest_level; ++lev) {
	dt_tmp[lev] = std::min(dt_tmp[lev], change_max*dt[lev]);
	n_factor *= nsubsteps[lev];
	dt_0 = std::min(dt_0, n_factor*dt_tmp[lev]);
    }

    // Limit dt's by the value of stop_time.
    const Real eps = 1.e-3*dt_0;
    if (t_new[0] + dt_0 > stop_time - eps) {
	dt_0 = stop_time - t_new[0];
    }

    dt[0] = dt_0;
    for (int lev = 1; lev <= finest_level; ++lev) {
	dt[lev] = dt[lev-1] / nsubsteps[lev];
    }
}

// compute dt from CFL considerations
Real
AmrCoreAdv::EstTimeStep (int lev, bool local) const
{
    BL_PROFILE("AmrCoreAdv::EstTimeStep()");

    Real dt_est = std::numeric_limits<Real>::max();

    const Real* dx = geom[lev].CellSize();
    const Real* prob_lo = geom[lev].ProbLo();
    const Real cur_time = t_new[lev];
    const MultiFab& S_new = *phi_new[lev];

#ifdef _OPENMP
#pragma omp parallel reduction(min:dt_est)
#endif
    {
	FArrayBox uface[BL_SPACEDIM];

	for (MFIter mfi(S_new, true); mfi.isValid(); ++mfi)
	{
	    for (int i = 0; i < BL_SPACEDIM ; i++) {
		const Box& bx = mfi.nodaltilebox(i);
#ifdef CUDA
		uface[i].setDevice(S_new[mfi].deviceID());
#endif
		uface[i].resize(bx,1);
	    }

	    get_face_velocity(lev, cur_time,
			      AMREX_D_DECL(BL_TO_FORTRAN(uface[0]),
				     BL_TO_FORTRAN(uface[1]),
				     BL_TO_FORTRAN(uface[2])),
			      dx, prob_lo);

	    for (int i = 0; i < BL_SPACEDIM; ++i) {
		Real umax = uface[i].norm(0);
		if (umax > 1.e-100) {
		    dt_est = std::min(dt_est, dx[i] / umax);
		}
	    }
	}
    }

    if (!local) {
	ParallelDescriptor::ReduceRealMin(dt_est);
    }

    dt_est *= cfl;

    return dt_est;
}

// get plotfile name
std::string
AmrCoreAdv::PlotFileName (int lev) const
{
    return amrex::Concatenate(plot_file, lev, 5);
}

// put together an array of multifabs for writing
Array<const MultiFab*>
AmrCoreAdv::PlotFileMF () const
{
    Array<const MultiFab*> r;
    for (int i = 0; i <= finest_level; ++i) {
	r.push_back(phi_new[i].get());
    }
    return r;
}

// set plotfile variable names
Array<std::string>
AmrCoreAdv::PlotFileVarNames () const
{
    return {"phi"};
}

// write plotfile to disk
void
AmrCoreAdv::WritePlotFile () const
{
    const std::string& plotfilename = PlotFileName(istep[0]);
    const auto& mf = PlotFileMF();
    const auto& varnames = PlotFileVarNames();
    
    amrex::WriteMultiLevelPlotfile(plotfilename, finest_level+1, mf, varnames,
				    Geom(), t_new[0], istep, refRatio());
}<|MERGE_RESOLUTION|>--- conflicted
+++ resolved
@@ -571,13 +571,7 @@
 				     BL_TO_FORTRAN(uface[2])),
 			      dx, prob_lo);
 
-<<<<<<< HEAD
-// #ifdef CUDA
-#ifdef NONSENSE
-=======
 #ifdef CUDA
-// ifdef NONSENSE
->>>>>>> 299ef773
             int idx = mfi.LocalIndex();
             statein.toDevice(idx);
             uface[0].toDevice(idx);
