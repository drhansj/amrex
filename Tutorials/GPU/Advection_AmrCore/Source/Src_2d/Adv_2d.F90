--- conflicted
+++ resolved
@@ -30,73 +30,16 @@
   integer, intent(in) :: vy_lo(2), vy_hi(2)
   integer, intent(in) :: fx_lo(2), fx_hi(2)
   integer, intent(in) :: fy_lo(2), fy_hi(2)
-<<<<<<< HEAD
   double precision, intent(in   ) :: uin (ui_lo(1):ui_hi(1),ui_lo(2):ui_hi(2))
   double precision, intent(inout) :: uout(uo_lo(1):uo_hi(1),uo_lo(2):uo_hi(2))
   double precision, intent(in   ) :: vx  (vx_lo(1):vx_hi(1),vx_lo(2):vx_hi(2))
   double precision, intent(in   ) :: vy  (vy_lo(1):vy_hi(1),vy_lo(2):vy_hi(2))
   double precision, intent(  out) :: flxx(fx_lo(1):fx_hi(1),fx_lo(2):fx_hi(2))
   double precision, intent(  out) :: flxy(fy_lo(1):fy_hi(1),fy_lo(2):fy_hi(2))
-=======
-  real(amrex_real), intent(in   ) :: uin (ui_lo(1):ui_hi(1),ui_lo(2):ui_hi(2))
-  real(amrex_real), intent(inout) :: uout(uo_lo(1):uo_hi(1),uo_lo(2):uo_hi(2))
-  real(amrex_real), intent(in   ) :: vx  (vx_lo(1):vx_hi(1),vx_lo(2):vx_hi(2))
-  real(amrex_real), intent(in   ) :: vy  (vy_lo(1):vy_hi(1),vy_lo(2):vy_hi(2))
-  real(amrex_real), intent(  out) :: flxx(fx_lo(1):fx_hi(1),fx_lo(2):fx_hi(2))
-  real(amrex_real), intent(  out) :: flxy(fy_lo(1):fy_hi(1),fy_lo(2):fy_hi(2))
->>>>>>> 299ef773
 
 
 #ifdef CUDA
   integer, value, intent(in) :: idx, device_id
-<<<<<<< HEAD
-  ! attributes(device) :: uin, uout, vx, vy, flxx, flxy
-  integer :: uin_size, uout_size, vx_size, vy_size, flxx_size, flxy_size, cudaResult
-#endif 
-  double precision, device, allocatable :: uin_d(:,:)
-  double precision, device, allocatable :: uout_d(:,:)
-  double precision, device, allocatable :: vx_d(:,:)
-  double precision, device, allocatable :: vy_d(:,:)
-  double precision, device, allocatable :: flxx_d(:,:)
-  double precision, device, allocatable :: flxy_d(:,:)
-  allocate(uin_d (ui_lo(1):ui_hi(1),ui_lo(2):ui_hi(2)))
-  allocate(uout_d(uo_lo(1):uo_hi(1),uo_lo(2):uo_hi(2)))
-  allocate(vx_d  (vx_lo(1):vx_hi(1),vx_lo(2):vx_hi(2)))
-  allocate(vy_d  (vy_lo(1):vy_hi(1),vy_lo(2):vy_hi(2)))
-  allocate(flxx_d(fx_lo(1):fx_hi(1),fx_lo(2):fx_hi(2)))
-  allocate(flxy_d(fy_lo(1):fy_hi(1),fy_lo(2):fy_hi(2)))
-
-  uin_size = (ui_hi(1)-ui_lo(1)+1)*(ui_hi(2)-ui_lo(2)+1)
-  uout_size = (uo_hi(1)-uo_lo(1)+1)*(uo_hi(2)-uo_lo(2)+1)
-  vx_size = (vx_hi(1)-vx_lo(1)+1)*(vx_hi(2)-vx_lo(2)+1)
-  vy_size = (vy_hi(1)-vy_lo(1)+1)*(vy_hi(2)-vy_lo(2)+1)
-  flxx_size = (fx_hi(1)-fx_lo(1)+1)*(fx_hi(2)-fx_lo(2)+1)
-  flxy_size = (fy_hi(1)-fy_lo(1)+1)*(fy_hi(2)-fy_lo(2)+1)
-
-
-  cudaResult = cudaMemcpyAsync(uin_d, uin, uin_size, cudaMemcpyHostToDevice, cuda_streams(stream_from_index(idx),device_id))
-  cudaResult = cudaMemcpyAsync(vx_d, vx, vx_size, cudaMemcpyHostToDevice, cuda_streams(stream_from_index(idx),device_id))
-  cudaResult = cudaMemcpyAsync(vy_d, vy, vy_size, cudaMemcpyHostToDevice, cuda_streams(stream_from_index(idx),device_id))
-!   call advect_cuda(time, lo, hi, &
-!      &            uin , ui_lo, ui_hi, &
-!      &            uout, uo_lo, uo_hi, &
-!      &            vx  , vx_lo, vx_hi, &
-!      &            vy  , vy_lo, vy_hi, &
-!      &            flxx, fx_lo, fx_hi, &
-!      &            flxy, fy_lo, fy_hi, &
-!      &            dx,dt &
-! #ifdef CUDA
-!                   , idx, device_id &
-! #endif
-!                   )
-  call advect_cuda(time, lo, hi, &
-     &            uin_d , ui_lo, ui_hi, &
-     &            uout_d, uo_lo, uo_hi, &
-     &            vx_d  , vx_lo, vx_hi, &
-     &            vy_d  , vy_lo, vy_hi, &
-     &            flxx_d, fx_lo, fx_hi, &
-     &            flxy_d, fy_lo, fy_hi, &
-=======
   attributes(device) :: uin, uout, vx, vy, flxx, flxy
   ! integer :: uin_size, uout_size, vx_size, vy_size, flxx_size, flxy_size, cudaResult
 #endif 
@@ -131,24 +74,11 @@
      &            vy  , vy_lo, vy_hi, &
      &            flxx, fx_lo, fx_hi, &
      &            flxy, fy_lo, fy_hi, &
->>>>>>> 299ef773
      &            dx,dt &
 #ifdef CUDA
                   , idx, device_id &
 #endif
                   )
-<<<<<<< HEAD
-
-  cudaResult = cudaMemcpyAsync(uout, uout_d, uout_size, cudaMemcpyDeviceToHost, cuda_streams(stream_from_index(idx),device_id))
-  cudaResult = cudaMemcpyAsync(flxx, flxx_d, flxx_size, cudaMemcpyDeviceToHost, cuda_streams(stream_from_index(idx),device_id))
-  cudaResult = cudaMemcpyAsync(flxy, flxy_d, flxy_size, cudaMemcpyDeviceToHost, cuda_streams(stream_from_index(idx),device_id))
-  deallocate(uin_d)
-  deallocate(uout_d)
-  deallocate(vx_d)
-  deallocate(vy_d)
-  deallocate(flxx_d)
-  deallocate(flxy_d)
-=======
 !   call advect_cuda(time, lo, hi, &
 !      &            uin_d , ui_lo, ui_hi, &
 !      &            uout_d, uo_lo, uo_hi, &
@@ -171,6 +101,5 @@
   ! deallocate(vy_d)
   ! deallocate(flxx_d)
   ! deallocate(flxy_d)
->>>>>>> 299ef773
 end subroutine advect
 end module advect_module