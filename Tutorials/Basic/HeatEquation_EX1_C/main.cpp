--- conflicted
+++ resolved
@@ -18,72 +18,6 @@
     return 0;
 }
 
-<<<<<<< HEAD
-void advance (MultiFab& old_phi, MultiFab& new_phi,
-	      std::array<MultiFab, BL_SPACEDIM>& flux,
-	      Real dt, const Geometry& geom)
-{
-    // Fill the ghost cells of each grid from the other grids
-    // includes periodic domain boundaries
-    old_phi.FillBoundary(geom.periodicity());
-
-    int Ncomp = old_phi.nComp();
-    int ng_p = old_phi.nGrow();
-    int ng_f = flux[0].nGrow();
-
-    const Real* dx = geom.CellSize();
-
-    //
-    // Note that this simple example is not optimized.
-    // The following two MFIter loops could be merged
-    // and we do not have to use flux MultiFab.
-    // 
-
-    // Compute fluxes one grid at a time
-    for ( MFIter mfi(old_phi); mfi.isValid(); ++mfi )
-    {
-        const Box& bx = mfi.validbox();
-	const int idx = mfi.tileIndex();
-
-        compute_flux(bx.loVect(), bx.hiVect(),
-                     BL_TO_FORTRAN_ANYD(old_phi[mfi]),
-                     BL_TO_FORTRAN_ANYD(flux[0][mfi]),
-                     BL_TO_FORTRAN_ANYD(flux[1][mfi]),
-#if (BL_SPACEDIM == 3)   
-                     BL_TO_FORTRAN_ANYD(flux[2][mfi]),
-#endif
-                     dx, &idx);
-    }
-
-#ifdef CUDA
-    gpu_synchronize();
-#endif
-
-    // Advance the solution one grid at a time
-    for ( MFIter mfi(old_phi); mfi.isValid(); ++mfi )
-    {
-        const Box& bx = mfi.validbox();
-	const int idx = mfi.tileIndex();
-        
-        update_phi(bx.loVect(), bx.hiVect(),
-                   BL_TO_FORTRAN_ANYD(old_phi[mfi]),
-                   BL_TO_FORTRAN_ANYD(new_phi[mfi]),
-                   BL_TO_FORTRAN_ANYD(flux[0][mfi]),
-                   BL_TO_FORTRAN_ANYD(flux[1][mfi]),
-#if (BL_SPACEDIM == 3)   
-                   BL_TO_FORTRAN_ANYD(flux[2][mfi]),
-#endif
-                   dx, &dt, &idx);
-    }
-
-#ifdef CUDA
-    gpu_synchronize();
-#endif
-
-}
-
-=======
->>>>>>> a2587082
 void main_main ()
 {
     // What time is it now?  We'll use this to compute total run time.
