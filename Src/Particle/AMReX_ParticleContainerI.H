
template <int NR, int NI, int NA>
bool    ParticleContainer<NR, NI, NA>::do_tiling = false;

template <int NR, int NI, int NA>
IntVect ParticleContainer<NR, NI, NA>::tile_size   { D_DECL(1024000,8,8) };

template <int NR, int NI, int NA>
void
ParticleContainer<NR, NI, NA> :: Initialize ()
{
    static bool initialized = false;
    if (!initialized)
    {
        static_assert(sizeof(ParticleType)%sizeof(RealType) == 0,
                      "sizeof ParticleType is not a multiple of sizeof RealType");

        ParmParse pp("particles");
        pp.query("do_tiling", do_tiling);
        Array<int> tilesize(BL_SPACEDIM);
        if (pp.queryarr("tile_size", tilesize, 0, BL_SPACEDIM)) {
            for (int i=0; i<BL_SPACEDIM; ++i) tile_size[i] = tilesize[i];
        }
        if (! std::is_pod<ParticleType>::value) {
            amrex::Abort("Particle is not POD");
        }
        initialized = true;
    }
}

template <int NR, int NI, int NA>
IntVect
ParticleContainer<NR, NI, NA>::Index (const ParticleType& p, int lev) const
{
    IntVect iv;
    const Geometry& geom = Geom(lev);

    D_TERM(iv[0]=floor((p.m_rdata.pos[0]-geom.ProbLo(0))*geom.InvCellSize(0));,
           iv[1]=floor((p.m_rdata.pos[1]-geom.ProbLo(1))*geom.InvCellSize(1));,
           iv[2]=floor((p.m_rdata.pos[2]-geom.ProbLo(2))*geom.InvCellSize(2)););

    iv += geom.Domain().smallEnd();

    return iv;
}

template <int NR, int NI, int NA>
int 
ParticleContainer<NR, NI, NA>::getTileIndex(const IntVect& iv, const Box& box, Box& tbx)
{
    if (do_tiling == false) {
        tbx = box;
        return 0;
    } else {
        //
        // This function must be consistent with FabArrayBase::buildTileArray function!!!
        //
        auto tiling_1d = [](int i, int lo, int hi, int tilesize,
                            int& ntile, int& tileidx, int& tlo, int& thi) {
            int ncells = hi-lo+1;
            ntile = std::max(ncells/tilesize, 1);
            int ts_right = ncells/ntile;
            int ts_left  = ts_right+1;
            int nleft = ncells - ntile*ts_right;
	    int ii = i - lo;
            int nbndry = nleft*ts_left;
            if (ii < nbndry) {
                tileidx = ii / ts_left; // tiles on the left of nbndry have size of ts_left
                tlo = lo + tileidx * ts_left;
                thi = tlo + ts_left - 1;
            } else {
                tileidx = nleft + (ii-nbndry) / ts_right;  // tiles on the right: ts_right
                tlo = lo + tileidx * ts_right + nleft;
                thi = tlo + ts_right - 1;
            }
        };
        const IntVect& small = box.smallEnd();
        const IntVect& big   = box.bigEnd();
        IntVect ntiles, ivIndex, tilelo, tilehi;

        D_TERM(int iv0 = std::min(std::max(iv[0], small[0]), big[0]);,
               int iv1 = std::min(std::max(iv[1], small[1]), big[1]);,
               int iv2 = std::min(std::max(iv[2], small[2]), big[2]););

        D_TERM(tiling_1d(iv0, small[0], big[0], tile_size[0], ntiles[0], ivIndex[0], tilelo[0], tilehi[0]);,
               tiling_1d(iv1, small[1], big[1], tile_size[1], ntiles[1], ivIndex[1], tilelo[1], tilehi[1]);,
               tiling_1d(iv2, small[2], big[2], tile_size[2], ntiles[2], ivIndex[2], tilelo[2], tilehi[2]););

        tbx = Box(tilelo, tilehi);

        return D_TERM(ivIndex[0], + ntiles[0]*ivIndex[1], + ntiles[0]*ntiles[1]*ivIndex[2]);
    }
}

template <int NR, int NI, int NA>
bool
ParticleContainer<NR, NI, NA>::Where (const ParticleType&         p,
				      ParticleLocData&            pld,
				      int                         lev_min,
				      int                         finest_level) const
{
  BL_ASSERT(m_gdb != 0);
  
  if (finest_level == -1)
    finest_level = finestLevel();
  
  BL_ASSERT(finest_level <= finestLevel());
  
  std::vector< std::pair<int, Box> > isects;
  
  for (int lev = finest_level; lev >= lev_min; lev--)
    {
        const IntVect& iv = Index(p, lev);
        const BoxArray& ba = ParticleBoxArray(lev);
        BL_ASSERT(ba.ixType().cellCentered());

        if (lev == pld.m_lev) {
            // The fact that we are here means this particle does not belong to any finer grids.
            if (0 <= pld.m_grid && pld.m_grid < ba.size())
            {
                const Box& bx = ba.getCellCenteredBox(pld.m_grid);
                if (bx.contains(iv))
                {
                    pld.m_cell = iv;
                    if (bx != pld.m_gridbox || !pld.m_tilebox.contains(iv)) {
                        pld.m_tile = getTileIndex(iv, bx, pld.m_tilebox);
                        pld.m_gridbox = bx;
                    }
                    return true;
                }
            }
        }

        ba.intersections(Box(iv, iv), isects, true, 0);

        if (!isects.empty())
        {
	  const Box& bx = ba.getCellCenteredBox(isects[0].first);
	  pld.m_lev  = lev;
	  pld.m_grid = isects[0].first;
	  pld.m_tile = getTileIndex(iv, bx, pld.m_tilebox);
	  pld.m_cell = iv;
	  pld.m_gridbox = bx;
	  return true;
        }
    }
  return false;
}

template <int NR, int NI, int NA>
bool
ParticleContainer<NR, NI, NA>::EnforcePeriodicWhere (ParticleType&         p,
                                                     ParticleLocData&      pld,
                                                     int                   lev_min,
                                                     int                   finest_level) const
{
    BL_ASSERT(m_gdb != 0);

    if (!Geom(0).isAnyPeriodic()) return false;

    if (finest_level == -1)
        finest_level = finestLevel();

    BL_ASSERT(finest_level <= finestLevel());

    //
    // Create a copy "dummy" particle to check for periodic outs.
    //
    ParticleType p_prime = p;

    if (PeriodicShift(p_prime))
    {
        std::vector< std::pair<int,Box> > isects;

        for (int lev = finest_level; lev >= lev_min; lev--)
        {
            const IntVect& iv = Index(p_prime, lev);
            const BoxArray& ba = ParticleBoxArray(lev);
            BL_ASSERT(ba.ixType().cellCentered());

            ba.intersections(Box(iv,iv),isects,true,0);

            if (!isects.empty())
            {
                D_TERM(p.m_rdata.pos[0] = p_prime.m_rdata.pos[0];,
                       p.m_rdata.pos[1] = p_prime.m_rdata.pos[1];,
                       p.m_rdata.pos[2] = p_prime.m_rdata.pos[2];);

                const Box& bx = ba.getCellCenteredBox(isects[0].first);

                pld.m_lev  = lev;
                pld.m_grid = isects[0].first;
		pld.m_tile = getTileIndex(iv, bx, pld.m_tilebox);
                pld.m_cell = iv;
                pld.m_gridbox = bx;

                return true;
            }
        }
    }

    return false;
}

template <int NR, int NI, int NA>
bool
ParticleContainer<NR, NI, NA>::SingleLevelGrownWhere (const ParticleType&         p,
                                                      ParticleLocData&            pld,
                                                      int                         lev,
                                                      int                         ngrow) const
{
    BL_ASSERT(m_gdb != 0);

    const IntVect& iv = Index(p, lev);
    const BoxArray& ba = ParticleBoxArray(lev);
    BL_ASSERT(ba.ixType().cellCentered());

    if (lev == pld.m_lev)
    {
        if (0 <= pld.m_grid && pld.m_grid < ba.size())
        {
            const Box&  bx = ba.getCellCenteredBox(pld.m_grid);
            const Box& gbx = amrex::grow(bx,ngrow);
            if (gbx.contains(iv))
            {
                pld.m_cell = iv;
                if (bx != pld.m_gridbox || !pld.m_tilebox.contains(iv)) {
                    pld.m_tile = getTileIndex(iv, bx, pld.m_tilebox);
                    pld.m_gridbox = bx;
                }
                return true;
            }
        }
    }
    
    std::vector< std::pair<int,Box> > isects;
    ba.intersections(Box(iv,iv),isects,true,ngrow);
    
    if (!isects.empty())
    {
        const Box& bx = ba.getCellCenteredBox(isects[0].first);
        pld.m_lev  = lev;
        pld.m_grid = isects[0].first;
        pld.m_cell = iv;	
	pld.m_tile = getTileIndex(iv, bx, pld.m_tilebox);
        pld.m_gridbox = bx;

        return true;
    }

    return false;
}


template <int NR, int NI, int NA>
bool
ParticleContainer<NR, NI, NA>::PeriodicShift (ParticleType& p) const
{
    BL_PROFILE("ParticleContainer<NR, NI, NA>::PeriodicShift()");
    //
    // This routine should only be called when Where() returns false.
    //
    BL_ASSERT(m_gdb != 0);
    //
    // We'll use level 0 stuff since ProbLo/ProbHi are the same for every level.
    //
    const Geometry& geom    = Geom(0);
    const Box&      dmn     = geom.Domain();
    const IntVect&  iv      = Index(p, 0);
    bool            shifted = false;  

    for (int i = 0; i < BL_SPACEDIM; i++)
    {
        if (!geom.isPeriodic(i)) continue;

        if (iv[i] > dmn.bigEnd(i))
        {
            if (p.m_rdata.pos[i] == geom.ProbHi(i))
                //
                // Don't let particles lie exactly on the domain face.
                // Force the particle to be outside the domain so the
                // periodic shift will bring it back inside.
                //
                p.m_rdata.pos[i] += .125*geom.CellSize(i);

            p.m_rdata.pos[i] -= geom.ProbLength(i);

            if (p.m_rdata.pos[i] <= geom.ProbLo(i))
                //
                // This can happen due to precision issues.
                //
                p.m_rdata.pos[i] += .125*geom.CellSize(i);

            BL_ASSERT(p.m_rdata.pos[i] >= geom.ProbLo(i));

            shifted = true;
        }
        else if (iv[i] < dmn.smallEnd(i))
        {
            if (p.m_rdata.pos[i] == geom.ProbLo(i))
                //
                // Don't let particles lie exactly on the domain face.
                // Force the particle to be outside the domain so the
                // periodic shift will bring it back inside.
                //
                p.m_rdata.pos[i] -= .125*geom.CellSize(i);

            p.m_rdata.pos[i] += geom.ProbLength(i);

            if (p.m_rdata.pos[i] >= geom.ProbHi(i))
                //
                // This can happen due to precision issues.
                //
                p.m_rdata.pos[i] -= .125*geom.CellSize(i);

            BL_ASSERT(p.m_rdata.pos[i] <= geom.ProbHi(i));

            shifted = true;
        }
    }
    //
    // The particle may still be outside the domain in the case
    // where we aren't periodic on the face out which it travelled.
    //
    return shifted;
}

template <int NR, int NI, int NA>
void
ParticleContainer<NR, NI, NA>::Reset (ParticleType&        p,
				      bool                 update,
				      bool                 verbose) const
{
    BL_PROFILE("ParticleContainer<NR, NI, NA>::Reset()");
    BL_ASSERT(m_gdb != 0);

    ParticleLocData pld;
    bool ok = Where(p, pld);

    if (!ok && Geom(0).isAnyPeriodic())
    {
        // Attempt to shift the particle back into the domain if it
        // crossed a periodic boundary.
      PeriodicShift(p);
      ok = Where(p, pld);
    }
    
    if (!ok) {
        // invalidate the particle.
	if (verbose) {
            amrex::AllPrint()<< "Invalidating out-of-domain particle: " << p << '\n'; 
	}

	BL_ASSERT(p.m_idata.id > 0);

	p.m_idata.id = -p.m_idata.id;
    }
}

template <int NR, int NI, int NA>
void
ParticleContainer<NR, NI, NA>::reserveData ()
{
    int nlevs = maxLevel() + 1;
    m_particles.reserve(nlevs);
    m_dummy_mf.reserve(nlevs);
}

template <int NR, int NI, int NA>
void
ParticleContainer<NR, NI, NA>::resizeData ()
{
    int nlevs = std::max(0, finestLevel()+1);
    m_particles.resize(nlevs);
    m_dummy_mf.resize(nlevs);
    for (int lev = 0; lev < nlevs; ++lev) {
        RedefineDummyMF(lev);
    }
}

template <int NR, int NI, int NA>
void
ParticleContainer<NR, NI, NA>::RedefineDummyMF (int lev) 
{
    if (lev > m_dummy_mf.size()-1) m_dummy_mf.resize(lev+1);
    
    if (m_dummy_mf[lev] == nullptr || 
        ! BoxArray::SameRefs(m_dummy_mf[lev]->boxArray(),
                             ParticleBoxArray(lev))          ||
        ! DistributionMapping::SameRefs(m_dummy_mf[lev]->DistributionMap(), 
                                        ParticleDistributionMap(lev)))
    {
        m_dummy_mf[lev].reset(new MultiFab(ParticleBoxArray(lev),
                                           ParticleDistributionMap(lev),
                                           1,0,MFInfo().SetAlloc(false)));
    }
}  

template <int NR, int NI, int NA>
void
ParticleContainer<NR, NI, NA>::locateParticle(ParticleType& p, ParticleLocData& pld, 
					      int lev_min, int theEffectiveFinestLevel,
					      int nGrow) const
{
    bool outside = D_TERM(   p.m_rdata.pos[0] <  Geometry::ProbLo(0)
                          || p.m_rdata.pos[0] >= Geometry::ProbHi(0),
                          || p.m_rdata.pos[1] <  Geometry::ProbLo(1)
                          || p.m_rdata.pos[1] >= Geometry::ProbHi(1),
                          || p.m_rdata.pos[2] <  Geometry::ProbLo(2)
                          || p.m_rdata.pos[2] >= Geometry::ProbHi(2));

    bool success;
    if (outside)
    {
        // Note that EnforcePeriodicWhere may shift the particle if it is successful.
        success = EnforcePeriodicWhere(p, pld, lev_min, theEffectiveFinestLevel);
        if (!success && lev_min == 0)
        {
            // The particle has left the domain; invalidate it.
            p.m_idata.id = -p.m_idata.id;
            success = true;
        }
    }
    else
    {
        success = Where(p, pld, lev_min, theEffectiveFinestLevel);
    }

    if (!success)
    {
        success = (nGrow > 0) && SingleLevelGrownWhere(p, pld, lev_min, nGrow);
    }

    if (!success)
    {
        amrex::Abort("ParticleContainer<NR, NI, NA>::locateParticle(): invalid particle.");
    }
}

template <int NR, int NI, int NA>
long
ParticleContainer<NR, NI, NA>::TotalNumberOfParticles (bool only_valid, bool only_local) const
{
    long nparticles = 0;
    for (int lev = 0; lev <= finestLevel(); lev++) {
        nparticles += NumberOfParticlesAtLevel(lev,only_valid,false);
    }
    if (!only_local) {
	ParallelDescriptor::ReduceLongSum(nparticles);
    }
    return nparticles;
}

template <int NR, int NI, int NA>
Array<long>
ParticleContainer<NR, NI, NA>::NumberOfParticlesInGrid (int lev, bool only_valid, bool only_local) const
{
    auto ngrids = ParticleBoxArray(lev).size();
    Array<long> nparticles(ngrids, 0);

    if (lev >= 0 && lev < int(m_particles.size())) {
        for (const auto& kv : GetParticles(lev)) {
            int gid = kv.first.first;
            const auto& ptile = kv.second;
	
            if (only_valid) {
                for (const auto& p : ptile.GetAoS()) {
                    if (p.m_idata.id > 0) ++nparticles[gid];
                }
            } else {
                nparticles[gid] += ptile.numParticles();
            }
        }
      
        if (!only_local) ParallelDescriptor::ReduceLongSum(&nparticles[0],ngrids);
    }
    return nparticles;
}

template <int NR, int NI, int NA>
long
ParticleContainer<NR, NI, NA>::NumberOfParticlesAtLevel (int lev, bool only_valid, bool only_local) const
{
    long nparticles = 0;

    if (lev >= 0 && lev < int(m_particles.size())) {
        for (const auto& kv : GetParticles(lev)) {
            const auto& ptile = kv.second;	
            if (only_valid) {
                for (const auto& p : ptile.GetAoS()) {
                    if (p.m_idata.id > 0) ++nparticles;
                }
            } else {
                nparticles += ptile.numParticles();
            }
        }
    }

    if (!only_local) ParallelDescriptor::ReduceLongSum(nparticles);
    
    return nparticles;
}

//
// This includes both valid and invalid particles since invalid particles still take up space.
//

template <int NR, int NI, int NA>
void
ParticleContainer<NR, NI, NA>::ByteSpread () const
{
    long cnt = 0;

    for (unsigned lev = 0; lev < m_particles.size(); lev++) {
        const auto& pmap = m_particles[lev];
        for (const auto& kv : pmap) {
            const auto& ptile = kv.second;
            cnt += ptile.numParticles();
        }
    }

    long mn = cnt, mx = mn;

    const int IOProc = ParallelDescriptor::IOProcessorNumber();
    const std::size_t sz = sizeof(ParticleType) + NA*sizeof(Real);

#ifdef BL_LAZY
    Lazy::QueueReduction( [=] () mutable {
#endif
    ParallelDescriptor::ReduceLongMin(mn, IOProc);
    ParallelDescriptor::ReduceLongMax(mx, IOProc);
    ParallelDescriptor::ReduceLongSum(cnt,IOProc);

    amrex::Print() << "ParticleContainer<NR, NI, NA> byte spread across MPI nodes: ["
                   << mn*sz
                   << " (" << mn << ")"
                   << " ... "
                   << mx*sz
                   << " (" << mx << ")"
                   << "] total particles: (" << cnt << ")\n";
#ifdef BL_LAZY
    });
#endif
}

template <int NR, int NI, int NA>
void
ParticleContainer<NR, NI, NA>::addOneParticle (int                  id_in,
					       int                  cpu_in, 
					       std::vector<double>& xloc, 
					       std::vector<double>& attributes)
{
    BL_PROFILE("ParticleContainer<NR, NI, NA>::addOneParticle()");
    if (m_particles.size() == 0) {
        resizeData();
    }

    ParticleType p;

    p.m_idata.id  = id_in;
    p.m_idata.cpu = cpu_in;

    if (p.m_idata.id <= 0)
        amrex::Abort("Particle ID's must be > 0 in addOneParticle");
 
    if (ParallelDescriptor::MyProc() != p.m_idata.cpu)
        amrex::Abort("cpu_in must equal MyProc() in addOneParticle");

    for (int i = 0; i < BL_SPACEDIM; i++)
       p.m_rdata.pos[i] = xloc[i];

    for (int i = 0; i < NR; i++)
       p.m_rdata.arr[i+BL_SPACEDIM] = attributes[i];

    ParticleLocData pld;
    if (!Where(p, pld))
    {
	PeriodicShift(p);
	
        if (!Where(p, pld))
        {
            amrex::AllPrint() << "BAD PARTICLE POS " << D_TERM(   p.m_rdata.pos[0],
                                                               << p.m_rdata.pos[2],
                                                               << p.m_rdata.pos[3]) << "\n";
            amrex::Abort("ParticleContainer<NR, NI, NA>::addOneParticle(): invalid particle");
        }
    }
    
    m_particles[pld.m_lev][std::make_pair(pld.m_grid, pld.m_tile)].push_back(p);
    RedefineDummyMF(pld.m_lev);
    
    // Note that we will need to call Redistribute once we are done adding particles this way.
    // The Where call above assigns a particle to a grid (pld.m_grid) based on the particle location.
    // However, the particle may not currently live on the processor that owns that grid.
    // The Redistribute routine should ensure that the particle ends up on the right processor.
}

template <int NR, int NI, int NA>
void
ParticleContainer<NR, NI, NA>::addNParticles(int n_part, Array<double>& x, Array<double>& y, 
#if (BL_SPACEDIM == 3)
                                                      Array<double>& z, 
#endif
                                          int n_attr, Array<double>& attributes)
{
    BL_PROFILE("ParticleContainer<NR, NI, NA>::addNParticles()");

    BL_ASSERT(OK());
    BL_ASSERT(NR >= BL_SPACEDIM+n_attr);

    if (m_particles.size() == 0) {
        resizeData();
    }

    ParticleLocData pld;

    for (long j = 0; j < n_part; j++)
    {
       ParticleType p;

       p.m_rdata.pos[j  ] = x[j]; // x
       p.m_rdata.pos[j+1] = y[j]; // y
#if (BL_SPACEDIM == 3)
       p.m_rdata.pos[j+2] = z[j]; // z
#endif

       for (int i = 0; i < n_attr; i++)
          p.m_rdata.arr[BL_SPACEDIM+i] = attributes[n_attr*j + i];

       if (!Where(p, pld))
	 amrex::Abort("ParticleContainer<NR, NI, NA>::addNParticles(): invalid particle location");

       p.m_idata.id  = ParticleType::NextID();
       p.m_idata.cpu = ParallelDescriptor::MyProc();

       m_particles[pld.m_lev][std::make_pair(pld.m_grid, pld.m_tile)].push_back(p);
    }

    Redistribute();
}

template <int NR, int NI, int NA>
void
ParticleContainer<NR, NI, NA>::MoveRandom ()
{
    //
    // Move particles randomly at all levels
    //
    for (int lev = 0; lev < int(m_particles.size()); lev++)
    {
       MoveRandom(lev);
    }
}

template <int NR, int NI, int NA>
void
ParticleContainer<NR, NI, NA>::MoveRandom (int lev)
{
    BL_PROFILE("ParticleContainer<NR, NI, NA>::MoveRandom(lev)");
    BL_ASSERT(OK());
    BL_ASSERT(m_gdb != 0);
    // 
    // Move particles up to FRAC*CellSize distance in each coordinate direction.
    //
    const Real FRAC = 0.25;

    static bool first = true;

    static Array<amrex::mt19937> rn;

    if (first)
    {
        first = false;
        //
        // Build and initialize a random number generator per thread.
        //
        int tnum = 1;

#ifdef _OPENMP
        tnum = omp_get_max_threads();
#endif
        rn.resize(tnum);

        for (int i = 0; i < tnum; i++)
        {
            //
            // We want to give each thread across all MPI processes a unique non-zero seed.
            //
            const unsigned long seedbase = 1+tnum*ParallelDescriptor::MyProc();

            rn[i] = amrex::mt19937(seedbase+i);
        }
    }

    auto&       pmap              = m_particles[lev];
    const Real* dx                = Geom(lev).CellSize();
    const Real  dist[BL_SPACEDIM] = { D_DECL(FRAC*dx[0], FRAC*dx[1], FRAC*dx[2]) };

    for (auto& kv : pmap) {
        auto& aos = kv.second.GetAoS();
        const int n = aos.size();
#ifdef _OPENMP
#pragma omp parallel for
#endif
        for (int i = 0; i < n; i++)
        {
	  ParticleType& p = aos[i];
	  
	  if (p.m_idata.id <= 0) continue;
	  
#ifdef _OPENMP
	  int tid = omp_get_thread_num();
#else
	  int tid = 0;
#endif
	  for (int i = 0; i < BL_SPACEDIM; i++)
            {
	      p.m_rdata.pos[i] += dist[i]*(2*rn[tid].d_value()-1);
            }
	  
	  Reset(p, true);
        }
    }
    Redistribute();
}

template <int NR, int NI, int NA>
void
ParticleContainer<NR, NI, NA>::Increment (MultiFab& mf, int lev) 
{
  IncrementWithTotal(mf,lev);
}

template <int NR, int NI, int NA>
long
ParticleContainer<NR, NI, NA>::IncrementWithTotal (MultiFab& mf, int lev, bool local)
{
  BL_PROFILE("ParticleContainer<NR, NI, NA>::IncrementWithTotal(lev)");
  BL_ASSERT(OK());
  
  if (m_particles.empty()) return 0;
  
  BL_ASSERT(lev >= 0 && lev < int(m_particles.size()));
  
  const auto& pmap = m_particles[lev];
  
  long num_particles_in_domain = 0;
  
  MultiFab* mf_pointer;
  
  if (OnSameGrids(lev, mf))
    {
      // If we are already working with the internal mf defined on the
      // particle_box_array, then we just work with this.
      mf_pointer = &mf;
    }
  else
    {
      // If mf is not defined on the particle_box_array, then we need
      // to make a temporary mf_pointer here and copy it into mf at the end.
      mf_pointer = new MultiFab(ParticleBoxArray(lev),
				ParticleDistributionMap(lev),
				mf.nComp(),mf.nGrow());
    }
  
  ParticleLocData pld;
  for (auto& kv : pmap) {
      int gid = kv.first.first;
      const auto& pbox = kv.second.GetAoS();
      FArrayBox&  fab  = (*mf_pointer)[gid];
      for (const auto& p : pbox) {
          if (p.m_idata.id > 0) {
              Where(p, pld);
              BL_ASSERT(pld.m_grid == gid);
              fab(pld.m_cell) += 1;
              num_particles_in_domain += 1;
          }
      }
  }
  
  // If mf is not defined on the particle_box_array, then we need
  // to copy here from mf_pointer into mf.   I believe that we don't
  // need any information in ghost cells so we don't copy those.
  if (mf_pointer != &mf) 
    {
      mf.copy(*mf_pointer,0,0,mf.nComp());  
      delete mf_pointer;
    }
  
  if (!local) ParallelDescriptor::ReduceLongSum(num_particles_in_domain);
  
  return num_particles_in_domain;
}

template <int NR, int NI, int NA>
Real
ParticleContainer<NR, NI, NA>::sumParticleMass (int rho_index, int lev, bool local) const
{
  BL_PROFILE("ParticleContainer<NR, NI, NA>::sumParticleMass(lev)");
  BL_ASSERT(NR >= 1);
  BL_ASSERT(lev >= 0 && lev < int(m_particles.size()));
  
  Real msum = 0;
  
  const auto& pmap = m_particles[lev];
  for (const auto& kv : pmap) {
      const auto& pbox = kv.second.GetAoS();
      for (const auto& p : pbox) {
          if (p.m_idata.id > 0) {
              msum += p.m_rdata.arr[BL_SPACEDIM+rho_index];
          }
      }
  }
  
  if (!local) ParallelDescriptor::ReduceRealSum(msum);
  
  return msum;
}

template <int NR, int NI, int NA>
std::pair<long,long>
ParticleContainer<NR, NI, NA>::StartIndexInGlobalArray () const
{
    // This returns the number of particles on this processor
    long lcnt = TotalNumberOfParticles(true,true);

#if BL_USE_MPI
    Array<long> cnts(ParallelDescriptor::NProcs());
        
    // This accumulates the "lcnt" values into "cnts"
    MPI_Gather(&lcnt,1,              
               ParallelDescriptor::Mpi_typemap<long>::type(),
               cnts.dataPtr(),
               1,
               ParallelDescriptor::Mpi_typemap<long>::type(),
               ParallelDescriptor::IOProcessorNumber(),
               ParallelDescriptor::Communicator());
    
    ParallelDescriptor::Bcast(cnts.dataPtr(), cnts.size(), ParallelDescriptor::IOProcessorNumber());

    long start = 0L;
    for (int iproc = 0; iproc < ParallelDescriptor::MyProc(); ++iproc) {
        start += cnts[iproc];
    }
    long tot = std::accumulate(cnts.begin(), cnts.end(), 0L);
#else
    long start = 0L;
    long tot = lcnt;
#endif
    return std::make_pair(start,tot);
}

template <int NR, int NI, int NA>
void
ParticleContainer<NR, NI, NA>::GetParticleIDs (Array<int>& part_ids)
{
  BL_PROFILE("ParticleContainer<NR, NI, NA>::GetParticleIDs()");

  long start, npart;
  std::tie(start,npart) = StartIndexInGlobalArray();

  // Locations
  part_ids.resize(npart, 0);
  
  for (unsigned lev = 0; lev < m_particles.size(); lev++) {
      const auto& pmap = m_particles[lev];
      for (auto& kv : pmap) {
          const auto& pbx = kv.second.GetAoS();
          for (const auto& p : pbx) {
              if (p.m_idata.id > 0) {
                  part_ids[start++] = p.m_idata.id;
              }
          }
      }
  }
  
  ParallelDescriptor::ReduceIntSum(part_ids.dataPtr(),part_ids.size()); 
}

template <int NR, int NI, int NA>
void
ParticleContainer<NR, NI, NA>::GetParticleCPU (Array<int>& part_cpu)
{
  BL_PROFILE("ParticleContainer<NR, NI, NA>::GetParticleCPU()");

  long start, npart;
  std::tie(start,npart) = StartIndexInGlobalArray();

  // Locations
  part_cpu.resize(npart,0);
  
  for (unsigned lev = 0; lev < m_particles.size(); lev++) {
      const auto& pmap = m_particles[lev];
      for (auto& kv : pmap) {
          const auto& pbx = kv.second.GetAoS();
          for (const auto& p : pbx) {
              if (p.m_idata.id > 0) {
                  part_cpu[start++] = p.m_idata.cpu;
              }
          }
      }
  }
  
  ParallelDescriptor::ReduceIntSum(part_cpu.dataPtr(),part_cpu.size()); 
}

template <int NR, int NI, int NA>
void
ParticleContainer<NR, NI, NA>::GetParticleLocations (Array<Real>& part_data)
{
  BL_PROFILE("ParticleContainer<NR, NI, NA>::GetParticleLocations()");
 
  long start, npart;
  std::tie(start,npart) = StartIndexInGlobalArray();
  
  // Each particle takes up BL_SPACEDIM Reals
  start *= (BL_SPACEDIM);
  
  // Locations
  part_data.resize(BL_SPACEDIM*npart,0);

  for (unsigned lev = 0; lev < m_particles.size(); lev++) {
      const auto& pmap = m_particles[lev];
      for (auto& kv : pmap) {
          const auto& pbx = kv.second.GetAoS();
          for (const auto& p : pbx) {
              if (p.m_idata.id > 0) {
                  // Load positions
                  for (int d=0; d < BL_SPACEDIM; d++)
                      part_data[start++] = p.m_rdata.pos[d];
              }
          }
      }
  }
  
  ParallelDescriptor::ReduceRealSum(part_data.dataPtr(),part_data.size()); 
}


template <int NR, int NI, int NA>
void
ParticleContainer<NR, NI, NA>::GetParticleData (Array<Real>& part_data, int start_comp, int num_comp)
{
  BL_PROFILE("ParticleContainer<NR, NI, NA>::GetParticleData()");

  long start, npart;
  std::tie(start,npart) = StartIndexInGlobalArray();
  
  // Each particle takes up num_comp Reals
  start*= num_comp;

  part_data.resize(num_comp*npart,0);

  for (unsigned lev = 0; lev < m_particles.size(); lev++) {
      const auto& pmap = m_particles[lev];
      for (auto& kv : pmap) {
          const auto& pbx = kv.second.GetAoS();
          for (const auto& p : pbx) {
              if (p.m_idata.id > 0) {
                  // Load particle data, whatever it is.
                  for (int d = 0; d < num_comp; d++)
                      part_data[start++] = p.m_rdata.arr[BL_SPACEDIM + start_comp + d];
              }
          }
      }
  }
  
  ParallelDescriptor::ReduceRealSum(part_data.dataPtr(),part_data.size()); 
}

template <int NR, int NI, int NA>
void
ParticleContainer<NR, NI, NA>::SetAllowParticlesNearBoundary (bool value)
{
  allow_particles_near_boundary = value; 
}

template <int NR, int NI, int NA>
void
ParticleContainer<NR, NI, NA>::SetParticleLocations (Array<Real>& part_data)
{
  BL_PROFILE("ParticleContainer<NR, NI, NA>::SetParticleLocations()");

  long start, npart;
  std::tie(start,npart) = StartIndexInGlobalArray();
  
  // Each particle takes up BL_SPACEDIM Reals
  start*= BL_SPACEDIM;
  
  // Mass + locations
  if (part_data.size() != npart*BL_SPACEDIM)
    amrex::Abort("Sending in wrong size part_data to SetParticleLocations");

  for (unsigned lev = 0; lev < m_particles.size(); lev++) {
      const auto& pmap = m_particles[lev];
      for (auto& kv : pmap) {
          const auto& pbx = kv.second.GetAoS();
          for (const auto& p : pbx) {
              if (p.m_idata.id > 0) {
                  // Load positions
                  for (int d=0; d < BL_SPACEDIM; d++)
                      p.m_rdata.pos[d] = part_data[start++];
              }
          }
      }
  }
}


template <int NR, int NI, int NA>
void
ParticleContainer<NR, NI, NA>::RemoveParticlesAtLevel (int level)
{
    BL_PROFILE("ParticleContainer<NR, NI, NA>::RemoveParticlesAtLevel()");
    if (level >= int(this->m_particles.size())) return;
    
    if (!this->m_particles[level].empty())
    {
        ParticleLevel().swap(this->m_particles[level]);
    }
}

template <int NR, int NI, int NA>
void
ParticleContainer<NR, NI, NA>::RemoveParticlesNotAtFinestLevel ()
{
  BL_PROFILE("ParticleContainer<NR, NI, NA>::RemoveParticlesNotAtFinestLevel()");
  BL_ASSERT(this->finestLevel()+1 == int(this->m_particles.size()));
  
  long cnt = 0;
  
  for (unsigned lev = 0; lev < m_particles.size() - 1; ++lev) {
      auto& pmap = m_particles[lev];
      if (!pmap.empty()) {
          for (auto& kv : pmap) {
              const auto& pbx = kv.second;
              cnt += pbx.size();
          }
          ParticleLevel().swap(pmap);
      }
  }
  
  //
  // Print how many particles removed on each processor if any were removed.
  //
  if (this->m_verbose > 1 && cnt > 0) {
      amrex::AllPrint() << "Processor " << ParallelDescriptor::MyProc() << " removed " << cnt
                        << " particles not in finest level\n";
  }
}

template <int NR, int NI, int NA>
void
ParticleContainer<NR, NI, NA>::CreateVirtualParticles (int   level,
						   AoS& virts) const
{
  BL_PROFILE("ParticleContainer<NR, NI, NA>::CreateVirtualParticles()");
  BL_ASSERT(level > 0);
  BL_ASSERT(virts.empty());
  
  if (level >= int(m_particles.size()))
    //
    // This level could exist and simply have no particles.
    //
    return;
  //
  // Read these from the parm file if we haven't done so yet.
  //
  if (aggregation_type == "")
    {
      ParmParse pp("particles");
      aggregation_type = "None";
      pp.query("aggregation_type",aggregation_type);
      aggregation_buffer = 2;
      pp.query("aggregation_buffer",aggregation_buffer);
    }
  //
  // Create a buffer so that particles near the cf border are not aggregated.
  //
  BoxArray buffer = amrex::complementIn(Geom(level).Domain(), ParticleBoxArray(level));
  
  buffer.grow(aggregation_buffer);
  
  const auto& pmap = m_particles[level];

  ParticleLocData pld;

  for (const auto& kv : pmap) {
    const auto& pbox = kv.second.GetAoS();
    
    //
    // Map for use in Cell aggregation.
    //
    std::map<IntVect,ParticleType> agg_map;
    
    for (auto it = pbox.cbegin(); it != pbox.cend(); ++it)
      {
	Where(*it, pld);
	if (buffer.contains(pld.m_cell))
	  {
	    //
	    // It's in the no-aggregation buffer.
	    //
	    virts.push_back(*it);
	    //
	    // Set its id to indicate that it's a virt.
	    //
	    virts.back().m_idata.id = VirtualParticleID;
	  }
	else
	  {
	    if (aggregation_type == "None")
	      {
		//
		// No aggregation.  Simply clone the particle.
		//
		virts.push_back(*it);
		//
		// Set its id to indicate that it's a virt.
		//
		virts.back().m_idata.id = VirtualParticleID;
	      }
	    else if (aggregation_type == "Cell")
	      {
		//
		// Note that Cell aggregation assumes that p.m_rdata.arr[BL_SPACEDIM] is mass and
		// that all other components should be combined in a mass-weighted
		// average.
		//
		auto agg_map_it = agg_map.find(pld.m_cell);
		
		if (agg_map_it == agg_map.end())
		  {
		    //
		    // Add the particle.
		    //
		    ParticleType p = *it;
		    //
		    // Set its id to indicate that it's a virt.
		    //
		    p.m_idata.id = VirtualParticleID;
		    agg_map[pld.m_cell] = p;
		  }
		else
		  {
		    BL_ASSERT(agg_map_it != agg_map.end());
		    const ParticleType&  pnew       = *it;
		    ParticleType&        pold       = agg_map_it->second;
		    const Real           old_mass   = pold.m_rdata.arr[BL_SPACEDIM];
		    const Real           new_mass   = pnew.m_rdata.arr[BL_SPACEDIM];
		    const Real           total_mass = old_mass + new_mass;
		    //
		    // Set the position to the center of mass.
		    //
		    for (int i = 0; i < BL_SPACEDIM; i++)
		      {
			pold.m_rdata.pos[i] = (old_mass*pold.m_rdata.pos[i] + new_mass*pnew.m_rdata.pos[i])/total_mass;
		      }
		    BL_ASSERT(ParticleType::Index(pold,Geom(level)) == pld.m_cell);
		    //
		    // Set the metadata (presumably velocity) to the mass-weighted average.
		    //
		    for (int i = BL_SPACEDIM + 1; i < BL_SPACEDIM + NR; i++)
		      {
			pold.m_rdata.arr[i] = (old_mass*pold.m_rdata.arr[i] + new_mass*pnew.m_rdata.arr[i])/total_mass;
		      }
		    pold.m_rdata.arr[BL_SPACEDIM] = total_mass;
		  }
	      }
	    else if (aggregation_type == "Flow")
	      {
		amrex::Abort("Flow aggregation not implemented");
	      }
	    else 
	      {
		amrex::Abort("Unknown Particle Aggregation mode");
                }
	  }
      }
    if (aggregation_type == "Cell")
      {
	//
	// Add the aggregated particles to the virtuals.
	//
	for (const auto& kv : agg_map)
	  {
	    virts.push_back(kv.second);
	  }
      }
  }
}

template <int NR, int NI, int NA>
void
ParticleContainer<NR, NI, NA>::CreateGhostParticles (int   level,
						 int   ngrow,
						 AoS& ghosts) const
{
  BL_PROFILE("ParticleContainer<NR, NI, NA>::CreateGhostParticles()");
  BL_ASSERT(ghosts.empty());
  BL_ASSERT(level < finestLevel());
  
  if (level >= int(m_particles.size()))
    //
    // This level could exist and simply have no particles.
    //
    return;
  
  const BoxArray& fine = ParticleBoxArray(level + 1);
  
  std::vector< std::pair<int,Box> > isects;
  ParticleLocData pld;
  
  const auto& pmap = m_particles[level];
  for (const auto& kv : pmap) {
    const auto& pbox = kv.second.GetAos();
    for (auto it = pbox.cbegin(); it != pbox.cend(); ++it)
      {
	//
	// Find particle location on the finer level.
	//
	const IntVect& iv = ParticleType::Index(*it,Geom(level+1));
	//
	// Is it in the grown finer level?
	//
	fine.intersections(Box(iv,iv),isects,false,ngrow);
	//
	// Here we add the particle to each potential grid.
	//
	for (const auto& isec : isects)
	  {
	    //
	    // Create a copy.
	    //
	    ParticleType p = *it;
	    
            Where(p, pld, level+1, level+1);
	    
	    //
	    // Set its id to indicate that it's a ghost.
	    //
	    p.m_idata.id = GhostParticleID;
	    
	    //
	    // Store it in the AoS.
	    //
	    ghosts().push_back(p);
	  }
      }
  }
}

//
// This redistributes valid particles and discards invalid ones.
//
template <int NR, int NI, int NA>
void
ParticleContainer<NR, NI, NA>::Redistribute (int lev_min, int nGrow)
{
  BL_PROFILE("ParticleContainer::Redistribute()");
  const int MyProc    = ParallelDescriptor::MyProc();
  Real      strttime  = ParallelDescriptor::second();
  
  //
  // On startup there are cases where Redistribute() could be called
  // with a given finestLevel() where that AmrLevel has yet to be defined.
  //
  int theEffectiveFinestLevel = finestLevel();
  
  while (!m_gdb->LevelDefined(theEffectiveFinestLevel))
    theEffectiveFinestLevel--;
  
  if (int(m_particles.size()) < theEffectiveFinestLevel+1) {
      if (Verbose()) {
          amrex::Print() << "ParticleContainer<NR, NI, NA>::Redistribute() resizing containers from "
                         << m_particles.size() << " to " << theEffectiveFinestLevel+1 << '\n';
      }
      resizeData();
  }

  for (int lev = lev_min; lev <= theEffectiveFinestLevel; ++lev)
  {
      RedefineDummyMF(lev);
  }

  // The valid particles that we don't own.
  std::map<int, Array<char> > not_ours;

  int num_soa_comps = 0;
  for (int i = 0; i < NA; ++i) {
      if (communicate_comp[i]) ++num_soa_comps;
  }

  const auto particle_size = sizeof(ParticleType);
  const auto superparticle_size = particle_size + num_soa_comps*sizeof(Real);

  ParticleLocData pld;

  for (int lev = lev_min, nlevs = m_particles.size(); lev < nlevs; lev++)
  {
      auto& pmap = m_particles[lev];
      for (auto pmap_it = pmap.begin(); pmap_it != pmap.end(); /* no ++ */)
      {
          int grid = pmap_it->first.first;
          int tile = pmap_it->first.second;
          auto& aos = pmap_it->second.GetAoS();
          auto& soa = pmap_it->second.GetSoA();
          unsigned first = 0;
          unsigned npart = aos.numParticles();
          if (npart != 0)
          {
              for (unsigned pindex = 0; pindex < npart; ++pindex)
              {
                  ParticleType& p = aos[pindex];
                  if (p.m_idata.id > 0)
                  {
                      locateParticle(p, pld, lev_min, theEffectiveFinestLevel, nGrow);

                      if (p.m_idata.id > 0)
                      {
                          // The owner of the particle is the CPU owning the finest grid
                          // in state data that contains the particle.
                          const int who = ParticleDistributionMap(pld.m_lev)[pld.m_grid];
                          if (who == MyProc) 
                          {
                              if (pld.m_lev != lev || pld.m_grid != grid || pld.m_tile != tile)
                              {
                                  // We own it but must shift it to another place.
                                  auto& ptile = m_particles[pld.m_lev][std::make_pair(pld.m_grid, pld.m_tile)];
                                  ptile.push_back(p);
                                  for (int comp = 0; comp < NA; ++comp) {
                                      ptile.push_back(comp, soa[comp][pindex]);
                                  }
                                  //
                                  // Invalidate the particle so we can reclaim its space.
                                  //
                                  p.m_idata.id = -p.m_idata.id;
                              }
                          }
                          else
                          {
                              auto& particles_to_send = not_ours[who];
                              auto old_size = particles_to_send.size();
                              auto new_size = old_size + superparticle_size;
                              particles_to_send.resize(new_size);
                              std::memcpy(&particles_to_send[old_size], &p, particle_size);
                              char* dst = &particles_to_send[old_size] + particle_size;
                              for (int comp = 0; comp < NA; comp++)
                              {
                                  if (communicate_comp[comp])
                                  {
                                      std::memcpy(dst, &soa[comp][pindex], sizeof(Real));
                                      dst += sizeof(Real);
                                  }
                              }
                              // Invalidate the particle so we can reclaim its space.
                              p.m_idata.id = -p.m_idata.id;
                          }
                      }
                  }
                  // this is a valid particle
                  if (p.m_idata.id > 0)
                  {
                      if (pindex != first)
                      {
                          aos[first] = p;
                          for (int comp = 0; comp < NA; comp++)
                          {
                              soa[comp][first] = soa[comp][pindex];
                          }
                      }
                      ++first;
                  }
              }

              aos().erase(aos().begin() + first, aos().begin() + npart);
              for (int comp = 0; comp < NA; comp++)
              {
                  soa[comp].erase(soa[comp].begin() + first, soa[comp].begin() + npart);
              }
          }
	
          //
          // Remove any map entries for which the particle container is now empty.
          //
          if (pmap_it->second.empty()) {
              pmap.erase(pmap_it++);
          }
          else {
              ++pmap_it;
          }
      }
  }
  
  if (int(m_particles.size()) > theEffectiveFinestLevel+1)
  {
      // Looks like we lost an AmrLevel on a regrid.
      amrex::Print() << "ParticleContainer<NR, NI, NA>::Redistribute() resizing m_particles from "
                     << m_particles.size() << " to " << theEffectiveFinestLevel+1 << '\n';
      BL_ASSERT(int(m_particles.size()) >= 2);
      BL_ASSERT(m_particles[m_particles.size()-1].empty());

      m_particles.resize(theEffectiveFinestLevel+1);
      m_dummy_mf.resize(theEffectiveFinestLevel+1);
  }
  
  if (ParallelDescriptor::NProcs() == 1)
  {
      BL_ASSERT(not_ours.empty());
  }
  else
  {
      RedistributeMPI(not_ours, lev_min, theEffectiveFinestLevel, nGrow);
  }
  
  BL_ASSERT(OK(lev_min, nGrow, theEffectiveFinestLevel));
  
  if (m_verbose > 0)
  {
      Real stoptime = ParallelDescriptor::second() - strttime;
      
      ByteSpread();
      
#ifdef BL_LAZY
      Lazy::QueueReduction( [=] () mutable {
#endif
	  ParallelDescriptor::ReduceRealMax(stoptime,ParallelDescriptor::IOProcessorNumber());
          amrex::Print() << "ParticleContainer<NR, NI, NA>::Redistribute() time: " << stoptime << "\n\n";
#ifdef BL_LAZY
	});
#endif
  }
}

template <int NR, int NI, int NA>
void
ParticleContainer<NR, NI, NA>::RedistributeMPI (std::map<int, Array<char> >& not_ours,
                                                int lev_min, int finest_level, int nGrow)
{
    BL_PROFILE("ParticleContainer<NR, NI, NA>::RedistributeMPI()");
#if BL_USE_MPI
    const int MyProc = ParallelDescriptor::MyProc();
    const int NProcs = ParallelDescriptor::NProcs();

    // We may now have particles that are rightfully owned by another CPU.
    Array<long> Snds(NProcs, 0), Rcvs(NProcs, 0);  // bytes!

    long NumSnds = 0;
    
    for (const auto& kv : not_ours)
    {
        NumSnds       += kv.second.size();
        Snds[kv.first] = kv.second.size();
    }
    
    ParallelDescriptor::ReduceLongMax(NumSnds);

    if (NumSnds == 0)
      // There's no parallel work to do.
      return;

    BL_COMM_PROFILE(BLProfiler::Alltoall, sizeof(long),
                    ParallelDescriptor::MyProc(), BLProfiler::BeforeCall());

    BL_MPI_REQUIRE( MPI_Alltoall(Snds.dataPtr(),
                                 1,
                                 ParallelDescriptor::Mpi_typemap<long>::type(),
                                 Rcvs.dataPtr(),
                                 1,
                                 ParallelDescriptor::Mpi_typemap<long>::type(),
                                 ParallelDescriptor::Communicator()) );
    BL_ASSERT(Rcvs[MyProc] == 0);

    BL_COMM_PROFILE(BLProfiler::Alltoall, sizeof(long),
                    ParallelDescriptor::MyProc(), BLProfiler::AfterCall());

    Array<int> RcvProc;
    Array<std::size_t> rOffset; // Offset (in bytes) in the receive buffer
    
    std::size_t TotRcvBytes = 0;
    for (int i = 0; i < NProcs; ++i) {
      if (Rcvs[i] > 0) {
	RcvProc.push_back(i);
	rOffset.push_back(TotRcvBytes);
	TotRcvBytes += Rcvs[i];
      }
    }
    
    const int nrcvs = RcvProc.size();
    Array<MPI_Status>  stats(nrcvs);
    Array<MPI_Request> rreqs(nrcvs);

    const int SeqNum = ParallelDescriptor::SeqNum();

    // Allocate data for rcvs as one big chunk.
    Array<char> recvdata(TotRcvBytes);

    // Post receives.
    for (int i = 0; i < nrcvs; ++i) {
      const auto Who    = RcvProc[i];
      const auto offset = rOffset[i];
      const auto Cnt    = Rcvs[Who];
      
      BL_ASSERT(Cnt > 0);
      BL_ASSERT(Cnt < std::numeric_limits<int>::max());
      BL_ASSERT(Who >= 0 && Who < NProcs);
      
      rreqs[i] = ParallelDescriptor::Arecv(&recvdata[offset], Cnt, Who, SeqNum).req();
    }
    
    // Send.
    for (const auto& kv : not_ours) {
      const auto Who = kv.first;
      const auto Cnt = kv.second.size();
      
      BL_ASSERT(Cnt > 0);
      BL_ASSERT(Who >= 0 && Who < NProcs);
      BL_ASSERT(Cnt < std::numeric_limits<int>::max());
      
      ParallelDescriptor::Send(kv.second.data(), Cnt, Who, SeqNum);
    }
    
    if (nrcvs > 0) {
      BL_MPI_REQUIRE( MPI_Waitall(nrcvs, rreqs.data(), stats.data()) );
      
      ParticleLocData pld;
      
      int num_soa_comps = 0;
      for (int i = 0; i < NA; ++i) {
	if (communicate_comp[i]) ++num_soa_comps;
      }
      const auto particle_size = sizeof(ParticleType);
      const auto superparticle_size = particle_size + num_soa_comps*sizeof(Real);
      
      if (recvdata.size() % superparticle_size != 0) {
	amrex::AllPrint() << "ParticleContainer::RedistributeMPI: sizes = "
			  << recvdata.size() << ", " << superparticle_size << "\n";
	amrex::Abort("ParticleContainer::RedistributeMPI: How did this happen?");
      }
      
      char* pbuf = recvdata.data();
      int npart = recvdata.size() / superparticle_size;
      for (int i = 0; i < npart; ++i) {
	ParticleType p;
	std::memcpy(&p, pbuf, particle_size);
	
	locateParticle(p, pld, lev_min, finest_level, nGrow);
	
	auto& ptile = m_particles[pld.m_lev][std::make_pair(pld.m_grid, pld.m_tile)];
        ptile.push_back(p);

	Real* d = (Real*)(pbuf + particle_size);
	for (int comp = 0; comp < NA; ++comp) {
            if (communicate_comp[comp]) {
                ptile.push_back(comp, *d++);
            } else {
                ptile.push_back(comp, 0.0);
            }
	}
	
	pbuf += superparticle_size;
      }
    }
#endif /*BL_USE_MPI*/
}

template <int NR, int NI, int NA>
bool
ParticleContainer<NR, NI, NA>::OK (int  lev_min,
                                   int  ngrow,
                                   int  finest_level) const
{
    BL_PROFILE("ParticleContainer<NR, NI, NA>::OK()");
    if (finest_level == -1)
        finest_level = finestLevel();

    BL_ASSERT(finest_level <= finestLevel());
    //
    // Check that each valid particle is in the proper container.
    //
    ParticleLocData pld;
    for (int lev = lev_min, nlevs=m_particles.size(); lev < nlevs; lev++)
    {
        const auto& pmap = m_particles[lev];
	for (const auto& kv : pmap)
        {
            const int grid = kv.first.first;
            const int tile = kv.first.second;
            const auto& aos = kv.second.GetAoS();
            const BoxArray& ba = ParticleBoxArray(lev);
            BL_ASSERT(ba.ixType().cellCentered());
            for (const auto& p : aos)
            {
                if (p.m_idata.id > 0)
                {
                    if (grid < 0 || grid >= ba.size()) return false;

                    //
                    // First, make sure the particle COULD be in this container
                    // 
                    const IntVect& iv = Index(p, lev);
                    const Box& gridbox = ba.getCellCenteredBox(grid);
                    if (!amrex::grow(gridbox,ngrow).contains(iv))
                    {
                        return false;
                    }
                    Box tbx;
                    if (getTileIndex(iv, gridbox, tbx) != tile)
                    {
                        return false;
                    }

                    //
                    // Then, we need to make sure it cannot be stored in finer level 
                    // or valid box of current level.
                    //
                    if (Where(p, pld, lev_min, finest_level))
                    {
                        if (lev != pld.m_lev  || grid != pld.m_grid || tile != pld.m_tile)
                        {
                            amrex::AllPrint() << "PARTICLE NUMBER " << p.m_idata.id << '\n'
                                              << "POS  " << D_TERM(p.m_rdata.pos[0], << p.m_rdata.pos[1], << p.m_rdata.pos[2]) << "\n"
                                              << "LEV  " << lev  << " " << pld.m_lev << '\n'
                                              << "GRID " << grid << " " << pld.m_grid << '\n';
                            return false;
                        }
                    }
                }
            }
        }
    }
    
    return true;
}

template <int NR, int NI, int NA>
void
ParticleContainer<NR, NI, NA>::Checkpoint (const std::string& dir,
					   const std::string& name,
					   bool               is_checkpoint) const
{
    BL_PROFILE("ParticleContainer<NR, NI, NA>::Checkpoint()");
    BL_ASSERT(OK());

    BL_ASSERT(sizeof(typename ParticleType::RealType) == 4 || sizeof(typename ParticleType::RealType) == 8);

    const int  MyProc   = ParallelDescriptor::MyProc();
    const int  NProcs   = ParallelDescriptor::NProcs();
    const int  IOProc   = ParallelDescriptor::IOProcessorNumber();
    const Real strttime = ParallelDescriptor::second();
    //
    // We store the particles in a subdirectory of "dir".
    //
    std::string pdir = dir;

    if (!pdir.empty() && pdir[pdir.size()-1] != '/')
        pdir += '/';

    pdir += name;
    //
    // Only the I/O processor makes the directory if it doesn't already exist.
    //
    if (ParallelDescriptor::IOProcessor())
        if (!amrex::UtilCreateDirectory(pdir, 0755))
            amrex::CreateDirectoryFailed(pdir);
    //
    // Force other processors to wait till directory is built.
    //
    ParallelDescriptor::Barrier();
    //
    // The header contains the info we need to read back in the particles.
    //
    // Only the I/O processor writes to the header file.
    //
    std::ofstream HdrFile;

    long nparticles = 0;

    for (int lev = 0; lev < m_particles.size();  lev++) {
        const auto& pmap = m_particles[lev];
        for (const auto& kv : pmap) {
            const auto& aos = kv.second.GetAoS();
            for (const auto& p : aos) {
                if (p.m_idata.id > 0)
                    //
                    // Only count (and checkpoint) valid particles.
                    //
                    nparticles++;
            }
        }
    }

    ParallelDescriptor::ReduceLongSum(nparticles,IOProc);

    int maxnextid = ParticleType::NextID();

    ParticleType::NextID(maxnextid);

    ParallelDescriptor::ReduceIntMax(maxnextid,IOProc);

    if (ParallelDescriptor::IOProcessor())
      {
        std::string HdrFileName = pdir;
	
        if (!HdrFileName.empty() && HdrFileName[HdrFileName.size()-1] != '/')
	  HdrFileName += '/';
	
        HdrFileName += "Header";
	
        HdrFile.open(HdrFileName.c_str(), std::ios::out|std::ios::trunc);
	
        if (!HdrFile.good())
	  amrex::FileOpenFailed(HdrFileName);
        //
        // First thing written is our Checkpoint/Restart version string.
        // 
        // We append "_single" or "_double" to the version string indicating
        // whether we're using "float" or "double" floating point data in the
        // particles so that we can Restart from the checkpoint files.
        //
        if (sizeof(typename ParticleType::RealType) == 4)
	  {
            HdrFile << ParticleType::Version() << "_single" << '\n';
	  }
        else
	  {
            HdrFile << ParticleType::Version() << "_double" << '\n';
	  }
        //
        // BL_SPACEDIM and N for sanity checking.
        //
        HdrFile << BL_SPACEDIM << '\n';
	
	// The number of extra real parameters
        HdrFile << NR + NA << '\n';

	// The number of extra int parameters
        HdrFile << NI << '\n';
	
        //
        // The total number of particles.
        //
        HdrFile << nparticles << '\n';
        //
        // The value of nextid that we need to restore on restart.
        //
        HdrFile << maxnextid << '\n';
        //
        // Then the finest level of the AMR hierarchy.
        //
        HdrFile << finestLevel() << '\n';
        //
        // Then the number of grids at each level.
        //
        for (int lev = 0; lev <= finestLevel(); lev++)
	  {
            HdrFile << ParticleBoxArray(lev).size() << '\n';
	  }
    }
    //
    // We want to write the data out in parallel.
    //
    // We'll allow up to nOutFiles active writers at a time.
    //
    int nOutFiles(64);
    ParmParse pp("particles");
    pp.query("particles_nfiles",nOutFiles);
    if(nOutFiles == -1) {
      nOutFiles = NProcs;
    }
    nOutFiles = std::max(1, std::min(nOutFiles,NProcs));
    
    for (int lev = 0; lev <= finestLevel(); lev++)
      {
        const bool gotsome = (NumberOfParticlesAtLevel(lev) > 0);
        //
        // We store the particles at each level in their own subdirectory.
        //
        std::string LevelDir = pdir;
	
        if (gotsome)
	  {
            if (!LevelDir.empty() && LevelDir[LevelDir.size()-1] != '/')
	      LevelDir += '/';
	    
            LevelDir = amrex::Concatenate(LevelDir + "Level_", lev, 1);
	    
            if (ParallelDescriptor::IOProcessor())
	      if (!amrex::UtilCreateDirectory(LevelDir, 0755))
		amrex::CreateDirectoryFailed(LevelDir);
            //
            // Force other processors to wait till directory is built.
            //
            ParallelDescriptor::Barrier();
	  }
	
	MFInfo info;
	info.SetAlloc(false);
	MultiFab state(ParticleBoxArray(lev),
		       ParticleDistributionMap(lev),
		       1,0,info);
        //
        // We eventually want to write out the file name and the offset
        // into that file into which each grid of particles is written.
        //
        Array<int>  which(state.size(),0);
        Array<int > count(state.size(),0);
        Array<long> where(state.size(),0);
	
        if (gotsome)
	  {
            const int   FileNumber   = MyProc % nOutFiles;
            std::string FullFileName = LevelDir;

            FullFileName += '/';
            FullFileName += ParticleType::DataPrefix();
            FullFileName += amrex::Concatenate("", FileNumber, 4);

            std::ofstream ParticleFile;

            VisMF::IO_Buffer io_buffer(VisMF::IO_Buffer_Size);

            ParticleFile.rdbuf()->pubsetbuf(io_buffer.dataPtr(), io_buffer.size());

            const int nSets = ((NProcs + (nOutFiles - 1)) / nOutFiles);
            const int mySet = (MyProc / nOutFiles);

            for (int iSet = 0; iSet < nSets; ++iSet)
            {
                if (mySet == iSet)
                {
                    //
                    // Write all the data at this level to the file.
                    //
                    if (iSet == 0)
                        //
                        // First set.
                        //
                        ParticleFile.open(FullFileName.c_str(),
                                          std::ios::out|std::ios::trunc|std::ios::binary);
                    else
                    {
                        ParticleFile.open(FullFileName.c_str(),
                                          std::ios::out|std::ios::app|std::ios::binary);
                        //
                        // Set to the end of the file.
                        //
                        ParticleFile.seekp(0, std::ios::end);
                    }

                    if (!ParticleFile.good())
                        amrex::FileOpenFailed(FullFileName);
                    //
                    // Write out all the valid particles we own at the specified level.
                    // Do it grid block by grid block remembering the seek offset
                    // for the start of writing of each block of data.
                    //
                    WriteParticles(lev, ParticleFile, FileNumber, which, count, where, is_checkpoint);

                    ParticleFile.flush();

                    ParticleFile.close();

                    if (!ParticleFile.good())
                        amrex::Abort("ParticleContainer<NR, NI, NA>::Checkpoint(): problem writing ParticleFile");

                    int iBuff = 0, wakeUpPID = (MyProc + nOutFiles), tag = (MyProc % nOutFiles);

                    if (wakeUpPID < NProcs)
                    {
                        ParallelDescriptor::Send(&iBuff, 1, wakeUpPID, tag);
                    }
                }

                if (mySet == (iSet + 1))
                {
                    //
                    // Next set waits.
                    //
                    int iBuff, waitForPID = (MyProc - nOutFiles), tag = (MyProc % nOutFiles);

                    ParallelDescriptor::Recv(&iBuff, 1, waitForPID, tag);
                }
            }

            ParallelDescriptor::ReduceIntSum (which.dataPtr(), which.size(), IOProc);
            ParallelDescriptor::ReduceIntSum (count.dataPtr(), count.size(), IOProc);
            ParallelDescriptor::ReduceLongSum(where.dataPtr(), where.size(), IOProc);
        }

        if (ParallelDescriptor::IOProcessor())
        {
            for (int j = 0; j < state.size(); j++)
            {
                //
                // We now write the which file, the particle count, and the
                // file offset into which the data for each grid was written,
                // to the header file.
                //
                HdrFile << which[j] << ' ' << count[j] << ' ' << where[j] << '\n';
            }

            if (gotsome)
            {
                //
                // Unlink any zero-length data files.
                //
                Array<long> cnt(nOutFiles,0);

                for (int i = 0, N=count.size(); i < N; i++)
                    cnt[which[i]] += count[i];

                for (int i = 0, N=cnt.size(); i < N; i++)
                {
                    if (cnt[i] == 0)
                    {
                        std::string FullFileName = LevelDir;

                        FullFileName += '/';
                        FullFileName += ParticleType::DataPrefix();
                        FullFileName += amrex::Concatenate("", i, 4);

                        amrex::UnlinkFile(FullFileName.c_str());
                    }
                }
            }
        }
    }

    if (m_verbose > 1)
    {
        Real stoptime = ParallelDescriptor::second() - strttime;

        ParallelDescriptor::ReduceRealMax(stoptime,IOProc);

        if (ParallelDescriptor::IOProcessor())
        {
            HdrFile.flush();

            HdrFile.close();

            if (!HdrFile.good())
                amrex::Abort("ParticleContainer<NR, NI, NA>::Checkpoint(): problem writing HdrFile");

            std::cout << "ParticleContainer<NR, NI, NA>::Checkpoint() time: " << stoptime << '\n';
        }
    }
}

template <int NR, int NI, int NA>
void
ParticleContainer<NR, NI, NA>::WritePlotFile (const std::string& dir,
					      const std::string& name) const
{
    BL_PROFILE("ParticleContainer<NR, NI, NA>::WritePlotFile()");
    BL_ASSERT(OK());
    bool is_checkpoint = false;

    // For yt we need exactly the chk particle format so would need to set is_checkpoint = true
    // Anyway, it's not too bad to have particle ids on disk,
    // think of merger trees or backtracing of particles for nested ics
    // is_checkpoint = true; 
    Checkpoint(dir,name,is_checkpoint);
}

template <int NR, int NI, int NA>
void
ParticleContainer<NR, NI, NA>::WriteParticles (int            lev,
					       std::ofstream& ofs,
					       int            fnum,
					       Array<int>&    which,
					       Array<int>&    count,
					       Array<long>&   where,
					       bool           is_checkpoint) const
{

    BL_PROFILE("ParticleContainer<NR, NI, NA>::WriteParticles()");

    // For a each grid, the tiles it contains
    std::map<int, Array<int> > tile_map;

    for (const auto& kv : m_particles[lev])
    {
        const int grid = kv.first.first;
        const int tile = kv.first.second;
        tile_map[grid].push_back(tile);

        // Only write out valid particles.
        int cnt = 0;	
        for (const auto& p : kv.second.GetAoS()) {
            if (p.m_idata.id > 0)
                cnt++;
	}

        count[grid] += cnt;
    }
	
    MFInfo info;
    info.SetAlloc(false);
    MultiFab state(ParticleBoxArray(lev),
		   ParticleDistributionMap(lev),
		   1,0,info);

    for (MFIter mfi(state); mfi.isValid(); ++mfi) {
      const int grid = mfi.index();
      
      which[grid] = fnum;
      where[grid] = VisMF::FileOffset(ofs);
      
      if (count[grid] == 0) continue;
      
      if (is_checkpoint) {
	// First write out the integer data in binary.
	const int iChunkSize = 2;
	Array<int> istuff(count[grid]*iChunkSize);
	int* iptr = istuff.dataPtr();

	for (unsigned i = 0; i < tile_map[grid].size(); i++) {
          const auto& pbox = m_particles[lev].at(std::make_pair(grid, tile_map[grid][i]));
	  for (const auto& p : pbox.GetAoS()) {
	    if (p.m_idata.id > 0) {
	      iptr[0] = p.m_idata.id;
	      iptr[1] = p.m_idata.cpu;
	      iptr += iChunkSize;
	    }
	  }
	}
	ofs.write((char*)istuff.dataPtr(),istuff.size()*sizeof(int));
      }
      
      // Write the Real data in binary.
      const int rChunkSize = BL_SPACEDIM + NR + NA;
      Array<typename ParticleType::RealType> rstuff(count[grid]*rChunkSize);
      typename ParticleType::RealType* rptr = rstuff.dataPtr();

      for (unsigned i = 0; i < tile_map[grid].size(); i++) {
        const auto& pbox = m_particles[lev].at(std::make_pair(grid, tile_map[grid][i]));
	int pindex = 0;
	for (const auto& p : pbox.GetAoS()) {
	  if (p.m_idata.id > 0) {
              for (int j = 0; j < BL_SPACEDIM + NR; j++) {
                  rptr[j] = p.m_rdata.arr[j];
              }
              rptr += BL_SPACEDIM + NR;
              const auto& soa  = pbox.GetSoA();
              for (int j = 0; j < NA; j++) {
                  rptr[j] = (typename ParticleType::RealType) soa[j][pindex];
              }
              rptr += NA;
	  }
	  ++pindex;
	}
      }
      
      ofs.write((char*)rstuff.dataPtr(),rstuff.size()*sizeof(typename ParticleType::RealType));
    }
}

template <int NR, int NI, int NA>
void
ParticleContainer<NR, NI, NA>::Restart (const std::string& dir,
					const std::string& file,
					bool is_checkpoint)
{
  BL_PROFILE("ParticleContainer<NR, NI, NA>::Restart()");
  BL_ASSERT(!dir.empty());
  BL_ASSERT(!file.empty());
  
  const Real strttime = ParallelDescriptor::second();
  
  std::string fullname = dir;
  if (!fullname.empty() && fullname[fullname.size()-1] != '/')
    fullname += '/';
  fullname += file;
  std::string HdrFileName = fullname;
  if (!HdrFileName.empty() && HdrFileName[HdrFileName.size()-1] != '/')
    HdrFileName += '/';
  HdrFileName += "Header";
  
  Array<char> fileCharPtr;
  ParallelDescriptor::ReadAndBcastFile(HdrFileName, fileCharPtr);
  std::string fileCharPtrString(fileCharPtr.dataPtr());
  std::istringstream HdrFile(fileCharPtrString, std::istringstream::in);
  
  std::string version;
  HdrFile >> version;
  BL_ASSERT(!version.empty());
  
  // What do our version strings mean?
  // "Version_One_Dot_Zero" -- hard-wired to write out in double precision.
  // "Version_One_Dot_One" -- can write out either as either single or double precision.
  // Appended to the latter version string are either "_single" or "_double" to
  // indicate how the particles were written.
  std::string how;
  if (version.find("Version_One_Dot_Zero") != std::string::npos) {
    how = "double";
  }
  else if (version.find("Version_One_Dot_One") != std::string::npos) {
    if (version.find("_single") != std::string::npos) {
      how = "single";
    }
    else if (version.find("_double") != std::string::npos) {
      how = "double";
    }
    else {
      std::string msg("ParticleContainer<NR, NI, NA>::Restart(): bad version string: ");
      msg += version;
      amrex::Error(version.c_str());
    }
  }
  else {
    std::string msg("ParticleContainer<NR, NI, NA>::Restart(): unknown version string: ");
    msg += version;
    amrex::Abort(msg.c_str());
  }
  
  int dm;
  HdrFile >> dm;
  if (dm != BL_SPACEDIM)
    amrex::Abort("ParticleContainer<NR, NI, NA>::Restart(): dm != BL_SPACEDIM");
  
  int nr;
  HdrFile >> nr;
  if (nr != NR + NA)
    amrex::Abort("ParticleContainer<NR, NI, NA>::Restart(): nr != NR + NA");

  int ni;
  HdrFile >> ni;
  if (ni != NI)
    amrex::Abort("ParticleContainer<NR, NI, NA>::Restart(): ni != NI");
  
  long nparticles;
  HdrFile >> nparticles;
  BL_ASSERT(nparticles >= 0);
  
  int maxnextid;
  HdrFile >> maxnextid;
  BL_ASSERT(maxnextid > 0);
  ParticleType::NextID(maxnextid);
  
  int finest_level;
  HdrFile >> finest_level;
  BL_ASSERT(finest_level >= 0);
  
  Array<int> ngrids(finest_level+1);
  BL_ASSERT(finest_level == finestLevel());
  for (int lev = 0; lev <= finest_level; lev++) {
    HdrFile >> ngrids[lev];
    BL_ASSERT(ngrids[lev] > 0);
    BL_ASSERT(ngrids[lev] == int(ParticleBoxArray(lev).size()));
  }

  resizeData();
  
  for (int lev = 0; lev <= finest_level; lev++) {
    Array<int>  which(ngrids[lev]);
    Array<int>  count(ngrids[lev]);
    Array<long> where(ngrids[lev]);
    for (int i = 0; i < ngrids[lev]; i++) {
      HdrFile >> which[i] >> count[i] >> where[i];
    }
    
    for (MFIter mfi(*m_dummy_mf[lev]); mfi.isValid(); ++mfi) {
      const int grid = mfi.index();
      
      if (count[grid] <= 0) continue;
      
      // The file names in the header file are relative.
      std::string name = fullname;
    
      if (!name.empty() && name[name.size()-1] != '/')
	name += '/';
      
      name += "Level_";
      name += amrex::Concatenate("", lev, 1);
      name += '/';
      name += ParticleType::DataPrefix();
      name += amrex::Concatenate("", which[grid], 4);
      
      std::ifstream ParticleFile;
      
      ParticleFile.open(name.c_str(), std::ios::in);
    
      if (!ParticleFile.good())
	amrex::FileOpenFailed(name);
      
      ParticleFile.seekg(where[grid], std::ios::beg);
      
      if (how == "single") {
	ReadParticles<float>(count[grid], grid, lev, is_checkpoint, ParticleFile);
      }
      else if (how == "double") {
	ReadParticles<double>(count[grid], grid, lev, is_checkpoint, ParticleFile);
      }
      else {
	std::string msg("ParticleContainer<NR, NI, NA>::Restart(): bad parameter: ");
	msg += how;
	amrex::Error(msg.c_str());
      }
      
      ParticleFile.close();
      
      if (!ParticleFile.good())
	amrex::Abort("ParticleContainer<NR, NI, NA>::Restart(): problem reading particles");
    }
  }

  BL_ASSERT(OK());
  
  if (m_verbose > 1) {
    Real stoptime = ParallelDescriptor::second() - strttime;	
    ParallelDescriptor::ReduceRealMax(stoptime, ParallelDescriptor::IOProcessorNumber());
    amrex::Print() << "ParticleContainer<NR, NI, NA>::Restart() time: " << stoptime << '\n';
  }
}

// Read a batch of particles from the checkpoint file
template <int NR, int NI, int NA>
template <class RTYPE>
void
ParticleContainer<NR, NI, NA>::ReadParticles (int            cnt,
					      int            grd,
					      int            lev,
					      bool           is_checkpoint,
					      std::ifstream& ifs) 
{
    BL_PROFILE("ParticleContainer<NR, NI, NA>::ReadParticles()");
    BL_ASSERT(cnt > 0);
    BL_ASSERT(lev < int(m_particles.size()));
    BL_ASSERT(lev >= 0 && lev <= finestLevel());
    BL_ASSERT(grd >= 0 && grd < ParticleBoxArray(lev).size());

    // First read in the integer data in binary.  We do not store
    // the m_lev and m_grid data on disk.  We can easily recreate
    // that given the structure of the checkpoint file.
    const int iChunkSize = 2;
    Array<int> istuff(cnt*iChunkSize);
    if (is_checkpoint)
        ifs.read((char*)istuff.dataPtr(),istuff.size()*sizeof(int));

    // Then the real data in binary.
    const int rChunkSize = BL_SPACEDIM + NR + NA;
    Array<RTYPE> rstuff(cnt*rChunkSize);
    ifs.read((char*)rstuff.dataPtr(),rstuff.size()*sizeof(RTYPE));

    // Now reassemble the particles.
    int*   iptr = istuff.dataPtr();
    RTYPE* rptr = rstuff.dataPtr();

    // If we are restarting from a plotfile instead of a checkpoint file, then we do not
    //    read in the particle id's, so we need to reset the id counter to zero and renumber them
    if (!is_checkpoint) {
      int maxnextid = 1;
      ParticleType::NextID(maxnextid);
    }

    ParticleType p;
    ParticleLocData pld;
    for (int i = 0; i < cnt; i++) {
      if (is_checkpoint) {
	p.m_idata.id   = iptr[0];
	p.m_idata.cpu  = iptr[1];
      }
      else {
	p.m_idata.id   = ParticleType::NextID();
	p.m_idata.cpu  = ParallelDescriptor::MyProc();
      }

      BL_ASSERT(p.m_idata.id > 0);

      iptr += iChunkSize;

      D_TERM(p.m_rdata.pos[0] = rptr[0];,
	     p.m_rdata.pos[1] = rptr[1];,
	     p.m_rdata.pos[2] = rptr[2];);

      for (int j = 0; j < NR; j++)
	p.m_rdata.arr[BL_SPACEDIM+j] = rptr[BL_SPACEDIM+j];

      rptr += BL_SPACEDIM + NR;
      
      locateParticle(p, pld, 0, finestLevel(), 0);

      auto& ptile = m_particles[lev][std::make_pair(grd, pld.m_tile)];

      ptile.push_back(p);

      for (int j = 0; j < NA; j++) {
          ptile.push_back(j, rptr[j]);
      }

      rptr += NA;
    }
}

template <int NR, int NI, int NA>
void
ParticleContainer<NR, NI, NA>::WriteAsciiFile (const std::string& filename)
{
    BL_PROFILE("ParticleContainer<NR, NI, NA>::WriteAsciiFile()");
    BL_ASSERT(!filename.empty());

    const Real strttime = ParallelDescriptor::second();
    //
    // Count # of valid particles.
    //
    long nparticles = 0;

    for (int lev = 0; lev < m_particles.size();  lev++) {
        auto& pmap = m_particles[lev];
        for (const auto& kv : pmap) {
            const auto& aos = kv.second.GetAoS();
            for (const auto& p : aos) {
                if (p.m_idata.id > 0)
                    //
                    // Only count (and checkpoint) valid particles.
                    //
                    nparticles++;
            }
        }
    }
    
    //
    // And send count to I/O processor.
    //
    ParallelDescriptor::ReduceLongSum(nparticles,ParallelDescriptor::IOProcessorNumber());

    if (ParallelDescriptor::IOProcessor())
    {
        //
        // Have I/O processor open file and write out particle count.
        //
        std::ofstream File;

        File.open(filename.c_str(), std::ios::out|std::ios::trunc);

        if (!File.good())
            amrex::FileOpenFailed(filename);

        File << nparticles << '\n';
            
        File.flush();

        File.close();

        if (!File.good())
            amrex::Abort("ParticleContainer<NR, NI, NA>::WriteAsciiFile(): problem writing file");
    }

    ParallelDescriptor::Barrier();

    const int MyProc = ParallelDescriptor::MyProc();

    for (int i = 0; i < ParallelDescriptor::NProcs(); i++)
    {
        if (MyProc == i)
        {
            //
            // Each CPU opens the file for appending and adds its particles.
            //
            std::ofstream File;

            VisMF::IO_Buffer io_buffer(VisMF::IO_Buffer_Size);

            File.rdbuf()->pubsetbuf(io_buffer.dataPtr(), io_buffer.size());

            File.open(filename.c_str(), std::ios::out|std::ios::app);

            File.precision(15);

            if (!File.good())
                amrex::FileOpenFailed(filename);

	    for (int lev = 0; lev < m_particles.size();  lev++) {
	      auto& pmap = m_particles[lev];
	      for (const auto& kv : pmap) {
                const auto& aos = kv.second.GetAoS();
                const auto& soa = kv.second.GetSoA();

		int index = 0;
		for (auto it = aos.cbegin(); it != aos.cend(); ++it) {
		    if (it->m_idata.id > 0) {
		      
		      File << it->m_idata.id  << ' ';
		      File << it->m_idata.cpu << ' ';
		      
		      D_TERM(File << it->m_rdata.pos[0] << ' ',
			     << it->m_rdata.pos[1] << ' ',
			     << it->m_rdata.pos[2] << ' ');
		      
		      for (int i = 0; i < NA; i++) {
                          File << soa[i][index] << ' ';
                      }
		      index++;
		      
		      for (int i = BL_SPACEDIM; i < BL_SPACEDIM + NR; i++) {
			char ws = (i == BL_SPACEDIM + NR - 1) ? '\n' : ' ';
			File << it->m_rdata.arr[i] << ws;
		      }
		    }
		}
	      }
            }
	    
            File.flush();
	    
            File.close();

            if (!File.good())
	      amrex::Abort("ParticleContainer<NR, NI, NA>::WriteAsciiFile(): problem writing file");
	    
        }
	
        ParallelDescriptor::Barrier();
    }
    
    if (m_verbose > 1)
      {
        Real stoptime = ParallelDescriptor::second() - strttime;
	
        ParallelDescriptor::ReduceRealMax(stoptime,ParallelDescriptor::IOProcessorNumber());
	
        amrex::Print() << "ParticleContainer<NR, NI, NA>::WriteAsciiFile() time: " << stoptime << '\n';
      }
}

template <int NR, int NI, int NA>
bool
ParticleContainer<NR, NI, NA>::CrseToFine (const BoxArray&       cfba,
					   const Array<IntVect>& cells,
					   Array<IntVect>&       cfshifts,
					   const Geometry&       gm,
					   Array<int>&           which,
					   Array<IntVect>&       pshifts) const
{
    BL_PROFILE("ParticleContainer<NR, NI, NA>::CrseToFine()");
    //
    // We're in AssignDensity(). We want to know whether or not updating
    // with a particle, will we cross a  crse->fine boundary of the level
    // with coarsened fine BoxArray "cfba".  "cells" are as calculated from
    // CIC_Cells_Fracs().
    //
    const int M = cells.size();

    which.resize(M);
    cfshifts.resize(M);

    for (int i = 0; i < M; i++)
        which[i] =  0;

    bool result = false;

    for (int i = 0; i < M; i++)
    {
        if (cfba.contains(cells[i]))
        {
            result      = true;
            which[i]    = 1;
            cfshifts[i] = IntVect::TheZeroVector();
        }
        else if (!gm.Domain().contains(cells[i]))
        {
            BL_ASSERT(gm.isAnyPeriodic());
            //
            // Can the cell be shifted into cfba?
            //
            const Box bx(cells[i],cells[i]);

            gm.periodicShift(bx, gm.Domain(), pshifts);

            if (!pshifts.empty())
            {
                BL_ASSERT(pshifts.size() == 1);

                const Box& dbx = bx - pshifts[0];

                BL_ASSERT(dbx.ok());

                if (cfba.contains(dbx))
                {
                    //
                    // Note that pshifts[0] is from the coarse perspective.
                    // We'll later need to multiply it by ref ratio to use
                    // at the fine level.
                    //
                    result      = true;
                    which[i]    = 1;
                    cfshifts[i] = pshifts[0];
                }
            }
        }
    }

    return result;
}

template <int NR, int NI, int NA>
bool
ParticleContainer<NR, NI, NA>::FineToCrse (const ParticleType&                p,
					   int                                flev,
					   const Array<IntVect>&              fcells,
					   const BoxArray&                    fvalid,
					   const BoxArray&                    compfvalid_grown,
					   Array<IntVect>&                    ccells,
					   Array<Real>&                       cfracs,
					   Array<int>&                        which,
					   Array<int>&                        cgrid,
					   Array<IntVect>&                    pshifts,
					   std::vector< std::pair<int,Box> >& isects) const
{
    BL_PROFILE("ParticleContainer<NR, NI, NA>::FineToCrse()");
    BL_ASSERT(m_gdb != 0);
    BL_ASSERT(flev > 0);
    //
    // We're in AssignDensity(). We want to know whether or not updating
    // with a particle we'll cross a fine->crse boundary.  Note that crossing
    // a periodic boundary, where the periodic shift lies in our valid region,
    // is not considered a Fine->Crse crossing.
    //
    const int M = fcells.size();

    which.resize(M);
    cgrid.resize(M);
    ccells.resize(M);
    cfracs.resize(M);

    for (int i = 0; i < M; i++)
    {
        cgrid[i] = -1;
        which[i] =  0;
    }

    ParticleLocData pld;
    Where(p, pld);

    const Box& ibx = amrex::grow(ParticleBoxArray(flev)[pld.m_grid],-1);

    BL_ASSERT(ibx.ok());

    if (ibx.contains(pld.m_cell))
        //
        // We're strictly contained in our valid box.
        // We can't cross a fine->crse boundary.
        //
        return false;

    if (!compfvalid_grown.contains(pld.m_cell))
        //
        // We're strictly contained in our "valid" region. Note that the valid
        // region contains any periodically shifted ghost cells that intersect
        // valid region.
        //
        return false;
    //
    // Otherwise ...
    //
    const Geometry& cgm = Geom(flev-1);
    const IntVect&  rr  = m_gdb->refRatio(flev-1);
    const BoxArray& cba = ParticleBoxArray(flev-1);

    Particle<NR, NI>::CIC_Cells_Fracs(p, cgm.ProbLo(), cgm.CellSize(), cfracs, ccells);

    bool result = false;

    for (int i = 0; i < M; i++)
    {
        IntVect ccell_refined = ccells[i]*rr;
        //
        // We've got to protect against the case when we're at the low
        // end of the domain because coarsening & refining don't work right
        // when indices go negative.
        //
        for (int dm = 0; dm < BL_SPACEDIM; dm++)
            ccell_refined[dm] = std::max(ccell_refined[dm], -1);

        if (!fvalid.contains(ccell_refined))
        {
            result   = true;
            which[i] = 1;

            Box cbx(ccells[i],ccells[i]);
    
            if (!cgm.Domain().contains(ccells[i]))
            {
                //
                // We must be at a periodic boundary.
                // Find valid box into which we can be periodically shifted.
                //
                BL_ASSERT(cgm.isAnyPeriodic());

                cgm.periodicShift(cbx, cgm.Domain(), pshifts);

                BL_ASSERT(pshifts.size() == 1);

                cbx -= pshifts[0];

                ccells[i] -= pshifts[0];
                BL_ASSERT(cbx.ok());
                BL_ASSERT(cgm.Domain().contains(cbx));
            }
            //
            // Which grid at the crse level do we need to update?
            //
            cba.intersections(cbx,isects,true,0);

            BL_ASSERT(!isects.empty());

            cgrid[i] = isects[0].first;  // The grid ID at crse level that we hit.
        }
    }

    return result;
}

template <int NR, int NI, int NA>
void
ParticleContainer<NR, NI, NA>::FineCellsToUpdateFromCrse (const ParticleType&                p,
						      int                                lev,
						      const IntVect&                     ccell,
						      const IntVect&                     cshift,
						      Array<int>&                        fgrid,
						      Array<Real>&                       ffrac,
						      Array<IntVect>&                    fcells,
						      std::vector< std::pair<int,Box> >& isects) const
{
    BL_PROFILE("ParticleContainer<NR, NI, NA>::FineCellsToUpdateFromCrse()");
    BL_ASSERT(lev >= 0);
    BL_ASSERT(lev < finestLevel());

    const Box&      fbx = amrex::refine(Box(ccell,ccell),m_gdb->refRatio(lev));
    const BoxArray& fba = ParticleBoxArray(lev+1);
    const Real*     plo = Geom(lev).ProbLo();
    const Real*     dx  = Geom(lev).CellSize();
    const Real*     fdx = Geom(lev+1).CellSize();

    if (cshift == IntVect::TheZeroVector())
    {
        BL_ASSERT(fba.contains(fbx));
    }
    //
    // Instead of clear()ing these we'll do a resize(0).
    // This'll preserve their capacity so that we'll only need
    // to do any memory allocation when their capacity needs to increase.
    //
    fgrid.resize(0);
    ffrac.resize(0);
    fcells.resize(0);
    //
    // Which fine cells does particle "p" (that wants to update "ccell") do we
    // touch at the finer level?
    //
    for (IntVect iv = fbx.smallEnd(); iv <= fbx.bigEnd(); fbx.next(iv))
    {
        bool touches = true;

        for (int k = 0; k < BL_SPACEDIM; k++)
        {
            const Real celllo = iv[k]  * fdx[k] + plo[k];
            const Real cellhi = celllo + fdx[k];

            if ((p.m_rdata.pos[k] < celllo) && (celllo > (p.m_rdata.pos[k] + dx[k]/2)))
                touches = false;

            if ((p.m_rdata.pos[k] > cellhi) && (cellhi < (p.m_rdata.pos[k] - dx[k]/2)))
                touches = false;
        }

        if (touches)
        {
            fcells.push_back(iv);
        }
    }

    Real sum_fine = 0;
    //
    // We need to figure out the fine fractions and the fine grid needed updating.
    //
    for (int j = 0; j < fcells.size(); j++)
    {
        IntVect& iv = fcells[j];

        Real the_frac = 1;

        for (int k = 0; k < BL_SPACEDIM; k++)
        {
            const Real celllo = (iv[k] * fdx[k] + plo[k]);

            if (p.m_rdata.pos[k] <= celllo)
            {
                const Real isecthi = p.m_rdata.pos[k] + dx[k]/2;

                the_frac *= std::min((isecthi - celllo),fdx[k]);
            }
            else
            {
                const Real cellhi  = (iv[k]+1) * fdx[k] + plo[k];
                const Real isectlo = p.m_rdata.pos[k] - dx[k]/2;

                the_frac *= std::min((cellhi - isectlo),fdx[k]);
            }
        }

        ffrac.push_back(the_frac);

        sum_fine += the_frac;

        if (cshift != IntVect::TheZeroVector())
        {
            //
            // Update to the correct fine cell needing updating.
            // Note that "cshift" is from the coarse perspective.
            //
            const IntVect& fshift = cshift * m_gdb->refRatio(lev);
            //
            // Update fcells[j] to indicate a shifted fine cell needing updating.
            //
            iv -= fshift;
        }

        fba.intersections(Box(iv,iv),isects,true,0);

        BL_ASSERT(!isects.empty());

        fgrid.push_back(isects[0].first);
    }

    BL_ASSERT(ffrac.size() == fcells.size());
    BL_ASSERT(fgrid.size() == fcells.size());
    //
    // Now adjust the fine fractions so they sum to one.
    //
    for (int j = 0; j < ffrac.size(); j++)
        ffrac[j] /= sum_fine;
}


//
// This is the multi-level version.
// The Array should be empty on input.
// There'll be finest_level+1 of them.
//
template <int NR, int NI, int NA>
void
ParticleContainer<NR, NI, NA>::AssignDensity (int rho_index, bool sub_cycle,
					      Array<std::unique_ptr<MultiFab> >& mf_to_be_filled, 
					      int lev_min, int ncomp, int finest_level) const
{
    if (rho_index != 0) amrex::Abort("AssignDensity only works if rho_index = 0");

    BL_PROFILE("ParticleContainer<NR, NI, NA>::AssignDensity()");
    BL_ASSERT(NR >= 1);
    BL_ASSERT(NR >= ncomp);
    BL_ASSERT(ncomp == 1 || ncomp == BL_SPACEDIM+1);

    if (finest_level == -1) {
      finest_level = finestLevel();
    }
    while (!m_gdb->LevelDefined(finest_level)) {
      finest_level--;
    }
    //
    // The size of the returned multifab is limited by lev_min and 
    // finest_level. In the following code, lev is the real level, 
    // lev_index is the corresponding index for mf. 
    //

    // Create the space for mf_to_be_filled, regardless of whether we'll need a temporary mf
    mf_to_be_filled.resize(finest_level+1-lev_min);
    for (int lev = lev_min; lev <= finest_level; lev++)
    { 
        const int lev_index = lev - lev_min;
        mf_to_be_filled[lev_index].reset(new MultiFab(m_gdb->boxArray(lev),
						      m_gdb->DistributionMap(lev),
						      ncomp, 1));
	mf_to_be_filled[lev_index]->setVal(0.0);
    }

    // Test whether the grid structure of the boxArray is the same
    //       as the ParticleBoxArray at all levels 
    bool all_grids_the_same = true; 
    for (int lev = lev_min; lev <= finest_level; lev++) {
        if (!OnSameGrids(lev, *mf_to_be_filled[lev-lev_min])) {
	    all_grids_the_same = false;
	    break;
	}
    }

    Array<std::unique_ptr<MultiFab> > mf_part;
    if (!all_grids_the_same)
    { 
        // Create the space for the temporary, mf_part
        mf_part.resize(finest_level+1-lev_min);
        for (int lev = lev_min; lev <= finest_level; lev++)
        {
            const int lev_index = lev - lev_min;
            mf_part[lev_index].reset(new MultiFab(ParticleBoxArray(lev), 
						  ParticleDistributionMap(lev),
						  ncomp, 1));
	    mf_part[lev_index]->setVal(0.0);
        }
    }

    auto & mf = (all_grids_the_same) ? mf_to_be_filled : mf_part;

    if (finest_level == 0)
    {
        //
        // Just use the far simpler single-level version.
        //
        AssignDensitySingleLevel(rho_index, *mf[0],0,ncomp);
        //
        // I believe that we don't need any information in ghost cells so we don't copy those.
        //
        if ( ! all_grids_the_same) {
            mf_to_be_filled[0]->copy(*mf[0],0,0,ncomp);
	}
        return;
    }
    
    //
    // This is the "data" needed by other MPI procs.
    //
    std::map<int, Array<ParticleCommData> > data;

    const Real stime = ParallelDescriptor::second();
    //
    // Minimum M required.
    //
    const int M = D_TERM(2,+2,+4);

    Array<int>     cgrid(M);
    Array<int>    cwhich(M),  fwhich(M);
    Array<Real>    fracs(M),  cfracs(M);
    Array<IntVect> cells(M),  ccells(M), cfshifts(M);

    ParticleCommData pb;
    //
    // I'm going to allocate these badboys here & pass'm into routines that use'm.
    // This should greatly cut down on memory allocation/deallocation.
    //
    Array<IntVect>                    pshifts(27);
    std::vector< std::pair<int,Box> > isects;
    Array<int>                        fgrid(M);
    Array<Real>                       ffracs(M);
    Array<IntVect>                    fcells;
    //
    // "fvalid" contains all the valid region of the MultiFab at this level, together
    // with any ghost cells lying outside the domain, that can be periodically shifted into the
    // valid region.  "compfvalid" is the complement of the "fvalid", while "compfvalid_grown" is 
    // "compfvalid" grown by one.  Using these we can figure out whether or not a cell is in the
    // valid region of our MultiFab as well as whether or not we're at a Fine->Crse boundary.
    //
    for (int lev = lev_min; lev <= finest_level; lev++)
    {
        const Geometry& gm        = Geom(lev);
        const Geometry& gm_fine   = (lev < finest_level) ? Geom(lev+1) : gm;
        const Geometry& gm_coarse = (lev > 0) ? Geom(lev-1) : gm;
        const Box&      dm        = gm.Domain();
        const Real*     dx        = gm.CellSize();
        const Real*     plo       = gm.ProbLo();
        const Real*     dx_fine   = (lev < finest_level) ? Geom(lev+1).CellSize() : dx;
        const Real*     dx_coarse = (lev > 0) ? Geom(lev-1).CellSize() : dx;
        const int       lev_index = lev - lev_min;
        const BoxArray& grids     = mf[lev_index]->boxArray();
        const int       dgrow     = (lev == 0) ? 1 : m_gdb->MaxRefRatio(lev-1);

        BoxArray compfvalid, compfvalid_grown, fvalid = mf[lev_index]->boxArray();
        //
        // Do we have Fine->Crse overlap on a periodic boundary?
        // We want to add all ghost cells that can be shifted into valid region.
        //
        BoxList valid;

        for (int i = 0; i < grids.size(); i++)
        {
            if (gm.isAnyPeriodic())
            {
                const Box& dest = amrex::grow(grids[i],dgrow);

                if ( ! dm.contains(dest))
                {
                    for (int j = 0; j < grids.size(); j++)
                    {
                        BL_ASSERT(dm.contains(grids[j]));

                        gm.periodicShift(dest, grids[j], pshifts);

			for (const auto& kiv : pshifts)
                        {
                            const Box& sbx = grids[j] + kiv;
                            const Box& dbx = dest & sbx;

                            BL_ASSERT(dbx.ok());

                            valid.push_back(dbx);
                        }
                    }
                }
            }
        }
        if (valid.isNotEmpty())
        {
            //
            // We've got some Fine->Crse periodic overlap.
            // Don't forget to add the valid boxes too.
            //
            for (int i = 0; i < grids.size(); i++) {
                valid.push_back(grids[i]);
	    }
            fvalid = BoxArray(valid);
            fvalid.removeOverlap();
        }
        //
        // If we're at a lev < finestLevel, this is the coarsened fine BoxArray.
        // We use this for figuring out Crse->Fine issues.
        //
        BoxArray ccba;
        if (lev > 0)
        {
            ccba = m_gdb->boxArray(lev);
            ccba.coarsen(m_gdb->refRatio(lev-1));
        }
        BoxArray cfba;
        if (lev < finest_level)
        {
            cfba = m_gdb->boxArray(lev+1);
            cfba.coarsen(m_gdb->refRatio(lev));

            BL_ASSERT(mf[lev_index]->boxArray().contains(cfba));
        }
        //
        // This is cfba with any shifted ghost cells.
        //
        BoxArray cfvalid = cfba;

        if (lev < finest_level)
        {
            BoxList cvalid;

            const BoxArray& cgrids = mf[lev_index]->boxArray();

            for (int i = 0; i < cfba.size(); i++)
            {
                if (gm.isAnyPeriodic())
                {
                    const Box& dest = amrex::grow(cfba[i],mf[lev_index]->nGrow());

                    if ( ! dm.contains(dest))
                   { 
                        for (int j = 0; j < cgrids.size(); j++)
                        {
                            BL_ASSERT(dm.contains(cgrids[j]));

                            gm.periodicShift(dest, cgrids[j], pshifts);

			    for (const auto& kiv : pshifts)
                            {
                                const Box& sbx = cfba[i] - kiv;

                                cvalid.push_back(sbx);
                            }
                        }
                    }
                }
            }
            if (cvalid.isNotEmpty())
            {
                //
                // We've got some Fine->Crse periodic overlap.
                // Don't forget to add the valid boxes too.
                //
                for (int i = 0; i < cfba.size(); i++) {
                    cvalid.push_back(cfba[i]);
		}
                cfvalid = BoxArray(cvalid);
                cfvalid.removeOverlap();
            }
        }
        //
        // The "+1" is so we enclose the valid region together with any
        //  ghost cells that can be periodically shifted into valid.
        //
        compfvalid = amrex::complementIn(amrex::grow(dm,dgrow+1), fvalid);

        compfvalid_grown = compfvalid;
        compfvalid_grown.grow(1);
        compfvalid_grown.removeOverlap();
            
        if (gm.isAnyPeriodic() && ! gm.isAllPeriodic())
        {
            amrex::Error("AssignDensity: problem must be periodic in no or all directions");
        }
        //
        // If we're at a lev > 0, this is the coarsened BoxArray.
        // We use this for figuring out Fine->Crse issues.
        //
        BoxArray cba;
        if (lev > 0)
        {
            cba = m_gdb->boxArray(lev);
            cba.coarsen(m_gdb->refRatio(lev-1));
        }
        //
        // Do the grids at this level cover the full domain? If they do
        // there can be no Fine->Crse interactions at this level.
        //
        const bool GridsCoverDomain = fvalid.contains(Geom(lev).Domain());

	const auto& pmap = m_particles[lev];
	for (const auto& kv : pmap) {
	  const int grid = kv.first.first;
	  const auto& aos = kv.second.GetAoS();
	  FArrayBox&  fab = (*mf[lev_index])[grid];
	  for (const auto& p : aos)
            {
                if (p.m_idata.id <= 0) {
		  continue;
		}
                //
                // Get "fracs" and "cells" for the particle "p" at this level.
                //
                const int M = ParticleType::CIC_Cells_Fracs(p, plo, dx, fracs, cells);
                //
                // If this is not fully periodic then we have to be careful that no
                // particle's support leaves the domain. We test this by checking the low
                // and high corners respectively.
                //
                if ( ! gm.isAllPeriodic() && ! allow_particles_near_boundary) {
                    if ( ! gm.Domain().contains(cells[0]) || ! gm.Domain().contains(cells[M-1])) {
                        amrex::Error("AssignDensity: if not periodic, all particles must stay away from the domain boundary");
		    }
		}
                //
                // This section differs based on whether we subcycle.
                // Without subcycling we use the "stretchy" support for particles.
                // With subcycling a particles support is strictly defined 
                // by its resident level.
                //
                if (sub_cycle)
                {
                    bool isFiner    = false;
                    bool isBoundary = false;
                    //
                    // First sum the mass in the valid region
                    //
                    for (int i = 0; i < M; i++)
                    {
                        if (cfvalid.contains(cells[i]))
                        {
                            //
                            // Some part of the particle's mass lies in a 
                            // finer region; we'll deal with it shortly.
                            //
                            isFiner    = true;
                            isBoundary = true;
                            continue;
                        }
                        if ( ! fvalid.contains(cells[i]))
                        {
                            //
                            // We're out of the valid region.
                            //
                            isBoundary = true;
                            continue;
                        }
                        //
                        // Sum up mass in first component.
                        //
                        {
                            fab(cells[i],0) += p.m_rdata.arr[BL_SPACEDIM] * fracs[i];
                        }
                        //
                        // Sum up momenta in next components.
                        //

                        // If the domain is not periodic and we want to let particles
                        //    live near the boundary but "throw away" the contribution that 
                        //    does not fall into the domain ...
                        if ( ! gm.isAllPeriodic() && allow_particles_near_boundary &&
			     ! gm.Domain().contains(cells[i]))
			{
			  continue;
			}

                        for (int n = 1; n < ncomp; n++) {
                            fab(cells[i],n) += p.m_rdata.arr[BL_SPACEDIM + n] * p.m_rdata.arr[BL_SPACEDIM] * fracs[i];
			}
                    }
                    //
                    // Deal with mass that doesn't belong at this level.
                    // Here we assume proper nesting so that only one special case can
                    // be true for a given particle.
                    //
                    if (isBoundary)
                    {
                        if (isFiner)
                        {
                            BL_ASSERT(lev < finest_level);
                            //
                            // We're at a coarse->fine interface
                            //
                            // get fine cells/fracs
                            //
                            const int MF = ParticleType::CIC_Cells_Fracs(p, plo, dx_fine ,dx, ffracs, fcells);

                            for (int j = 0; j < MF; j++)
                            {
                                //
                                // Make sure this fine cell is valid. Check for periodicity.
                                //
                                const Box bx(fcells[j],fcells[j]);
                                gm_fine.periodicShift(bx, gm_fine.Domain(), pshifts);
                                if ( ! pshifts.empty())
                                {
                                    BL_ASSERT(int(pshifts.size()) == 1);
                                    fcells[j] = fcells[j] - pshifts[0];
                                }
                                mf[lev_index + 1]->boxArray().intersections(Box(fcells[j],fcells[j]),isects,true,0);
                                if (isects.size() == 0) {
                                    continue;
				}
                                const int grid = isects[0].first; 
                                const int who  = mf[lev_index+1]->DistributionMap()[grid];

                                if (who == ParallelDescriptor::MyProc())
                                {
                                    //
                                    // Sum up mass in first component.
                                    //
                                    {
                                        (*mf[lev_index+1])[grid](fcells[j],0) += p.m_rdata.arr[BL_SPACEDIM] * ffracs[j];
                                    }
                                    //
                                    // Sum up momenta in next components.
                                    //
                                    for (int n = 1; n < ncomp; n++) {
                                        (*mf[lev_index+1])[grid](fcells[j],n) += p.m_rdata.arr[BL_SPACEDIM+n] * p.m_rdata.arr[BL_SPACEDIM] * ffracs[j];
				    }
                                }
                                else
                                {

				  pb.m_lev  = lev+1;
				  pb.m_grid = grid;
				  pb.m_cell = fcells[j];

				  //
				  // Sum up mass in first component.
				  //
				  {
				    pb.m_data[0] = p.m_rdata.arr[BL_SPACEDIM] *  ffracs[j];
				  }
				  
				  //
				  // Sum up momenta in next components.
				  //
				  for (int n = 1; n < ncomp; n++) {
				    pb.m_data[n] = p.m_rdata.arr[BL_SPACEDIM+n] * p.m_rdata.arr[BL_SPACEDIM] * ffracs[j];
				  }
				  
				  data[who].push_back(pb);
                                }
                            }
                        }
                        else if (lev_index > 0)
                        {
                            //
                            // We must be at a fine->coarse interface.
                            //
                            const int MC = ParticleType::CIC_Cells_Fracs(p, plo, dx_coarse, dx, cfracs, ccells);
                            for (int j = 0; j < MC; j++)
                            {
                                //
                                // Make sure this coarse cell isn't in this level's valid region.
                                // This may not matter.
                                //
                                if (cba.contains(ccells[j]))
                                    continue;
                                //
                                // Check for periodicity.
                                //
                                const Box bx(ccells[j],ccells[j]);
                                gm_coarse.periodicShift(bx, gm_coarse.Domain(), pshifts);

                                if ( ! pshifts.empty())
                                {
                                    BL_ASSERT(int(pshifts.size()) == 1);
                                    ccells[j] = ccells[j] - pshifts[0]; 
                                }
                                //
                                // Find its resident grid.
                                //
                                mf[lev_index - 1]->boxArray().intersections(Box(ccells[j],ccells[j]),isects,true,0);
                                if (isects.size() == 0) {
                                    continue;
				}
                                const int grid = isects[0].first;
                                const int who  = mf[lev_index-1]->DistributionMap()[grid];
                                if (who == ParallelDescriptor::MyProc())
                                {
                                    //
                                    // Sum up mass in first component.
                                    //
                                    {
                                        (*mf[lev_index-1])[grid](ccells[j],0) += p.m_rdata.arr[BL_SPACEDIM] * cfracs[j];
                                    }
                                    //
                                    // Sum up momenta in next components.
                                    //
                                    for (int n = 1; n < ncomp; n++) {
                                        (*mf[lev_index-1])[grid](ccells[j],n) += p.m_rdata.arr[BL_SPACEDIM+n] * p.m_rdata.arr[BL_SPACEDIM] * cfracs[j];
				    }
                                }
                                else
                                {

				  pb.m_lev  = lev-1;
				  pb.m_grid = grid;
				  pb.m_cell = ccells[j];

                                  //
				  // Sum up mass in first component.
				  //
				  {
				    pb.m_data[0] = p.m_rdata.arr[BL_SPACEDIM] * cfracs[j];
				  }
                                  
				  //
				  // Sum up momenta in next components.
				  //
				  for (int n = 1; n < ncomp; n++) {
				    pb.m_data[n] = p.m_rdata.arr[BL_SPACEDIM+n] * p.m_rdata.arr[BL_SPACEDIM] * cfracs[j];
				  }
				  
				  data[who].push_back(pb);
                                }
                            }
                        }
                        else
                        {
                            // The mass is below levels we care about. Ignore it.
                        }
                    }
                }
                else 
                {
                    bool AnyCrseToFine = false;
                    if (lev < finest_level) {
                        AnyCrseToFine = CrseToFine(cfba,cells,cfshifts,gm,cwhich,pshifts);
		    }
                    //
                    // lev_index > 0 means that we don't do F->C for lower levels
                    // This may mean that the mass fraction is off.
                    //
                    bool AnyFineToCrse = false;
                    if (lev_index > 0 && !GridsCoverDomain)
                        AnyFineToCrse = FineToCrse(p,lev,cells,fvalid,compfvalid_grown,ccells,cfracs,fwhich,cgrid,pshifts,isects);

                    BL_ASSERT(!(AnyCrseToFine && AnyFineToCrse));

                    if ( ! AnyCrseToFine && ! AnyFineToCrse)
                    {
                        //
                        // By far the most common case.  Just do it!
                        //
                        for (int i = 0; i < M; i++)
                        {

                            // If the domain is not periodic and we want to let particles
                            //    live near the boundary but "throw away" the contribution that 
                            //    does not fall into the domain ...
                            if (! gm.isAllPeriodic() && allow_particles_near_boundary && ! gm.Domain().contains(cells[i]))
			    {
			      continue;
			    }
                            //
                            // Sum up mass in first component.
                            //
                            {
                                fab(cells[i],0) += p.m_rdata.arr[BL_SPACEDIM] * fracs[i];
                            }
                            //
                            // Sum up momenta in next components.
                            //
                            for (int n = 1; n < ncomp; n++) {
                                fab(cells[i],n) += p.m_rdata.arr[BL_SPACEDIM+n] * p.m_rdata.arr[BL_SPACEDIM] * fracs[i];
			    }
                        }
                    }
                    else if (AnyFineToCrse)
                    {
                        Real sum_crse = 0, sum_fine = 0;

                        for (int i = 0; i < M; i++)
                        {
                            if (fwhich[i])
                            {
                                //
                                // We're at a Fine->Crse boundary.
                                //
                                BL_ASSERT(cgrid[i] >= 0);
                                BL_ASSERT(cgrid[i] < mf[lev_index-1]->size());
                                //
                                // Here we need to update the crse region.  The coarse
                                // region is always going to be updated if we have a
                                // particle in a cell bordering a Fine->Crse boundary.
                                //
                                const int who = mf[lev_index-1]->DistributionMap()[cgrid[i]];

                                if (who == ParallelDescriptor::MyProc())
                                {
                                    if ( ! (*mf[lev_index-1])[cgrid[i]].box().contains(ccells[i])) {
				      continue;
				    }

                                    // If the domain is not periodic and we want to let particles
                                    //    live near the boundary but "throw away" the contribution that 
                                    //    does not fall into the domain ...
                                    if (! gm_coarse.isAllPeriodic() && allow_particles_near_boundary &&
				        ! gm_coarse.Domain().contains(ccells[i]))
				    {
				      continue;
				    }

                                    //
                                    // Sum up mass in first component.
                                    //
                                    {
                                        (*mf[lev_index-1])[cgrid[i]](ccells[i],0) += p.m_rdata.arr[BL_SPACEDIM] * cfracs[i];
                                    }
                                    //
                                    // Sum up momenta in next components.
                                    //
                                    for (int n = 1; n < ncomp; n++) {
                                        (*mf[lev_index-1])[cgrid[i]](ccells[i],n) += p.m_rdata.arr[BL_SPACEDIM+n] * p.m_rdata.arr[BL_SPACEDIM] * cfracs[i];
				    }
                                }
                                else
                                {
				  pb.m_lev  = lev-1;
				  pb.m_grid = cgrid[i];
				  pb.m_cell = ccells[i];

                                  //
				  // Sum up mass in first component.
				  //
				  {
				    pb.m_data[0] = p.m_rdata.arr[BL_SPACEDIM] * cfracs[i];
				  }

				  //
				  // Sum up momenta in next components.
				  //
				  for (int n = 1; n < ncomp; n++) {
				    pb.m_data[n] = p.m_rdata.arr[BL_SPACEDIM+n] * p.m_rdata.arr[BL_SPACEDIM] * cfracs[i];
				  }
				  data[who].push_back(pb);
                                }

                                sum_crse += cfracs[i];
                            }
                        }
                        //
                        // We've updated the Crse cells.  Now we have to update the fine
                        // cells in such a way that the total amount of mass we move
                        // around is precisely p.m_rdata.arr[BL_SPACEDIM]. In other words, the fractions
                        // we use at crse and fine have to sum to zero.  In the fine
                        // case, we have to account for the case where one or more of the
                        // cell indices is not in the valid region of the box containing 
                        // the particle.
                        //
                        sum_fine = 0;
                        for (int i = 0; i < M; i++) 
                        {
                            //
                            // Reusing "fwhich" to indicate fine cells that need massaging.
                            //
                            fwhich[i] = true;

                            if ( ! compfvalid_grown.contains(cells[i]))
                            {
                                //
                                // Go ahead and add the full correct amount to these cells.
                                // They can't touch a Fine->Crse boundary.
                                //
                                sum_fine += fracs[i];
                                //
                                // Sum up mass in first component.
                                //
                                {
                                    fab(cells[i],0) += p.m_rdata.arr[BL_SPACEDIM] * fracs[i];
                                }
                                //
                                // Sum up momenta in next components.
                                //
                                for (int n = 1; n < ncomp; n++) {
                                    fab(cells[i],n) += p.m_rdata.arr[BL_SPACEDIM+n] * p.m_rdata.arr[BL_SPACEDIM] * fracs[i];
				}
                                fwhich[i] = false;
                            }
                            else if (compfvalid.contains(cells[i]))
                            {
                                fwhich[i] = false;
                            }
                        }

                        const Real sum_so_far = sum_crse + sum_fine; 

                        BL_ASSERT(sum_so_far > 0);
                        BL_ASSERT(sum_so_far < 1);

                        sum_fine = 0;
                        for (int i = 0; i < M; i++) 
                        {       
                            if (fwhich[i])
                                //
                                // Got to weight cells in this direction differently.
                                //
                                sum_fine += fracs[i];
                        }

                        const Real mult = (1 - sum_so_far) / sum_fine;
                        //
                        // Now add the weighted amount to the fine cells touching the c-f interface.
                        //
                        sum_fine = 0;
                        for (int i = 0; i < M; i++)
                        {
                            if (fwhich[i])
                            {
                                //
                                // Sum up mass in first component.
                                //
                                {
                                    fab(cells[i],0) += p.m_rdata.arr[BL_SPACEDIM] * fracs[i] * mult;
                                }
                                //
                                // Sum up momenta in next components.
                                //
                                for (int n = 1; n < ncomp; n++) {
                                    fab(cells[i],n) += p.m_rdata.arr[BL_SPACEDIM+n] * p.m_rdata.arr[BL_SPACEDIM] * fracs[i] * mult;
				}

                                sum_fine += fracs[i] * mult;
                            }
                        }

                        BL_ASSERT(std::abs(1-(sum_fine+sum_so_far)) < 1.e-9);
                    }
                    else if (AnyCrseToFine)
                    {
                        Real sum = 0;

                        for (int i = 0; i < M; i++)
                        {
                            if (!cwhich[i])
                            {
                                // If the domain is not periodic and we want to let particles
                                //    live near the boundary but "throw away" the contribution that 
                                //    does not fall into the domain ...
                                if ( ! gm.isAllPeriodic() && allow_particles_near_boundary &&
				     ! gm.Domain().contains(ccells[i]))
				{
				  continue;
				}
                                //
                                // Sum up mass in first component.
                                //
                                {
                                    fab(cells[i],0) += p.m_rdata.arr[BL_SPACEDIM] * fracs[i];
                                }
                                //
                                // Sum up momenta in next components.
                                //
                                for (int n = 1; n < ncomp; n++) {
                                    fab(cells[i],n) += p.m_rdata.arr[BL_SPACEDIM+n] * p.m_rdata.arr[BL_SPACEDIM] * fracs[i];
				}

                                sum += fracs[i];
                            }
                            else
                            {
                                //
                                // We're at a Crse->Fine boundary.
                                //
                                FineCellsToUpdateFromCrse(p,lev,cells[i],cfshifts[i],fgrid,ffracs,fcells,isects);

                                for (int j = 0, nfcells = fcells.size(); j < nfcells; j++)
                                {
                                    const int who = mf[lev_index+1]->DistributionMap()[fgrid[j]];

                                    if (who == ParallelDescriptor::MyProc())
                                    {
                                        //
                                        // Sum up mass in first component.
                                        //
                                        {
                                            (*mf[lev_index+1])[fgrid[j]](fcells[j],0) += p.m_rdata.arr[BL_SPACEDIM] * fracs[i] * ffracs[j];
                                        }
                                        //
                                        // Sum up momenta in next components.
                                        //
                                        for (int n = 1; n < ncomp; n++) {
                                            (*mf[lev_index+1])[fgrid[j]](fcells[j],n) += p.m_rdata.arr[BL_SPACEDIM+n] * p.m_rdata.arr[BL_SPACEDIM] * fracs[i] * ffracs[j];
					}
                                    }
                                    else
                                    {
				      pb.m_lev  = lev+1;
				      pb.m_grid = fgrid[j];
				      pb.m_cell = fcells[j];

                                      //
				      // Sum up mass in first component.
				      //
				      {
					pb.m_data[0] = p.m_rdata.arr[BL_SPACEDIM] * fracs[i] * ffracs[j];
				      }

				      //
				      // Sum up momenta in next components.
				      //
				      for (int n = 1; n < ncomp; n++) {
					pb.m_data[0] = p.m_rdata.arr[BL_SPACEDIM+n] * p.m_rdata.arr[BL_SPACEDIM] * fracs[i] * ffracs[j];
					}

                                        data[who].push_back(pb);
                                    }

                                    sum += fracs[i] * ffracs[j];
                                }
                            }
                        }

                        BL_ASSERT(std::abs(1-sum) < 1.e-9);
                    }
                }
            }
        }
    }

    //
    // Send any needed data to other MPI processes.
    // This "may" touch ghost cells so we want to do it before
    // the SumBoundary() stuff.
    //
    AssignDensityDoit(rho_index, mf, data, ncomp, lev_min);

    for (int lev = lev_min; lev <= finest_level; lev++)
    {
        const int       lev_index = lev - lev_min;
        const Geometry& gm        = Geom(lev);
        const Real*     dx        = gm.CellSize();
        const Real      vol       = D_TERM(dx[0], *dx[1], *dx[2]);

        mf[lev_index]->SumBoundary(gm.periodicity());
        //
        // If ncomp > 1, first divide the momenta (component n) 
        // by the mass (component 0) in order to get velocities.
        // Be careful not to divide by zero.
        //
        for (int n = 1; n < ncomp; n++)
        {
            for (MFIter mfi(*mf[lev_index]); mfi.isValid(); ++mfi)
            {
                (*mf[lev_index])[mfi].protected_divide((*mf[lev_index])[mfi],0,n,1);
            }
        }
        //
        // Only multiply the first component by (1/vol) because this converts mass
        // to density. If there are additional components (like velocity), we don't
        // want to divide those by volume.
        //
        mf[lev_index]->mult(1/vol,0,1);
    }

    //
    // The size of the returned multifab is limited by lev_min and 
    // finest_level. In the following code, lev is the real level,  
    // lev_index is the corresponding index for mf. 
    //
    // I believe that we don't need any information in ghost cells so we don't copy those.
    //
    if ( ! all_grids_the_same)
        for (int lev = lev_min; lev <= finest_level; lev++)
        {
            const int lev_index = lev - lev_min;
            mf_to_be_filled[lev_index]->copy(*mf_part[lev_index],0,0,1);
        }
    
    if (m_verbose > 1)
    {
        Real etime = ParallelDescriptor::second() - stime;

        ParallelDescriptor::ReduceRealMax(etime,ParallelDescriptor::IOProcessorNumber());

        amrex::Print() << "ParticleContainer<NR, NI, NA>::AssignDensity(multi-level) time: " << etime << '\n';
    }
}

//
// Used by AssignDensity (Array<std::unique_ptr<MultiFab> >& mf).
//
// Passes data needed by Crse->Fine or Fine->Crse to CPU that needs it.
//
// We store the data that needs to be sent in "data". Note that m_lev is the
// real particle level, while mf may start at a fine level (e.g. lvls 1 and 2).
// Consequently, we must subtract lev_min from m_lev to get the mf lev.
//

template <int NR, int NI, int NA>
void
ParticleContainer<NR, NI, NA>::AssignDensityDoit (int               rho_index,
					       Array<std::unique_ptr<MultiFab> >&             mf,
					       std::map<int, Array<ParticleCommData> >& data,
					       int               ncomp,
					       int               lev_min) const
{
    if (rho_index != 0) amrex::Abort("AssignDensityDoit only works if rho_index = 0");

    BL_PROFILE("ParticleContainer<NR, NI, NA>::AssignDensityDoit()");
    BL_ASSERT(NR >= ncomp);

    const int NProcs = ParallelDescriptor::NProcs();

    if (NProcs == 1)
    {
      BL_ASSERT(data.empty());
      return;
    }

#if BL_USE_MPI
    //
    // We may have data that needs to be sent to another CPU.
    //
    const int MyProc = ParallelDescriptor::MyProc();

    Array<int> Snds(NProcs,0), Rcvs(NProcs,0);

    int NumSnds = 0, NumRcvs = 0;

    for (const auto& kv : data)
    {
        NumSnds       += kv.second.size();
        Snds[kv.first] = kv.second.size();
    }

    ParallelDescriptor::ReduceIntMax(NumSnds);

    if (NumSnds == 0) {
        //
        // There's no parallel work to do.
        //
        return;
    }

    BL_COMM_PROFILE(BLProfiler::Alltoall, sizeof(int),
                    ParallelDescriptor::MyProc(), BLProfiler::BeforeCall());

    BL_MPI_REQUIRE( MPI_Alltoall(Snds.dataPtr(),
                                 1,
                                 ParallelDescriptor::Mpi_typemap<int>::type(),
                                 Rcvs.dataPtr(),
                                 1,
                                 ParallelDescriptor::Mpi_typemap<int>::type(),
                                 ParallelDescriptor::Communicator()) );
    BL_ASSERT(Rcvs[MyProc] == 0);

    BL_COMM_PROFILE(BLProfiler::Alltoall, sizeof(int),
                    ParallelDescriptor::MyProc(), BLProfiler::AfterCall());

    typedef std::map<int,int> IntIntMap;

    IntIntMap SndCnts, RcvCnts, rOffset;

    for (int i = 0; i < NProcs; i++) {
        if (Snds[i] > 0) {
            SndCnts[i] = Snds[i];
	}
    }

    for (int i = 0; i < NProcs; i++)
    {
        if (Rcvs[i] > 0)
        {
            RcvCnts[i] = Rcvs[i];
            rOffset[i] = NumRcvs;
            NumRcvs   += Rcvs[i];
        }
    }
    //
    // Don't need these anymore.
    //
    Array<int>().swap(Snds);
    Array<int>().swap(Rcvs);
    //
    // The data we want to receive.
    //
    const int iChunkSize = 2 + BL_SPACEDIM;
    const int rChunkSize = ncomp;

    Array<int>                    irecvdata (NumRcvs*iChunkSize);
    Array<typename ParticleType::RealType> rrecvdata (NumRcvs*rChunkSize);

    Array<int>         index(2*RcvCnts.size());
    Array<MPI_Status>  stats(2*RcvCnts.size());
    Array<MPI_Request> rreqs(2*RcvCnts.size());

    const int SeqNumI = ParallelDescriptor::SeqNum();
    const int SeqNumR = ParallelDescriptor::SeqNum();
    //
    // Post the receives.
    //
    int idx = 0;
    for (auto it = RcvCnts.cbegin(); it != RcvCnts.cend(); ++it, ++idx)
    {
        const int Who  = it->first;
        const int iCnt = it->second   * iChunkSize;
        const int rCnt = it->second   * rChunkSize;
        const int iIdx = rOffset[Who] * iChunkSize;
        const int rIdx = rOffset[Who] * rChunkSize;

        BL_ASSERT(Who >= 0 && Who < NProcs);
        BL_ASSERT(iCnt > 0);
        BL_ASSERT(rCnt > 0);
        BL_ASSERT(iCnt < std::numeric_limits<int>::max());
        BL_ASSERT(rCnt < std::numeric_limits<int>::max());

        rreqs[2*idx+0] = ParallelDescriptor::Arecv(&irecvdata[iIdx],iCnt,Who,SeqNumI).req();
        rreqs[2*idx+1] = ParallelDescriptor::Arecv(&rrecvdata[rIdx],rCnt,Who,SeqNumR).req();
    }
    //
    // Send the data.
    //
    Array<int>                             isenddata;
    Array<typename ParticleType::RealType> rsenddata;

    for (const auto& kv : SndCnts)
    {
        const int Who  = kv.first;
        const int iCnt = kv.second * iChunkSize;
        const int rCnt = kv.second * rChunkSize;

        BL_ASSERT(iCnt > 0);
        BL_ASSERT(rCnt > 0);
        BL_ASSERT(Who >= 0 && Who < NProcs);
        BL_ASSERT(iCnt < std::numeric_limits<int>::max());
        BL_ASSERT(rCnt < std::numeric_limits<int>::max());

        isenddata.resize(iCnt);
        rsenddata.resize(rCnt);

	auto& pbox = data[Who];

        int ioff = 0, roff = 0;
	for (const auto& p : pbox)
        {
	  isenddata[ioff+0] = p.m_lev  - lev_min;
	  isenddata[ioff+1] = p.m_grid;

	  D_TERM(isenddata[ioff+2] = p.m_cell[0];,
		 isenddata[ioff+3] = p.m_cell[1];,
		 isenddata[ioff+4] = p.m_cell[2];);

	  ioff += iChunkSize;

	  for (int n = 0; n < ncomp; n++) {
	    rsenddata[roff+n] = p.m_data[n];
	  }

	  roff += ncomp;
        }

	Array<ParticleCommData>().swap(pbox);

        ParallelDescriptor::Send(isenddata.dataPtr(),iCnt,Who,SeqNumI);
        ParallelDescriptor::Send(rsenddata.dataPtr(),rCnt,Who,SeqNumR);
    }
    //
    // Receive the data.
    //
    for (int NWaits = rreqs.size(), completed; NWaits > 0; NWaits -= completed)
    {
        ParallelDescriptor::Waitsome(rreqs, completed, index, stats);
    }
    //
    // Now update "mf".
    //
    if (NumRcvs > 0)
    {
        const int*                             idata = irecvdata.dataPtr();
        const typename ParticleType::RealType* rdata = rrecvdata.dataPtr();

        for (int i = 0; i < NumRcvs; i++)
        {
            const int     lev  = idata[0];
            const int     grd  = idata[1];
            const IntVect cell (D_DECL(idata[2],idata[3],idata[4]));

            BL_ASSERT((*mf[lev]).DistributionMap()[grd] == MyProc);
	    BL_ASSERT((*mf[lev])[grd].box().contains(cell));

            for (int n = 0; n < ncomp; n++) {
                (*mf[lev])[grd](cell,n) += rdata[n];
	    }

            idata += iChunkSize;
            rdata += rChunkSize;
        }
    }

#endif /*BL_USE_MPI*/
}

template <int NR, int NI, int NA>
void
ParticleContainer<NR, NI, NA>::AssignDensityFort (int rho_index,
                                                  Array<std::unique_ptr<MultiFab> >& mf_to_be_filled, 
                                                  int lev_min, int ncomp, int finest_level) const
{

  BL_PROFILE("ParticleContainer<NR, NI, NA>::AssignDensityFort()");

  PhysBCFunct cphysbc, fphysbc;
  int lo_bc[] = {INT_DIR, INT_DIR, INT_DIR}; // periodic boundaries
  int hi_bc[] = {INT_DIR, INT_DIR, INT_DIR};
  Array<BCRec> bcs(1, BCRec(lo_bc, hi_bc));
//  PCInterp mapper;
  CellConservativeLinear mapper;
    
  Array<std::unique_ptr<MultiFab> > tmp(finest_level+1);
  for (int lev = lev_min; lev <= finest_level; ++lev) {
      const BoxArray& ba = mf_to_be_filled[lev]->boxArray();
      const DistributionMapping& dm = mf_to_be_filled[lev]->DistributionMap();
      tmp[lev].reset(new MultiFab(ba, dm, 1, 0));
      tmp[lev]->setVal(0.0);
  }

  for (int lev = lev_min; lev <= finest_level; ++lev) {
      AssignCellDensitySingleLevelFort(rho_index, *mf_to_be_filled[lev], lev, 1, 0);

      if (lev < finest_level) {
          amrex::InterpFromCoarseLevel(*tmp[lev+1], 0.0, *mf_to_be_filled[lev],
                                       rho_index, rho_index, ncomp, 
                                       m_gdb->Geom(lev), m_gdb->Geom(lev+1),
                                       cphysbc, fphysbc,
                                       m_gdb->refRatio(lev), &mapper, bcs);
      }

      if (lev > lev_min) {
          amrex::sum_fine_to_coarse(*mf_to_be_filled[lev],
                                    *mf_to_be_filled[lev-1],
                                    0, 1, m_gdb->refRatio(lev-1),
                                    m_gdb->Geom(lev-1), m_gdb->Geom(lev));
          Real after = mf_to_be_filled[lev-1]->sum()/128.0/128.0/128.0;
      }

      mf_to_be_filled[lev]->plus(*tmp[lev], rho_index, ncomp, 0);
  }
}

//
// This is the single-level version -- it takes either cell-centered or node-centered MF's
//
template <int NR, int NI, int NA>
void
ParticleContainer<NR, NI, NA>::AssignDensitySingleLevel (int rho_index,
							 MultiFab& mf_to_be_filled,
							 int       lev,
							 int       ncomp,
							 int       particle_lvl_offset) const
{
  BL_PROFILE("ParticleContainer<NR, NI, NA>::AssignDensitySingleLevel()");
  BL_ASSERT(NR >= 1);
  BL_ASSERT(ncomp == 1 || ncomp == BL_SPACEDIM+1);
  
  if (lev >= int(m_particles.size()))
    {
      // Don't do anything if there are no particles at this level.
      return;
    }

  // Keep the same external interface to the applications, but if the
  if (mf_to_be_filled.is_nodal()) {
    NodalDepositionSingleLevel(rho_index, mf_to_be_filled,lev,ncomp,particle_lvl_offset);
  }
  else if (mf_to_be_filled.boxArray().ixType().cellCentered()) {
    AssignCellDensitySingleLevel(rho_index, mf_to_be_filled,lev,ncomp,particle_lvl_offset);
  }
  else {
    amrex::Abort("AssignCellDensitySingleLevel: mixed type not supported");
  }
}

// This is the single-level version for cell-centered density
template <int NR, int NI, int NA>
void
ParticleContainer<NR, NI, NA>::AssignCellDensitySingleLevelFort (int rho_index,
								 MultiFab& mf_to_be_filled,
								 int       lev,
								 int       ncomp,
								 int       particle_lvl_offset) const
{
    BL_PROFILE("ParticleContainer<NR, NI, NA>::AssignCellDensitySingleLevelFort()");

    if (rho_index != 0) amrex::Abort("AssignCellDensitySingleLevel only works if rho_index = 0");

    MultiFab* mf_pointer;

    if (OnSameGrids(lev, mf_to_be_filled)) {
      // If we are already working with the internal mf defined on the 
      // particle_box_array, then we just work with this.
      mf_pointer = &mf_to_be_filled;
    }
    else {
      // If mf_to_be_filled is not defined on the particle_box_array, then we need 
      // to make a temporary here and copy into mf_to_be_filled at the end.
      mf_pointer = new MultiFab(ParticleBoxArray(lev), 
				ParticleDistributionMap(lev),
				ncomp, mf_to_be_filled.nGrow());
    }

    // We must have ghost cells for each FAB so that a particle in one grid can spread 
    // its effect to an adjacent grid by first putting the value into ghost cells of its
    // own grid.  The mf->sumBoundary call then adds the value from one grid's ghost cell
    // to another grid's valid region.
    if (mf_pointer->nGrow() < 1) 
       amrex::Error("Must have at least one ghost cell when in AssignDensitySingleLevel");

    const Real      strttime    = ParallelDescriptor::second();
    const Geometry& gm          = Geom(lev);
    const Real*     plo         = gm.ProbLo();
<<<<<<< HEAD
=======
    const Real*     dx_particle = Geom(lev + particle_lvl_offset).CellSize();
>>>>>>> b7b600f7
    const Real*     dx          = gm.CellSize();
    const auto&     pmap        = m_particles[lev];

    if (gm.isAnyPeriodic() && ! gm.isAllPeriodic()) {
      amrex::Error("AssignDensity: problem must be periodic in no or all directions");
    }
    
    for (MFIter mfi(*mf_pointer); mfi.isValid(); ++mfi) {
        (*mf_pointer)[mfi].setVal(0);
    }

    for (const auto& kv : pmap) {
      const int grid = kv.first.first;
      const auto& pbx = kv.second.GetAoS()();
      FArrayBox& fab = (*mf_pointer)[grid];
      const Box& box = fab.box();
      auto N = pbx.size();

      int nstride = sizeof(ParticleType)/sizeof(typename ParticleType::RealType);
      const typename ParticleType::RealType* p = &(pbx.dataPtr()->m_rdata.pos[0]);
      deposit(p, nstride, N, fab.dataPtr(), box.loVect(), box.hiVect(), plo, dx);
    }
    
    mf_pointer->SumBoundary(gm.periodicity());
    
    // If ncomp > 1, first divide the momenta (component n) 
    // by the mass (component 0) in order to get velocities.
    // Be careful not to divide by zero.
    for (int n = 1; n < ncomp; n++){
      for (MFIter mfi(*mf_pointer); mfi.isValid(); ++mfi) {
	(*mf_pointer)[mfi].protected_divide((*mf_pointer)[mfi],0,n,1);
      }
    }

    // Only multiply the first component by (1/vol) because this converts mass
    // to density. If there are additional components (like velocity), we don't
    // want to divide those by volume.
    const Real vol = D_TERM(dx[0], *dx[1], *dx[2]);

    mf_pointer->mult(1.0/vol, 0, 1, mf_pointer->nGrow());

    // If mf_to_be_filled is not defined on the particle_box_array, then we need
    // to copy here from mf_pointer into mf_to_be_filled. I believe that we don't
    // need any information in ghost cells so we don't copy those.
    if (mf_pointer != &mf_to_be_filled) {
      mf_to_be_filled.copy(*mf_pointer,0,0,ncomp);
      delete mf_pointer;
    }
    
    if (m_verbose > 1) {
      Real stoptime = ParallelDescriptor::second() - strttime;
      
      ParallelDescriptor::ReduceRealMax(stoptime,ParallelDescriptor::IOProcessorNumber());
      
      amrex::Print() << "ParticleContainer<NR, NI, NA>::AssignDensity(single-level) time: " << stoptime << '\n';
    }
}

// This is the single-level version for cell-centered density
template <int NR, int NI, int NA>
void
ParticleContainer<NR, NI, NA>::AssignCellDensitySingleLevel (int rho_index,
							     MultiFab& mf_to_be_filled,
							     int       lev,
							     int       ncomp,
							     int       particle_lvl_offset) const
{
    BL_PROFILE("ParticleContainer<NR, NI, NA>::AssignCellDensitySingleLevel()");
    if (rho_index != 0) amrex::Abort("AssignCellDensitySingleLevel only works if rho_index = 0");

    MultiFab* mf_pointer;

    if (OnSameGrids(lev, mf_to_be_filled)) {
      // If we are already working with the internal mf defined on the 
      // particle_box_array, then we just work with this.
      mf_pointer = &mf_to_be_filled;
    }
    else {
      // If mf_to_be_filled is not defined on the particle_box_array, then we need 
      // to make a temporary here and copy into mf_to_be_filled at the end.
      mf_pointer = new MultiFab(ParticleBoxArray(lev), 
				ParticleDistributionMap(lev),
				ncomp, mf_to_be_filled.nGrow());
    }

    // We must have ghost cells for each FAB so that a particle in one grid can spread 
    // its effect to an adjacent grid by first putting the value into ghost cells of its
    // own grid.  The mf->sumBoundary call then adds the value from one grid's ghost cell
    // to another grid's valid region.
    if (mf_pointer->nGrow() < 1) 
       amrex::Error("Must have at least one ghost cell when in AssignDensitySingleLevel");

    const Real      strttime    = ParallelDescriptor::second();
    const Geometry& gm          = Geom(lev);
    const Real*     plo         = gm.ProbLo();
    const Real*     dx_particle = Geom(lev + particle_lvl_offset).CellSize();
    const Real*     dx          = gm.CellSize();
    const auto&     pmap        = m_particles[lev];

    if (gm.isAnyPeriodic() && ! gm.isAllPeriodic()) {
      amrex::Error("AssignDensity: problem must be periodic in no or all directions");
    }
    
    //    for (MFIter mfi(*mf_pointer); mfi.isValid(); ++mfi) {
    //      (*mf_pointer)[mfi].setVal(0);
    //    }

    for (const auto& kv : pmap) {
      const int grid = kv.first.first;
      const auto& pbx = kv.second.GetAoS()();
      FArrayBox& fab = (*mf_pointer)[grid];
      auto N = pbx.size();
	
        Array<Real>    fracs;
        Array<IntVect> cells;
	
#ifdef _OPENMP
#pragma omp parallel for default(none) private(fracs,cells) shared(N,plo,dx,dx_particle,gm,fab,ncomp,pbx)
#endif
	for (size_t ip = 0; ip < N; ++ip) {
	  const ParticleType& p = pbx[ip];
	  
	  if (p.m_idata.id <= 0)
	    continue;
	    
	  const int M = ParticleType::CIC_Cells_Fracs(p, plo, dx, dx_particle, fracs, cells);

	  // If this is not fully periodic then we have to be careful that the
	  // particle's support leaves the domain unless we specifically want to ignore
	  // any contribution outside the boundary (i.e. if allow_particles_near_boundary = true). 
	  // We test this by checking the low and high corners respectively.
	  if ( ! gm.isAllPeriodic() && ! allow_particles_near_boundary) {
	    if ( ! gm.Domain().contains(cells[0]) || ! gm.Domain().contains(cells[M-1])) {
	      amrex::Error("AssignDensity: if not periodic, all particles must stay away from the domain boundary");
	    }
	  }
	  
	  for (int i = 0; i < M; i++) {
	    if ( !fab.box().contains(cells[i]) )
	      continue;

	    // If the domain is not periodic and we want to let particles
	    // live near the boundary but "throw away" the contribution that 
	    // does not fall into the domain ...
	    if ( ! gm.isAllPeriodic() && allow_particles_near_boundary && ! gm.Domain().contains(cells[i])) {
	      continue;
	    }
	    //
	    // Sum up mass in first component.
	    //
	    {
#ifdef _OPENMP
#pragma omp atomic
#endif
	      fab(cells[i],0) += p.m_rdata.arr[BL_SPACEDIM] * fracs[i];
	    }
	    // 
	    // Sum up momenta in next components.
	    //
	    for (int n = 1; n < ncomp; n++)
#ifdef _OPENMP
#pragma omp atomic
#endif
	      fab(cells[i],n) += p.m_rdata.arr[BL_SPACEDIM+n] * p.m_rdata.arr[BL_SPACEDIM] * fracs[i];
	  }
        }
    }
    
    mf_pointer->SumBoundary(gm.periodicity());

    // If ncomp > 1, first divide the momenta (component n) 
    // by the mass (component 0) in order to get velocities.
    // Be careful not to divide by zero.
    for (int n = 1; n < ncomp; n++){
      for (MFIter mfi(*mf_pointer); mfi.isValid(); ++mfi) {
	(*mf_pointer)[mfi].protected_divide((*mf_pointer)[mfi],0,n,1);
      }
    }

    // Only multiply the first component by (1/vol) because this converts mass
    // to density. If there are additional components (like velocity), we don't
    // want to divide those by volume.
    const Real vol = D_TERM(dx[0], *dx[1], *dx[2]);

    mf_pointer->mult(1/vol, 0, 1);

    // If mf_to_be_filled is not defined on the particle_box_array, then we need
    // to copy here from mf_pointer into mf_to_be_filled.   I believe that we don't
    // need any information in ghost cells so we don't copy those.
    if (mf_pointer != &mf_to_be_filled) {
      mf_to_be_filled.copy(*mf_pointer,0,0,ncomp);
      delete mf_pointer;
    }
    
    if (m_verbose > 1) {
      Real stoptime = ParallelDescriptor::second() - strttime;
      
      ParallelDescriptor::ReduceRealMax(stoptime,ParallelDescriptor::IOProcessorNumber());
      
      amrex::Print() << "ParticleContainer<NR, NI, NA>::AssignDensity(single-level) time: " << stoptime << '\n';
    }
}

//
// This is the single-level version for nodal density
//
template <int NR, int NI, int NA>
void
ParticleContainer<NR, NI, NA>::NodalDepositionSingleLevel (int rho_index,
						      MultiFab& mf_to_be_filled,
					              int       lev,
           					      int       ncomp,
	           				      int       particle_lvl_offset) const
{
    MultiFab* mf_pointer;

    if (OnSameGrids(lev, mf_to_be_filled))
    {
        // If we are already working with the internal mf defined on the 
        // particle_box_array, then we just work with this.
        mf_pointer = &mf_to_be_filled;
    }
    else
    {
        // If mf_to_be_filled is not defined on the particle_box_array, then we need 
        // to make a temporary here and copy into mf_to_be_filled at the end.
        mf_pointer = new MultiFab(amrex::convert(ParticleBoxArray(lev),
						  mf_to_be_filled.boxArray().ixType()),
				  ParticleDistributionMap(lev),
				  ncomp, mf_to_be_filled.nGrow());
    }

    const Real      strttime    = ParallelDescriptor::second();
    const Geometry& gm          = Geom(lev);
    const Real*     dx          = gm.CellSize();
    const auto&     pmap        = m_particles[lev];

    if (gm.isAnyPeriodic() && ! gm.isAllPeriodic()) 
        amrex::Error("AssignDensity: problem must be periodic in no or all directions");

    mf_pointer->setVal(0.0);

    Array<IntVect> cells;
    cells.resize(8);

    Array<Real> fracs;
    fracs.resize(8);

#if (BL_SPACEDIM > 1)
    Array<Real> sx;
    sx.resize(2);
    Array<Real> sy;
    sy.resize(2);
#endif
#if (BL_SPACEDIM > 2)
    Array<Real> sz;
    sz.resize(2);
#endif

    ParticleLocData pld;

    for (const auto& kv : pmap) {
      const auto& pbx = kv.second.GetAoS()();
      const int grid = kv.first.first;
      FArrayBox& fab = (*mf_pointer)[grid];

      for (const auto& p : pbx)
        {
            if (p.m_idata.id <= 0) {
	      continue;
	    }
	    
	    Where(p, pld);

#if (BL_SPACEDIM == 1)
            cells[0] = pld.m_cell;
            cells[1] = pld.m_cell+IntVect(1);

            Real x = p.m_rdata.pos[0] / dx[0];

            int i = pld.m_cell[0];

            Real xint = x - i;

            for (int i = 0; i < 2; i++)
            {
               fab(cells[0],0) += p.m_rdata.arr[BL_SPACEDIM+rho_index] * (1.0 - xint);
               fab(cells[1],0) += p.m_rdata.arr[BL_SPACEDIM+rho_index] *        xint ;
            }
#elif (BL_SPACEDIM == 2)
            cells[0] = pld.m_cell;
            cells[1] = pld.m_cell+IntVect(1,0);
            cells[2] = pld.m_cell+IntVect(0,1);
            cells[3] = pld.m_cell+IntVect(1,1);

            Real x = p.m_rdata.pos[0] / dx[0];
            Real y = p.m_rdata.pos[1] / dx[1];

            int i = pld.m_cell[0];
            int j = pld.m_cell[1];

            Real xint = x - i;
            Real yint = y - j;

            sx[0] = 1.0-xint;
            sx[1] = xint;
            sy[0] = 1.0-yint;
            sy[1] = yint;

            fracs[0] = sx[0] * sy[0];
            fracs[1] = sx[1] * sy[0];
            fracs[2] = sx[0] * sy[1];
            fracs[3] = sx[1] * sy[1];

            for (int i = 0; i < 4; i++)
            {
               fab(cells[i],0) += p.m_rdata.arr[BL_SPACEDIM+rho_index] * fracs[i];
            }
#else
            cells[0] = pld.m_cell;
            cells[1] = pld.m_cell+IntVect(1,0,0);
            cells[2] = pld.m_cell+IntVect(0,1,0);
            cells[3] = pld.m_cell+IntVect(1,1,0);
            cells[4] = pld.m_cell+IntVect(0,0,1);
            cells[5] = pld.m_cell+IntVect(1,0,1);
            cells[6] = pld.m_cell+IntVect(0,1,1);
            cells[7] = pld.m_cell+IntVect(1,1,1);

            Real x = p.m_rdata.pos[0] / dx[0];
            Real y = p.m_rdata.pos[1] / dx[1];
            Real z = p.m_rdata.pos[2] / dx[2];

            int i = pld.m_cell[0];
            int j = pld.m_cell[1];
            int k = pld.m_cell[2];

            Real xint = x - i;
            Real yint = y - j;
            Real zint = z - k;

            sx[0] = 1.0-xint;
            sx[1] = xint;
            sy[0] = 1.0-yint;
            sy[1] = yint;
            sz[0] = 1.0-zint;
            sz[1] = zint;

            fracs[0] = sx[0] * sy[0] * sz[0];
            fracs[1] = sx[1] * sy[0] * sz[0];
            fracs[2] = sx[0] * sy[1] * sz[0];
            fracs[3] = sx[1] * sy[1] * sz[0];
            fracs[4] = sx[0] * sy[0] * sz[1];
            fracs[5] = sx[1] * sy[0] * sz[1];
            fracs[6] = sx[0] * sy[1] * sz[1];
            fracs[7] = sx[1] * sy[1] * sz[1];

            for (int i = 0; i < 8; i++)
            {
               fab(cells[i],0) += p.m_rdata.arr[BL_SPACEDIM+rho_index] * fracs[i];
            }
#endif
        }
    }

    mf_pointer->SumBoundary(gm.periodicity());

    //
    // Only multiply the first component by (1/vol) because this converts mass
    // to density. If there are additional components (like velocity), we don't
    // want to divide those by volume.
    //
    const Real vol = D_TERM(dx[0], *dx[1], *dx[2]);

    mf_pointer->mult(1/vol,0,1);

    // If mf_to_be_filled is not defined on the particle_box_array, then we need
    // to copy here from mf_pointer into mf_to_be_filled.   I believe that we don't
    // need any information in ghost cells so we don't copy those.
    if (mf_pointer != &mf_to_be_filled)
    {
        mf_to_be_filled.copy(*mf_pointer,0,0,ncomp);
	delete mf_pointer;
    }

    if (m_verbose > 1)
    {
        Real stoptime = ParallelDescriptor::second() - strttime;

        ParallelDescriptor::ReduceRealMax(stoptime,ParallelDescriptor::IOProcessorNumber());

        amrex::Print() << "ParticleContainer<N>::NodalDepositionSingleLevel time: " << stoptime << '\n';
    }
}

//
// This version takes as input the acceleration vector at cell centers, and has the option of
// returning the acceleration at the particle location in the data array, starting at
// component start_comp_for_accel
//
template <int NR, int NI, int NA>
void
ParticleContainer<NR, NI, NA>::moveKick (MultiFab&       acceleration,
					 int             lev,
					 Real            dt,
					 Real            a_new,
					 Real            a_half, 
					 int             start_comp_for_accel)
{
    BL_PROFILE("ParticleContainer::moveKick()");
    BL_ASSERT(NR >= BL_SPACEDIM+1);
    BL_ASSERT(lev >= 0 && lev < int(m_particles.size()));

    const Real strttime  = ParallelDescriptor::second();
    const Real half_dt   = Real(0.5) * dt;
    const Real a_new_inv = 1 / a_new;
    auto&      pmap      = m_particles[lev];

    MultiFab* ac_pointer;
    if (OnSameGrids(lev,acceleration))
    {
        ac_pointer = &acceleration;
    }
    else 
    {
        ac_pointer = new MultiFab(ParticleBoxArray(lev),
				  ParticleDistributionMap(lev),
				  acceleration.nComp(),acceleration.nGrow());
        for (MFIter mfi(*ac_pointer); mfi.isValid(); ++mfi)
            ac_pointer->setVal(0.);
        ac_pointer->copy(acceleration,0,0,acceleration.nComp());
        ac_pointer->FillBoundary(); // DO WE NEED GHOST CELLS FILLED ???
    }

    ParticleLocData pld;

    for (auto& kv : pmap) {
      auto& pbox = kv.second.GetAoS()();
      const int grid = kv.first.first;
      const int n = pbox.size();
      const FArrayBox& gfab = (*ac_pointer)[grid];

#ifdef _OPENMP
#pragma omp parallel for private(pld)
#endif
      for (int i = 0; i < n; i++)
        {
	  ParticleType& p = pbox[i];

	  if (p.m_idata.id > 0)
            {

	      Where(p, pld);

	      //
	      // Note: rdata.arr[BL_SPACEDIM] is mass, BL_SPACEDIM+1 is v_x, ...
	      //
	      Real grav[BL_SPACEDIM];

	      ParticleType::GetGravity(gfab, Geom(pld.m_lev), p, grav);
	      //
	      // Define (a u)^new = (a u)^half + dt/2 grav^new
	      //
	      D_TERM(p.m_rdata.arr[BL_SPACEDIM+1] *= a_half;,
		     p.m_rdata.arr[BL_SPACEDIM+2] *= a_half;,
		     p.m_rdata.arr[BL_SPACEDIM+3] *= a_half;);

	      D_TERM(p.m_rdata.arr[BL_SPACEDIM+1] += half_dt * grav[0];,
		     p.m_rdata.arr[BL_SPACEDIM+2] += half_dt * grav[1];,
		     p.m_rdata.arr[BL_SPACEDIM+3] += half_dt * grav[2];);

	      D_TERM(p.m_rdata.arr[BL_SPACEDIM+1] *= a_new_inv;,
		     p.m_rdata.arr[BL_SPACEDIM+2] *= a_new_inv;,
		     p.m_rdata.arr[BL_SPACEDIM+3] *= a_new_inv;);

	      if (start_comp_for_accel > BL_SPACEDIM)
                {
		  D_TERM(p.m_rdata.arr[BL_SPACEDIM + start_comp_for_accel  ] = grav[0];,
			 p.m_rdata.arr[BL_SPACEDIM + start_comp_for_accel+1] = grav[1];,
			 p.m_rdata.arr[BL_SPACEDIM + start_comp_for_accel+2] = grav[2];);
                }
            }
        }
    }

    
    if (ac_pointer != &acceleration) delete ac_pointer;

    if (m_verbose > 1)
    {
        Real stoptime = ParallelDescriptor::second() - strttime;

        ParallelDescriptor::ReduceRealMax(stoptime,ParallelDescriptor::IOProcessorNumber());

        amrex::Print() << "ParticleContainer<NR, NI, NA>::moveKick() time: " << stoptime << '\n';
    }
    //
    // No need for Redistribute(), we only change the velocity.
    //
}<|MERGE_RESOLUTION|>--- conflicted
+++ resolved
@@ -3930,10 +3930,7 @@
     const Real      strttime    = ParallelDescriptor::second();
     const Geometry& gm          = Geom(lev);
     const Real*     plo         = gm.ProbLo();
-<<<<<<< HEAD
-=======
     const Real*     dx_particle = Geom(lev + particle_lvl_offset).CellSize();
->>>>>>> b7b600f7
     const Real*     dx          = gm.CellSize();
     const auto&     pmap        = m_particles[lev];
 
