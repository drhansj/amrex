--- conflicted
+++ resolved
@@ -222,12 +222,6 @@
 bool
 ParticleContainer<NStructReal, NStructInt, NArrayReal, NArrayInt>::PeriodicShift (ParticleType& p) const
 {
-<<<<<<< HEAD
-    //    BL_PROFILE("ParticleContainer<NSR, NSI, NAR, NAI>::PeriodicShift()");
-
-    //
-=======
->>>>>>> c77bd908
     // This routine should only be called when Where() returns false.
     BL_ASSERT(m_gdb != 0);
 
