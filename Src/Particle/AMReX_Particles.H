#ifndef _PARTICLES_H_
#define _PARTICLES_H_ 

#include <map>
#include <deque>
#include <vector>
#include <fstream>
#include <iostream>
#include <numeric>
#include <algorithm>
#include <array>
#include <memory>
#include <limits>

#include <AMReX_ParmParse.H>

#include <AMReX_ParGDB.H>
#include <AMReX_REAL.H>
#include <AMReX_IntVect.H>
#include <AMReX_Array.H>
#include <AMReX_Utility.H>
#include <AMReX_Geometry.H>
#include <AMReX_VisMF.H>
#include <AMReX_Particles_F.H>
#include <AMReX_RealBox.H>

#ifdef BL_LAZY
#include <AMReX_Lazy.H>
#endif

#ifdef _OPENMP
#include <omp.h>
#endif

namespace amrex {

namespace
{
    std::string aggregation_type   = "";
    int         aggregation_buffer = 1;
    const int   GhostParticleID    = 2000000000;
    const int   VirtualParticleID  = 1000000000;
}

struct ParticleCommData
{
#ifdef BL_SINGLE_PRECISION_PARTICLES
    typedef float RealType;
#else
    typedef double RealType;
#endif
  int     m_lev;
  int     m_grid;
  IntVect m_cell;
  RealType m_data[1 + BL_SPACEDIM];
};

struct ParticleLocData
{
  int     m_lev;
  int     m_grid;
  IntVect m_cell;
};

template<int NR, int NI=0>
struct Particle
{
    //
    // The floating point type used for particle positions
    // and the "extra" data in the particles themselves.
    //
#ifdef BL_SINGLE_PRECISION_PARTICLES
    typedef float RealType;
#else
    typedef double RealType;
#endif

<<<<<<< HEAD
    int      m_id   = -1;
    int      m_cpu  = -1;
    RealType m_pos[BL_SPACEDIM];

=======
>>>>>>> d350fc6a
    //
    // The amount of floating point data we hold.
    //
    // In some cases this is:
    //
    // 0 - particle mass
    // 1 - x-velocity
    // 2 - y-velocity
    // 3 - z-velocity
    //
    std::array<RealType,NR> m_data;
    std::array<int     ,NI> m_idata;

<<<<<<< HEAD
    //
    // This bins the particle based on the cell size and the domain boundary
    // in the input Geometry.
    //
=======
    RealType m_pos[BL_SPACEDIM];

    IntVect  m_cell;

    int      m_id   = -1;
    int      m_cpu  = -1;
    int      m_lev  = -1;
    int      m_grid = -1;

>>>>>>> d350fc6a
    static IntVect Index (const Particle<NR, NI>& p, const Geometry& geom);

    //
    // Checks a particles location on levels lev_min and higher.
    // Returns false if the particle does not exist on that level.
    //
    static bool Where (const Particle<NR, NI>& prt, const ParGDBBase* gdb, 
		       ParticleLocData& pld, int lev_min = 0, int finest_level = -1);

    //
    // Checks whether the particle has crossed a periodic boundary in such a way
    // that it is on levels lev_min and higher.
    //
    static bool PeriodicWhere (Particle<NR, NI>& prt, const ParGDBBase* gdb, 
			       ParticleLocData& pld, int lev_min = 0, int finest_level = -1);

    //
    // Checks whether a particle is within its grid (including grow cells).
    //
    static bool RestrictedWhere (const Particle<NR, NI>& p, const ParGDBBase* gdb, 
				 ParticleLocData& pld, int ngrow);

    //
    // Checks a particle's location on a specific level.
    // (Yes this is distict from the functionality provided above)
    //
    static bool SingleLevelWhere (const Particle<NR, NI>& p, const ParGDBBase* gdb, 
				  ParticleLocData& pld, int level);

    //
    // Updates a particle's location (Where), tries to periodic shift any particles
    // that have left the domain. May need work (see inline comments)
    //

    static void Reset (Particle<NR, NI>& prt, const ParGDBBase* gdb, bool update, bool verbose=true); 

    //
    // Returns true if the particle was shifted.
    //
    static bool PeriodicShift (Particle<NR, NI>& prt, const ParGDBBase* gdb);

    static Real InterpDoit (const FArrayBox& fab, const Real* fracs, const IntVect* cells, int comp);

    static Real InterpDoit (const FArrayBox& fab, const IntVect& hi, const Real* frac, int comp);

    static void Interp (const Particle<NR, NI>& prt, const Geometry& geom, const FArrayBox& fab, const int* idx, Real* val, int cnt);

    static const std::string& Version ();

    static const std::string& DataPrefix ();

    static void GetGravity (const FArrayBox& gfab, const Geometry& geom, const Particle<NR, NI>& p, Real* grav);

    static int MaxReaders ();

    static long MaxParticlesPerRead ();

    //
    // Returns the next particle ID for this processor.
    // Particle IDs start at 1 and are never reused.
    // The pair, consisting of the ID and the CPU on which the particle is "born",
    // is a globally unique identifier for a particle.  The maximum of this value
    // across all processors must be checkpointed and then restored on restart
    // so that we don't reuse particle IDs.
    //
    static int NextID ();

    // This version can only be used inside omp critical.
    static int UnprotectedNextID ();

    //
    // Reset on restart.
    //
    static void NextID (int nextid);

    //
    // Used by AssignDensity.
    //
    static bool CrseToFine (const BoxArray&       cfba, 
                            const Array<IntVect>& cells, 
                            Array<IntVect>&       cfshifts, 
                            const Geometry&       gm, 
                            Array<int>&           which, 
                            Array<IntVect>&       pshifts);

    static bool FineToCrse (const Particle<NR, NI>&            p, 
                            int                                flev, 
                            const ParGDBBase*                  gdb, 
                            const Array<IntVect>&              fcells, 
                            const BoxArray&                    fvalid, 
                            const BoxArray&                    compfvalid_grown, 
                            Array<IntVect>&                    ccells, 
                            Array<Real>&                       cfracs, 
                            Array<int>&                        which, 
                            Array<int>&                        cgrid, 
                            Array<IntVect>&                    pshifts, 
                            std::vector< std::pair<int,Box> >& isects);

    static void FineCellsToUpdateFromCrse (const Particle<NR, NI>&            p, 
                                           int lev, const ParGDBBase*         gdb, 
                                           const IntVect&                     ccell,
                                           const IntVect&                     cshift, 
                                           Array<int>&                        fgrid, 
                                           Array<Real>&                       ffrac, 
                                           Array<IntVect>&                    fcells, 
                                           std::vector< std::pair<int,Box> >& isects);

    static void CIC_Fracs (const Real* frac, Real* fracs);

    static void CIC_Cells (const IntVect& hicell, IntVect* cells);

    //
    // Old, *-based CIC for use in Interp.
    //
    static void CIC_Cells_Fracs_Basic (const Particle<NR, NI>& p, const Real* plo, const Real* dx, Real* fracs,  IntVect* cells);

    //
    // Wraps the arbitrary dx function.
    //
    static int CIC_Cells_Fracs (const Particle<NR, NI>& p, 
                                const Real*         plo, 
                                const Real*         dx, 
                                Array<Real>&        fracs,  
                                Array<IntVect>&     cells);
    //
    // Does CIC computations for arbitrary particle/grid dx's.
    //
    static int CIC_Cells_Fracs (const Particle<NR, NI>& p, 
                                const Real*         plo, 
                                const Real*         dx_geom, 
                                const Real*         dx_part, 
                                Array<Real>&        fracs,  
                                Array<IntVect>&     cells);
};

template <int NR, int NI>
void
Particle<NR, NI>::CIC_Cells_Fracs_Basic (const Particle<NR, NI>& p,
					 const Real*         plo,
					 const Real*         dx,
					 Real*               fracs,
					 IntVect*            cells)
{
    BL_PROFILE("Particle<NR, NI>::CIC_Cells_Fracs_B()");
    //
    // "fracs" should be dimensioned: Real    fracs[D_TERM(2,+2,+4)]
    //
    // "cells" should be dimensioned: IntVect cells[D_TERM(2,+2,+4)]
    //
    const Real len[BL_SPACEDIM] = { D_DECL((p.m_pos[0]-plo[0])/dx[0] + Real(0.5),
                                           (p.m_pos[1]-plo[1])/dx[1] + Real(0.5),
                                           (p.m_pos[2]-plo[2])/dx[2] + Real(0.5)) };

    const IntVect cell(D_DECL(floor(len[0]), floor(len[1]), floor(len[2])));

    const Real frac[BL_SPACEDIM] = { D_DECL(len[0]-cell[0], len[1]-cell[1], len[2]-cell[2]) };

    Particle<NR, NI>::CIC_Fracs(frac, fracs);
    Particle<NR, NI>::CIC_Cells(cell, cells);
}

template <int NR, int NI>
int
Particle<NR, NI>::CIC_Cells_Fracs (const Particle<NR, NI>& p,
				   const Real*         plo,
				   const Real*         dx_geom,
				   const Real*         dx_part,
				   Array<Real>&        fracs,
				   Array<IntVect>&     cells)
{
    BL_PROFILE("Particle<NR, NI>::CIC_Cells_Fracs()");
    if (dx_geom == dx_part)
    {
        const int M = D_TERM(2,+2,+4);
        fracs.resize(M);
        cells.resize(M);
        Particle<NR, NI>::CIC_Cells_Fracs_Basic(p,plo,dx_geom,fracs.dataPtr(),cells.dataPtr());
        return M;
    }
    //
    // The first element in fracs and cells is the lowest corner, the last is the highest.
    //
    const Real hilen[BL_SPACEDIM] = { D_DECL((p.m_pos[0]-plo[0]+dx_part[0]/2)/dx_geom[0],
                                             (p.m_pos[1]-plo[1]+dx_part[1]/2)/dx_geom[1],
                                             (p.m_pos[2]-plo[2]+dx_part[2]/2)/dx_geom[2]) };

    const Real lolen[BL_SPACEDIM] = { D_DECL((p.m_pos[0]-plo[0]-dx_part[0]/2)/dx_geom[0],
                                             (p.m_pos[1]-plo[1]-dx_part[1]/2)/dx_geom[1],
                                             (p.m_pos[2]-plo[2]-dx_part[2]/2)/dx_geom[2]) };

    const IntVect hicell(D_DECL(floor(hilen[0]), floor(hilen[1]), floor(hilen[2])));
    
    const IntVect locell(D_DECL(floor(lolen[0]), floor(lolen[1]), floor(lolen[2])));
    
    const Real cell_density = D_TERM(dx_geom[0]/dx_part[0],*dx_geom[1]/dx_part[1],*dx_geom[2]/dx_part[2]);
    
    const int M = D_TERM((hicell[0]-locell[0]+1),*(hicell[1]-locell[1]+1),*(hicell[2]-locell[2]+1));

    fracs.resize(M);
    cells.resize(M);
    //
    // This portion might be slightly inefficient. Feel free to redo it if need be.
    //
    int i = 0;
#if (BL_SPACEDIM == 1)
    for (int xi = locell[0]; xi <= hicell[0]; xi++)
    {
        cells[i][0] = xi;
        fracs[i] = (std::min(hilen[0]-xi,Real(1))-std::max(lolen[0]-xi,Real(0)))*cell_density;
        i++;
    }
#elif (BL_SPACEDIM == 2)
    for (int yi = locell[1]; yi <= hicell[1]; yi++)
    {
        const Real yf = std::min(hilen[1]-yi,Real(1))-std::max(lolen[1]-yi,Real(0));
        for (int xi = locell[0]; xi <= hicell[0]; xi ++)
        {
            cells[i][0] = xi;
            cells[i][1] = yi;
            fracs[i] = yf * (std::min(hilen[0]-xi,Real(1))-std::max(lolen[0]-xi,Real(0)))*cell_density;
            i++;
        }
    }
#elif (BL_SPACEDIM == 3)
    for (int zi = locell[2]; zi <= hicell[2]; zi++)
    {
        const Real zf = std::min(hilen[2]-zi,Real(1))-std::max(lolen[2]-zi,Real(0));
        for (int yi = locell[1]; yi <= hicell[1]; yi++)
        {
            const Real yf = std::min(hilen[1]-yi,Real(1))-std::max(lolen[1]-yi,Real(0));
            for (int xi = locell[0]; xi <= hicell[0]; xi++)
            {
                cells[i][0] = xi;
                cells[i][1] = yi;
                cells[i][2] = zi;
                fracs[i] = zf * yf * (std::min(hilen[0]-xi,Real(1))-std::max(lolen[0]-xi,Real(0))) * cell_density;
                i++;
            }
        }
    }
#endif

    return M;
}

template <int NR, int NI>
bool
Particle<NR, NI>::CrseToFine (const BoxArray&       cfba,
			      const Array<IntVect>& cells,
			      Array<IntVect>&       cfshifts,
			      const Geometry&       gm,
			      Array<int>&           which,
			      Array<IntVect>&       pshifts)
{
    BL_PROFILE("Particle<NR, NI>::CrseToFine()");
    //
    // We're in AssignDensity(). We want to know whether or not updating
    // with a particle, will we cross a  crse->fine boundary of the level
    // with coarsened fine BoxArray "cfba".  "cells" are as calculated from
    // CIC_Cells_Fracs().
    //
    const int M = cells.size();

    which.resize(M);
    cfshifts.resize(M);

    for (int i = 0; i < M; i++)
        which[i] =  0;

    bool result = false;

    for (int i = 0; i < M; i++)
    {
        if (cfba.contains(cells[i]))
        {
            result      = true;
            which[i]    = 1;
            cfshifts[i] = IntVect::TheZeroVector();
        }
        else if (!gm.Domain().contains(cells[i]))
        {
            BL_ASSERT(gm.isAnyPeriodic());
            //
            // Can the cell be shifted into cfba?
            //
            const Box bx(cells[i],cells[i]);

            gm.periodicShift(bx, gm.Domain(), pshifts);

            if (!pshifts.empty())
            {
                BL_ASSERT(pshifts.size() == 1);

                const Box& dbx = bx - pshifts[0];

                BL_ASSERT(dbx.ok());

                if (cfba.contains(dbx))
                {
                    //
                    // Note that pshifts[0] is from the coarse perspective.
                    // We'll later need to multiply it by ref ratio to use
                    // at the fine level.
                    //
                    result      = true;
                    which[i]    = 1;
                    cfshifts[i] = pshifts[0];
                }
            }
        }
    }

    return result;
}

template <int NR, int NI>
bool
Particle<NR, NI>::FineToCrse (const Particle<NR, NI>&            p,
			      int                                flev,
			      const ParGDBBase*                  gdb,
			      const Array<IntVect>&              fcells,
			      const BoxArray&                    fvalid,
			      const BoxArray&                    compfvalid_grown,
			      Array<IntVect>&                    ccells,
			      Array<Real>&                       cfracs,
			      Array<int>&                        which,
			      Array<int>&                        cgrid,
			      Array<IntVect>&                    pshifts,
			      std::vector< std::pair<int,Box> >& isects)
{
    BL_PROFILE("Particle<NR, NI>::FineToCrse()");
    BL_ASSERT(gdb != 0);
    BL_ASSERT(flev > 0);
    //
    // We're in AssignDensity(). We want to know whether or not updating
    // with a particle we'll cross a fine->crse boundary.  Note that crossing
    // a periodic boundary, where the periodic shift lies in our valid region,
    // is not considered a Fine->Crse crossing.
    //
    const int M = fcells.size();

    which.resize(M);
    cgrid.resize(M);
    ccells.resize(M);
    cfracs.resize(M);

    for (int i = 0; i < M; i++)
    {
        cgrid[i] = -1;
        which[i] =  0;
    }

    ParticleLocData pld;
    Particle<NR, NI>::Where(p, gdb, pld);

    const Box& ibx = amrex::grow(gdb->ParticleBoxArray(flev)[pld.m_grid],-1);

    BL_ASSERT(ibx.ok());

    if (ibx.contains(pld.m_cell))
        //
        // We're strictly contained in our valid box.
        // We can't cross a fine->crse boundary.
        //
        return false;

    if (!compfvalid_grown.contains(pld.m_cell))
        //
        // We're strictly contained in our "valid" region. Note that the valid
        // region contains any periodically shifted ghost cells that intersect
        // valid region.
        //
        return false;
    //
    // Otherwise ...
    //
    const Geometry& cgm = gdb->Geom(flev-1);
    const IntVect&  rr  = gdb->refRatio(flev-1);
    const BoxArray& cba = gdb->ParticleBoxArray(flev-1);

    Particle<NR, NI>::CIC_Cells_Fracs(p, cgm.ProbLo(), cgm.CellSize(), cfracs, ccells);

    bool result = false;

    for (int i = 0; i < M; i++)
    {
        IntVect ccell_refined = ccells[i]*rr;
        //
        // We've got to protect against the case when we're at the low
        // end of the domain because coarsening & refining don't work right
        // when indices go negative.
        //
        for (int dm = 0; dm < BL_SPACEDIM; dm++)
            ccell_refined[dm] = std::max(ccell_refined[dm], -1);

        if (!fvalid.contains(ccell_refined))
        {
            result   = true;
            which[i] = 1;

            Box cbx(ccells[i],ccells[i]);
    
            if (!cgm.Domain().contains(ccells[i]))
            {
                //
                // We must be at a periodic boundary.
                // Find valid box into which we can be periodically shifted.
                //
                BL_ASSERT(cgm.isAnyPeriodic());

                cgm.periodicShift(cbx, cgm.Domain(), pshifts);

                BL_ASSERT(pshifts.size() == 1);

                cbx -= pshifts[0];

                ccells[i] -= pshifts[0];
                BL_ASSERT(cbx.ok());
                BL_ASSERT(cgm.Domain().contains(cbx));
            }
            //
            // Which grid at the crse level do we need to update?
            //
            cba.intersections(cbx,isects,true,0);

            BL_ASSERT(!isects.empty());

            cgrid[i] = isects[0].first;  // The grid ID at crse level that we hit.
        }
    }

    return result;
}

template <int NR, int NI>
void
Particle<NR, NI>::FineCellsToUpdateFromCrse (const Particle<NR, NI>&                p,
					     int                                lev,
					     const ParGDBBase*                  gdb,
					     const IntVect&                     ccell,
					     const IntVect&                     cshift,
					     Array<int>&                        fgrid,
					     Array<Real>&                       ffrac,
					     Array<IntVect>&                    fcells,
					     std::vector< std::pair<int,Box> >& isects)
{
    BL_PROFILE("Particle<NR, NI>::FineCellsToUpdateFromCrse()");
    BL_ASSERT(lev >= 0);
    BL_ASSERT(lev < gdb->finestLevel());

    const Box&      fbx = amrex::refine(Box(ccell,ccell),gdb->refRatio(lev));
    const BoxArray& fba = gdb->ParticleBoxArray(lev+1);
    const Real*     plo = gdb->Geom(lev).ProbLo();
    const Real*     dx  = gdb->Geom(lev).CellSize();
    const Real*     fdx = gdb->Geom(lev+1).CellSize();

    if (cshift == IntVect::TheZeroVector())
    {
        BL_ASSERT(fba.contains(fbx));
    }
    //
    // Instead of clear()ing these we'll do a resize(0).
    // This'll preserve their capacity so that we'll only need
    // to do any memory allocation when their capacity needs to increase.
    //
    fgrid.resize(0);
    ffrac.resize(0);
    fcells.resize(0);
    //
    // Which fine cells does particle "p" (that wants to update "ccell") do we
    // touch at the finer level?
    //
    for (IntVect iv = fbx.smallEnd(); iv <= fbx.bigEnd(); fbx.next(iv))
    {
        bool touches = true;

        for (int k = 0; k < BL_SPACEDIM; k++)
        {
            const Real celllo = iv[k]  * fdx[k] + plo[k];
            const Real cellhi = celllo + fdx[k];

            if ((p.m_pos[k] < celllo) && (celllo > (p.m_pos[k] + dx[k]/2)))
                touches = false;

            if ((p.m_pos[k] > cellhi) && (cellhi < (p.m_pos[k] - dx[k]/2)))
                touches = false;
        }

        if (touches)
        {
            fcells.push_back(iv);
        }
    }

    Real sum_fine = 0;
    //
    // We need to figure out the fine fractions and the fine grid needed updating.
    //
    for (int j = 0; j < fcells.size(); j++)
    {
        IntVect& iv = fcells[j];

        Real the_frac = 1;

        for (int k = 0; k < BL_SPACEDIM; k++)
        {
            const Real celllo = (iv[k] * fdx[k] + plo[k]);

            if (p.m_pos[k] <= celllo)
            {
                const Real isecthi = p.m_pos[k] + dx[k]/2;

                the_frac *= std::min((isecthi - celllo),fdx[k]);
            }
            else
            {
                const Real cellhi  = (iv[k]+1) * fdx[k] + plo[k];
                const Real isectlo = p.m_pos[k] - dx[k]/2;

                the_frac *= std::min((cellhi - isectlo),fdx[k]);
            }
        }

        ffrac.push_back(the_frac);

        sum_fine += the_frac;

        if (cshift != IntVect::TheZeroVector())
        {
            //
            // Update to the correct fine cell needing updating.
            // Note that "cshift" is from the coarse perspective.
            //
            const IntVect& fshift = cshift * gdb->refRatio(lev);
            //
            // Update fcells[j] to indicate a shifted fine cell needing updating.
            //
            iv -= fshift;
        }

        fba.intersections(Box(iv,iv),isects,true,0);

        BL_ASSERT(!isects.empty());

        fgrid.push_back(isects[0].first);
    }

    BL_ASSERT(ffrac.size() == fcells.size());
    BL_ASSERT(fgrid.size() == fcells.size());
    //
    // Now adjust the fine fractions so they sum to one.
    //
    for (int j = 0; j < ffrac.size(); j++)
        ffrac[j] /= sum_fine;
}

template <int NR, int NI>
int
Particle<NR, NI>::MaxReaders ()
{
    const int Max_Readers_def = 64;

    static int Max_Readers;

    static bool first = true;

    if (first)
    {
        first = false;

        ParmParse pp("particles");

        Max_Readers = Max_Readers_def;

        pp.query("nreaders", Max_Readers);

        Max_Readers = std::min(ParallelDescriptor::NProcs(),Max_Readers);

        if (Max_Readers <= 0)
            amrex::Abort("particles.nreaders must be positive");
    }

    return Max_Readers;
}

template <int NR, int NI>
long
Particle<NR, NI>::MaxParticlesPerRead ()
{
    //
    // This is the maximum particles that "each" reader will attempt to read
    // before doing a Redistribute(). 
    //
    const long Max_Particles_Per_Read_def = 100000;

    static long Max_Particles_Per_Read;

    static bool first = true;

    if (first)
    {
        first = false;

        ParmParse pp("particles");

        Max_Particles_Per_Read = Max_Particles_Per_Read_def;

        pp.query("nparts_per_read", Max_Particles_Per_Read);

        if (Max_Particles_Per_Read <= 0)
            amrex::Abort("particles.nparts_per_read must be positive");
    }

    return Max_Particles_Per_Read;
}

template <int NR, int NI>
const std::string&
Particle<NR, NI>::DataPrefix ()
{
    //
    // The actual particle data is stored in files of the form: DATA_nnnn.
    //
    static const std::string data("DATA_");

    return data;
}

template <int NR, int NI>
const std::string&
Particle<NR, NI>::Version ()
{
    //
    // If we change the Checkpoint/Restart format we should increment this.
    //
    // Previous version strings:
    //
    //    "Version_One_Dot_Zero"
    //
    static const std::string version("Version_One_Dot_One");

    return version;
}

static int the_next_id = 1;

template <int NR, int NI>
int
Particle<NR, NI>::NextID ()
{
    int next;

#ifdef _OPENMP
#pragma omp atomic capture
#endif
    next = the_next_id++;

    if (next == std::numeric_limits<int>::max())
	amrex::Abort("Particle<NR, NI>::NextID() -- too many particles");

    return next;
}

template <int NR, int NI>
int
Particle<NR, NI>::UnprotectedNextID ()
{
    int next = the_next_id++;
    if (next == std::numeric_limits<int>::max())
	amrex::Abort("Particle<NR, NI>::NextID() -- too many particles");
    return next;
}

template <int NR, int NI>
void
Particle<NR, NI>::NextID (int nextid)
{
    the_next_id = nextid;
}

template <int NR, int NI>
IntVect
Particle<NR, NI>::Index (const Particle<NR, NI>& p,
			 const Geometry&     geom)
{
    IntVect iv;

    D_TERM(iv[0]=floor((p.m_pos[0]-geom.ProbLo(0))*geom.InvCellSize(0));,
           iv[1]=floor((p.m_pos[1]-geom.ProbLo(1))*geom.InvCellSize(1));,
           iv[2]=floor((p.m_pos[2]-geom.ProbLo(2))*geom.InvCellSize(2)););

    iv += geom.Domain().smallEnd();

    return iv;
}

template <int NR, int NI>
bool
Particle<NR, NI>::Where (const Particle<NR, NI>&     p,
			 const ParGDBBase*           gdb,
			 ParticleLocData&       pld,
			 int                         lev_min,
			 int                         finest_level)
{
    BL_ASSERT(gdb != 0);

    if (finest_level == -1)
        finest_level = gdb->finestLevel();

    BL_ASSERT(finest_level <= gdb->finestLevel());

    std::vector< std::pair<int, Box> > isects;

    for (int lev = finest_level; lev >= lev_min; lev--)
    {
        const IntVect& iv = Particle<NR, NI>::Index(p, gdb->Geom(lev));

        gdb->ParticleBoxArray(lev).intersections(Box(iv, iv), isects, true, 0);

        if (!isects.empty())
        {
            pld.m_lev  = lev;
            pld.m_grid = isects[0].first;
            pld.m_cell = iv;

            return true;
        }
    }
    return false;
}

template <int NR, int NI>
bool
Particle<NR, NI>::PeriodicWhere (Particle<NR, NI>&           p,
				 const ParGDBBase*           gdb,
				 ParticleLocData&       pld,
				 int                         lev_min,
				 int                         finest_level)
{
    BL_ASSERT(gdb != 0);

    if (!gdb->Geom(0).isAnyPeriodic()) return false;

    if (finest_level == -1)
        finest_level = gdb->finestLevel();

    BL_ASSERT(finest_level <= gdb->finestLevel());

    //
    // Create a copy "dummy" particle to check for periodic outs.
    //
    Particle<NR, NI> p_prime = p;

    if (Particle<NR, NI>::PeriodicShift(p_prime, gdb))
    {
        std::vector< std::pair<int,Box> > isects;

        for (int lev = finest_level; lev >= lev_min; lev--)
        {
            const IntVect& iv = Particle<NR, NI>::Index(p_prime,gdb->Geom(lev));

            gdb->ParticleBoxArray(lev).intersections(Box(iv,iv),isects,true,0);

            if (!isects.empty())
            {
                D_TERM(p.m_pos[0] = p_prime.m_pos[0];,
                       p.m_pos[1] = p_prime.m_pos[1];,
                       p.m_pos[2] = p_prime.m_pos[2];);

                pld.m_lev  = lev;
                pld.m_grid = isects[0].first;
                pld.m_cell = iv;

                return true;
            }
        }
    }

    return false;
}

template <int NR, int NI>
bool
Particle<NR, NI>::RestrictedWhere (const Particle<NR, NI>&     p,
				   const ParGDBBase*           gdb,
				   ParticleLocData&       pld,
				   int                         ngrow)
{
    BL_ASSERT(gdb != 0);

    const IntVect& iv = Particle<NR, NI>::Index(p,gdb->Geom(pld.m_lev));

    if (amrex::grow(gdb->ParticleBoxArray(pld.m_lev)[pld.m_grid], ngrow).contains(iv))
    {
        pld.m_cell = iv;

        return true;
    }

    return false;
}

template <int NR, int NI>
bool 
Particle<NR, NI>::SingleLevelWhere (const Particle<NR, NI>&     p, 
				    const ParGDBBase*     gdb,
				    ParticleLocData& pld,
				    int                   level)
{
    BL_ASSERT(gdb != 0);

    const IntVect& iv = Particle<NR, NI>::Index(p,gdb->Geom(level));

    std::vector< std::pair<int,Box> > isects;

    gdb->ParticleBoxArray(level).intersections(Box(iv,iv),isects,true,0);

    if (!isects.empty())
    {
        pld.m_lev  = level;
        pld.m_grid = isects[0].first;
        pld.m_cell = iv;

        return true;
    }

    return false;
}

template <int NR, int NI>
bool
Particle<NR, NI>::PeriodicShift (Particle<NR, NI>& p,
				 const ParGDBBase*    gdb)
{
    BL_PROFILE("Particle<NR, NI>::PeriodicShift()");
    //
    // This routine should only be called when Where() returns false.
    //
    BL_ASSERT(gdb != 0);
    //
    // We'll use level 0 stuff since ProbLo/ProbHi are the same for every level.
    //
    const Geometry& geom    = gdb->Geom(0);
    const Box&      dmn     = geom.Domain();
    const IntVect&  iv      = Particle<NR, NI>::Index(p,gdb->Geom(0));
    bool            shifted = false;  

    for (int i = 0; i < BL_SPACEDIM; i++)
    {
        if (!geom.isPeriodic(i)) continue;

        if (iv[i] > dmn.bigEnd(i))
        {
            if (p.m_pos[i] == geom.ProbHi(i))
                //
                // Don't let particles lie exactly on the domain face.
                // Force the particle to be outside the domain so the
                // periodic shift will bring it back inside.
                //
                p.m_pos[i] += .125*geom.CellSize(i);

            p.m_pos[i] -= geom.ProbLength(i);

            if (p.m_pos[i] <= geom.ProbLo(i))
                //
                // This can happen due to precision issues.
                //
                p.m_pos[i] += .125*geom.CellSize(i);

            BL_ASSERT(p.m_pos[i] >= geom.ProbLo(i));

            shifted = true;
        }
        else if (iv[i] < dmn.smallEnd(i))
        {
            if (p.m_pos[i] == geom.ProbLo(i))
                //
                // Don't let particles lie exactly on the domain face.
                // Force the particle to be outside the domain so the
                // periodic shift will bring it back inside.
                //
                p.m_pos[i] -= .125*geom.CellSize(i);

            p.m_pos[i] += geom.ProbLength(i);

            if (p.m_pos[i] >= geom.ProbHi(i))
                //
                // This can happen due to precision issues.
                //
                p.m_pos[i] -= .125*geom.CellSize(i);

            BL_ASSERT(p.m_pos[i] <= geom.ProbHi(i));

            shifted = true;
        }
    }
    //
    // The particle may still be outside the domain in the case
    // where we aren't periodic on the face out which it travelled.
    //
    return shifted;
}

template <int NR, int NI>
void
Particle<NR, NI>::Reset (Particle<NR, NI>& p,
			 const ParGDBBase*    gdb,
			 bool          update,
			 bool          verbose)
{
    BL_PROFILE("Particle<NR, NI>::Reset()");
    BL_ASSERT(gdb != 0);

    ParticleLocData pld;
    bool ok = Particle<NR, NI>::Where(p, gdb, pld);

    if (!ok && gdb->Geom(0).isAnyPeriodic())
    {
        // Attempt to shift the particle back into the domain if it
        // crossed a periodic boundary.
      Particle<NR, NI>::PeriodicShift(p, gdb, pld);
      ok = Particle<NR, NI>::Where(p, gdb, pld);
    }
    
    if (!ok) {
        // invalidate the particle.
	if (verbose) {
#ifdef _OPENMP
#pragma omp critical(reset_lock)
#endif
	    {
		std::cout << "Invalidating out-of-domain particle: " << p << '\n';
	    }
	}

	BL_ASSERT(p.m_id > 0);

	p.m_id = -p.m_id;
    }
}

template <int NR, int NI>
Real
Particle<NR, NI>::InterpDoit (const FArrayBox& fab,
			      const IntVect&   cell,
			      const Real*      frac,
			      int              comp)
{
    BL_PROFILE("Particle<NR, NI>::InterpDoit(fcfc)");
    const int M = D_TERM(2,+2,+4);

    Real    fracs[M];
    IntVect cells[M];

    Particle<NR, NI>::CIC_Fracs(frac, fracs);
    Particle<NR, NI>::CIC_Cells(cell, cells);

    Real val = Particle<NR, NI>::InterpDoit(fab,fracs,cells,comp);

    return val;
}

template <int NR, int NI>
Real
Particle<NR, NI>::InterpDoit (const FArrayBox& fab,
			      const Real*      fracs,
			      const IntVect*   cells,
			      int              comp)
{
    BL_PROFILE("Particle<NR, NI>::InterpDoit(ffcc)");
    const int M = D_TERM(2,+2,+4);

    Real val = 0;

    for (int i = 0; i < M; i++)
    {
        val += fab(cells[i],comp) * fracs[i];
    }

    return val;
}

template <int NR, int NI>
void
Particle<NR, NI>::Interp (const Particle<NR, NI>& prt,
			  const Geometry&     geom,
			  const FArrayBox&    fab,
			  const int*          idx,
			  Real*               val,
			  int                 cnt)
{
    BL_PROFILE("Particle<NR, NI>::Interp()");
    BL_ASSERT(idx != 0);
    BL_ASSERT(val != 0);

    const int       M   = D_TERM(2,+2,+4);
    const Real*     plo = geom.ProbLo();
    const Real*     dx  = geom.CellSize();

    Real    fracs[M];
    IntVect cells[M];
    //
    // Get "fracs" and "cells".
    //
    Particle<NR, NI>::CIC_Cells_Fracs_Basic(prt, plo, dx, fracs, cells);

    for (int i = 0; i < cnt; i++)
    {
        BL_ASSERT(idx[i] >= 0 && idx[i] < fab.nComp());

        val[i] = Particle<NR, NI>::InterpDoit(fab,fracs,cells,idx[i]);
    }
}

template <int NR, int NI>
void
Particle<NR, NI>::GetGravity (const FArrayBox&    gfab,
			      const Geometry&     geom,
			      const Particle<NR, NI>& p,
			      Real*               grav)
{
    BL_PROFILE("Particle<NR, NI>::GetGravity()");
    BL_ASSERT(grav != 0);

    int idx[BL_SPACEDIM] = { D_DECL(0,1,2) };

    Particle<NR, NI>::Interp(p,geom,gfab,idx,grav,BL_SPACEDIM);
}

template <int NR, int NI>
std::ostream&
operator<< (std::ostream& os, const Particle<NR, NI>& p)
{
    os << p.m_id   << ' '
       << p.m_cpu  << ' ';

    for (int i = 0; i < BL_SPACEDIM; i++)
        os << p.m_pos[i] << ' ';

    for (int i = 0; i < NR; i++)
        os << p.m_data[i] << ' ';

    for (int i = 0; i < NI; i++)
        os << p.m_idata[i] << ' ';

    if (!os.good())
        amrex::Error("operator<<(ostream&,Particle<NR, NI>&) failed");

    return os;
}


template <int NR, int NI = 0, class C = std::deque<Particle<NR,NI> > >
class ParticleContainer
{
public:
    //
    // The type of Particles we hold.
    //
    typedef Particle<NR,NI> ParticleType;
    //
    // We want to store the particles on a level by level and grid by grid basis.  This will
    // make accessing them and doing operations on them more memory efficient since most of our
    // operations on particles are done on a level by level basis or grid by grid basis.
    //
    using PBox = C;
    //
    // A level of particles is stored in a map indexed by the grid number.
    //
    using PMap = std::map<int,PBox>;

    ParticleContainer ()
	: m_verbose(1), m_gdb(nullptr), allow_particles_near_boundary(false) {}

    ParticleContainer (ParGDBBase* gdb)
        :
        m_verbose(1), m_gdb(gdb), allow_particles_near_boundary(false) { }

    ParticleContainer (const Geometry            & geom, 
		       const DistributionMapping & dmap,
		       const BoxArray            & ba)
	:
        m_verbose(1), 
	allow_particles_near_boundary(false),
	m_gdb_object(geom,dmap,ba)
    {
	m_gdb = & m_gdb_object;
    }

    ParticleContainer (const Array<Geometry>            & geom, 
		       const Array<DistributionMapping> & dmap,
		       const Array<BoxArray>            & ba,
		       const Array<int>                 & rr)
	:
        m_verbose(1), 
	allow_particles_near_boundary(false),
	m_gdb_object(geom,dmap,ba,rr)
    {
	m_gdb = & m_gdb_object;
    }

    ~ParticleContainer () {}

    void Define (ParGDBBase* gdb)
    {
	m_gdb = gdb;
    }

    void Define (const Geometry            & geom, 
		 const DistributionMapping & dmap,
		 const BoxArray            & ba)
    {
	m_gdb_object = ParGDB(geom, dmap, ba);
	m_gdb = &m_gdb_object;
    }

    void Define (const Array<Geometry>            & geom, 
		 const Array<DistributionMapping> & dmap,
		 const Array<BoxArray>            & ba,
		 const Array<int>                 & rr)
    {
	m_gdb_object = ParGDB(geom, dmap, ba, rr);
	m_gdb = &m_gdb_object;
    }

    void SetParticleBoxArray (int lev, const BoxArray& new_ba)
	{ m_gdb->SetParticleBoxArray(lev, new_ba); }

    void SetParticleDistributionMap (int lev, const DistributionMapping& new_dmap)
	{ m_gdb->SetParticleDistributionMap(lev, new_dmap); }

    const BoxArray& ParticleBoxArray (int lev) const 
	{ return m_gdb->ParticleBoxArray(lev); }

    const DistributionMapping& ParticleDistributionMap (int lev) const 
	{ return m_gdb->ParticleDistributionMap(lev); }

    const ParGDBBase* GetParGDB () const { return m_gdb; }

    void InitFromAsciiFile (const std::string& file, int extradata, const IntVect* Nrep = 0);
    void InitFromBinaryFile (const std::string& file, int extradata);
    void InitFromBinaryMetaFile (const std::string& file, int extradata);
    void InitRandom (long icount, unsigned long iseed, Real particleMass, bool serialize = false, RealBox bx = RealBox());
    void InitOnePerCell (Real x_off, Real y_off, Real z_off,
                         Real particleMass, MultiFab& particle_mf);
    void InitNRandomPerCell (int n_per_cell, Real particleMass, MultiFab& particle_mf);

    void addOneParticle (int id_in, int cpu_in, 
                         std::vector<Real>& xloc, std::vector<Real>& attributes); 
    void addNParticles (int n, D_DECL(Array<Real>& x, Array<Real>& y, Array<Real>& z), 
                               D_DECL(Array<Real>& u, Array<Real>& v, Array<Real>& w), 
                        int na, Array<Real>& attributes);

    void GetParticleIDs        (Array<int> & part_ids);
    void GetParticleCPU        (Array<int> & part_cpu);
    void GetParticleLocations  (Array<Real>& part_locs);
    void GetParticleData       (Array<Real>& part_data, int start_comp, int num_comp);

    void SetParticleLocations  (Array<Real>& part_data);

    void MoveRandom ();
    void MoveRandom (int level);

    void Increment (MultiFab& mf, int level);
    long IncrementWithTotal (MultiFab& mf, int level);

    // rho_index: rho index in m_data
    Real sumParticleMass (int rho_index, int level) const;

    // Set the flag that allows particles to live near the domain boundary and throw away 
    //     the part of their contribution in AssignDensity that is outside the domain.
    void SetAllowParticlesNearBoundary(bool value);
 
    void Redistribute (bool where_already_called = false,
		       bool full_where           = false, // w.z.: why is default not true?
		       int  lev_min              = 0, 
		       int  nGrow                = 0);

    void RedistributeMPI (PMap& not_ours);
    //
    // OK checks that all particles are in the right places (for some value of right)
    //
    // These flags are used to do proper checking for subcycling particles
    // the default values are fine for non-subcycling methods
    //
    bool OK (bool full_where = false, int lev_min = 0 , int ngrow = 0, int finest_level = -1) const;

    void ByteSpread () const;
    //
    // Returns # of particles at specified the level.
    //
    // If "only_valid" is true it only counts valid particles.
    //
    long NumberOfParticlesAtLevel (int level, bool only_valid = true, bool only_local = false) const;
    Array<long> NumberOfParticlesInGrid  (int level, bool only_valid = true, bool only_local = false) const;
    //
    // Returns # of particles at all levels
    //
    // If "only_valid" is true it only counts valid particles.
    //
    long TotalNumberOfParticles (bool only_valid=true, bool only_local=false) const;

    //
    // The Following methods are for managing Virtual and Ghost Particles.
    //
    // Removes all particles at a given level
    //
    void RemoveParticlesAtLevel (int level);
    // 
    void RemoveParticlesNotAtFinestLevel ();
    //
    // Creates virtual particles for a given level that represent
    // in some capacity all particles at finer levels
    //
    void CreateVirtualParticles (int level, PBox& virts) const;
    // 
    // Create ghost particles for a given level that are copies of particles
    // near coarse->fine boundaries in level-1
    //
    void CreateGhostParticles (int level, int ngrow, PBox& ghosts) const;
    //
    // Add particles from a pbox to the grid at this level
    //
    void AddParticlesAtLevel (int level, PBox& virts, bool where_already_called = false);

    void Checkpoint (const std::string& dir, const std::string& name, bool is_checkpoint = true) const;

    void Restart (const std::string& dir, const std::string& file, bool is_checkpoint = true);

    void WritePlotFile (const std::string& dir, const std::string& name) const;

    void WriteAsciiFile          (const std::string& file);

    int Verbose () { return m_verbose; }

    void SetVerbose (int verbose) { m_verbose = verbose; }

    const PMap& GetParticles(int lev) const { return m_particles[lev]; }
    PMap& GetParticles(int lev) { return m_particles[lev]; }

    // 
    // Functions depending the layout of the data.  Use with caution.
    //
    // Multi-level version
    void AssignDensity (int rho_index, bool sub_cycle, Array<std::unique_ptr<MultiFab> >& mf, 
			int lev_min = 0, int ncomp = 1, int finest_level = -1) const;
    // Single-level version
    void AssignDensitySingleLevel (int rho_index, MultiFab& mf, int level,
				   int ncomp=1, int particle_lvl_offset = 0) const;
    void AssignCellDensitySingleLevel (int rho_index, MultiFab& mf, int level,
				       int ncomp=1, int particle_lvl_offset = 0) const;
    void NodalDepositionSingleLevel   (int rho_index, MultiFab& mf, int level,
				       int ncomp=1, int particle_lvl_offset = 0) const;
    //
    void moveKick (MultiFab& acceleration, int level, Real timestep, 
		   Real a_new = 1.0, Real a_half = 1.0,
		   int start_comp_for_accel = -1);

protected:

    bool OnSameGrids (int level, const MultiFab& mf) const { return m_gdb->OnSameGrids(level, mf); }

    //
    // Helper function for Checkpoint() and WritePlotFile().
    //
    void WriteParticles (int            level,
                         std::ofstream& ofs,
                         int            fnum,
                         Array<int>&    which,
                         Array<int>&    count,
                         Array<long>&   where,
                         bool           is_checkpoint) const;
    //
    // Helper functions for Restart().
    //
    void Restart_Doit (const std::string& fullname,
                       std::ifstream&     HdrFile,
                       const std::string& how,
                       bool           is_checkpoint);

    void ReadParticles_DoublePrecision (int            cnt,
                                        int            grd,
                                        int            lev,
                                        bool           is_checkpoint,
                                        std::ifstream& ifs);

    void ReadParticles_SinglePrecision (int            cnt,
                                        int            grd,
                                        int            lev,
                                        bool           is_checkpoint,
                                        std::ifstream& ifs);
    //
    // The data.
    //
    int         m_verbose;


    ParGDBBase* m_gdb;
    bool allow_particles_near_boundary;
    ParGDB      m_gdb_object;
    Array<PMap> m_particles;

private:
    void AssignDensityDoit (int rho_index, 
			    Array<std::unique_ptr<MultiFab> >& mf, 
			    std::map<int, std::deque<ParticleCommData> >& data,
			    int ncomp, int lev_min = 0) const;
};

template <int NR, int NI, class C>
long
ParticleContainer<NR,NI,C>::TotalNumberOfParticles (bool only_valid, bool only_local) const
{
    long nparticles = 0;
    for (int lev = 0; lev <= m_gdb->finestLevel(); lev++) {
        nparticles += NumberOfParticlesAtLevel(lev,only_valid,false);
    }
    if (!only_local) {
	ParallelDescriptor::ReduceLongSum(nparticles);
    }
    return nparticles;
}

template <int NR, int NI, class C>
Array<long>
ParticleContainer<NR,NI,C>::NumberOfParticlesInGrid (int  lev, 
						   bool only_valid,
						   bool only_local) const
{
    int ngrids = m_gdb->ParticleBoxArray(lev).size();
    Array<long> nparticles(ngrids,0);

    if (lev >= 0 && lev < int(m_particles.size()))
    {
        const PMap& pmap = m_particles[lev];

        for (const auto& kv : pmap)
        {
            int         pgrd = kv.first;
            const PBox& pbox = kv.second;

            if (only_valid)
            {
		for (const auto& p : pbox)
		{
		    if (p.m_id > 0) ++nparticles[pgrd];
		}
            }
            else
            {
                nparticles[pgrd] = pbox.size();
            }
        }

        if (!only_local)
            ParallelDescriptor::ReduceLongSum(&nparticles[0],ngrids);
    }

    return nparticles;
}

template <int NR, int NI, class C>
long
ParticleContainer<NR,NI,C>::NumberOfParticlesAtLevel (int  lev,
						      bool only_valid,
						      bool only_local) const
{
    long nparticles = 0;

    if (lev >= 0 && lev < int(m_particles.size()))
    {
        const PMap& pmap = m_particles[lev];

	for (const auto& kv : pmap)
        {
            const PBox& pbox = kv.second;

            if (only_valid)
            {
		for (const auto& p : pbox)
		{
		    if (p.m_id > 0) ++nparticles;
		}
            }
            else
            {
                nparticles += pbox.size();
            }
        }
    }

    if (!only_local)
        ParallelDescriptor::ReduceLongSum(nparticles);

    return nparticles;
}

//
// This includes both valid and invalid particles since invalid particles still take up space.
//

template <int NR, int NI, class C>
void
ParticleContainer<NR,NI,C>::ByteSpread () const
{
    long cnt = 0;

    for (const auto& pmap : m_particles) {
	for (const auto& kv : pmap) {
	    cnt += kv.second.size();
	}
    }

    long mn = cnt, mx = mn;

    const int IOProc = ParallelDescriptor::IOProcessorNumber();
    const std::size_t sz = sizeof(ParticleType);

#ifdef BL_LAZY
    Lazy::QueueReduction( [=] () mutable {
#endif
    ParallelDescriptor::ReduceLongMin(mn, IOProc);
    ParallelDescriptor::ReduceLongMax(mx, IOProc);
    ParallelDescriptor::ReduceLongSum(cnt,IOProc);

    if (ParallelDescriptor::IOProcessor())
    {
        std::cout << "ParticleContainer<NR,NI,C> byte spread across MPI nodes: ["
                  << mn*sz
		  << " (" << mn << ")"
                  << " ... "
                  << mx*sz
		  << " (" << mx << ")"
                  << "] total particles: (" << cnt << ")\n";
    }
#ifdef BL_LAZY
    });
#endif
}

template <int NR, int NI, class C>
void
ParticleContainer<NR,NI,C>::addOneParticle (int                  id_in,
					    int                  cpu_in, 
					    std::vector<double>& xloc, 
					    std::vector<double>& attributes)
{
    BL_PROFILE("ParticleContainer<NR,NI,C>::addOneParticle()");
    if (m_particles.size() == 0)
    {
       m_particles.resize(m_gdb->finestLevel()+1);
    }

    ParticleType p;

    p.m_id  = id_in;
    p.m_cpu = cpu_in;

    if (p.m_id <= 0)
        amrex::Abort("Particle ID's must be > 0 in addOneParticle");
 
    if (ParallelDescriptor::MyProc() != p.m_cpu)
        amrex::Abort("cpu_in must equal MyProc() in addOneParticle");

    for (int i = 0; i < BL_SPACEDIM; i++)
       p.m_pos[i] = xloc[i];

    for (int i = 0; i < NR; i++)
       p.m_data[i] = attributes[i];
    //
    // It's possible that particles are defined to live right on the boundary,
    // so if that's the case we move them ever so slightly inside the domain 
    // instead.
    //
    const Geometry& geom = m_gdb->Geom(0);

    const Real  Delta[BL_SPACEDIM] = { D_DECL(Real(.125)*geom.CellSize(0),
                                              Real(.125)*geom.CellSize(1),
                                              Real(.125)*geom.CellSize(2)) };
    //
    // If particle is right on a domain boundary then move it just inside the boundary.
    //
    for (int d = 0; d < BL_SPACEDIM; d++)
    {
        if (p.m_pos[d] <= geom.ProbLo(d)) p.m_pos[d] += Delta[d];
        if (p.m_pos[d] >= geom.ProbHi(d)) p.m_pos[d] -= Delta[d];
    }

    ParticleLocData pld;
    if (!ParticleType::Where(p, m_gdb, pld))
    {
        ParticleType::PeriodicShift(p, m_gdb);

        if (!ParticleType::Where(p, m_gdb, pld))
        {
            for (int d = 0; d < BL_SPACEDIM; d++)
            {
                std::cout << "BAD PARTICLE POS(" << d << ") " << p.m_pos[d] << std::endl;
            }
            amrex::Abort("ParticleContainer<NR,NI,C>::addOneParticle(): invalid particle");
        }
    }

    m_particles[pld.m_lev][pld.m_grid].push_back(p);

    // Note that we will need to call Redistribute once we are done adding particles this way.
    // The Where call above assigns a particle to a grid (pld.m_grid) based on the particle location.
    // However, the particle may not currently live on the processor that owns that grid.
    // The Redistribute routine should ensure that the particle ends up on the right processor.
}

template <int NR, int NI, class C>
void
ParticleContainer<NR,NI,C>::addNParticles(int n_part, Array<double>& x, Array<double>& y, 
#if (BL_SPACEDIM == 3)
                                                      Array<double>& z, 
#endif
                                                      Array<double>& u, Array<double>& v, 
#if (BL_SPACEDIM == 3)
                                                      Array<double>& w, 
#endif
                                          int n_attr, Array<double>& attributes)
{
    BL_PROFILE("ParticleContainer<NR,NI,C>::addNParticles()");

    BL_ASSERT(OK());
    BL_ASSERT(NR >= BL_SPACEDIM+n_attr);

    if (m_particles.size() == 0)
       m_particles.resize(m_gdb->finestLevel()+1);

    ParticleType p;

    for (long j = 0; j < n_part; j++)
    {
       ParticleType p;

       p.m_pos[j  ] = x[j]; // x
       p.m_pos[j+1] = y[j]; // y
#if (BL_SPACEDIM == 3)
       p.m_pos[j+2] = z[j]; // z
#endif

       p.m_data[j  ] = u[j]; // u
       p.m_data[j+1] = v[j]; // v
#if (BL_SPACEDIM == 3)
       p.m_data[j+2] = w[j]; // w
#endif

       ParticleLocData pld;
       if (!ParticleType::Where(p, m_gdb, pld))
              amrex::Abort("ParticleContainer<NR,NI,C>::addNParticles(): invalid particle location");

       for (int i = 0; i < n_attr; i++)
          p.m_data[BL_SPACEDIM+i] = attributes[n_attr*j + i];

       p.m_id  = ParticleType::NextID();
       p.m_cpu = ParallelDescriptor::MyProc();

       m_particles[pld.m_lev][pld.m_grid].push_back(p);
    }

    Redistribute();
}

//
// The ParticleContainer<NR,NI,C>::Init... routines have been moved into a separate file.
//
#include "AMReX_ParticleInit.H"

template <int NR, int NI, class C>
void
ParticleContainer<NR,NI,C>::MoveRandom ()
{
    //
    // Move particles randomly at all levels
    //
    for (int lev = 0; lev < int(m_particles.size()); lev++)
    {
       MoveRandom(lev);
    }
}

template <int NR, int NI, class C>
void
ParticleContainer<NR,NI,C>::MoveRandom (int lev)
{
    BL_PROFILE("ParticleContainer<NR,NI,C>::MoveRandom(lev)");
    BL_ASSERT(OK());
    BL_ASSERT(m_gdb != 0);
    // 
    // Move particles up to FRAC*CellSize distance in each coordinate direction.
    //
    const Real FRAC = 0.25;

    static bool first = true;

    static Array<amrex::mt19937> rn;

    if (first)
    {
        first = false;
        //
        // Build and initialize a random number generator per thread.
        //
        int tnum = 1;

#ifdef _OPENMP
        tnum = omp_get_max_threads();
#endif
        rn.resize(tnum);

        for (int i = 0; i < tnum; i++)
        {
            //
            // We want to give each thread across all MPI processes a unique non-zero seed.
            //
            const unsigned long seedbase = 1+tnum*ParallelDescriptor::MyProc();

            rn[i] = amrex::mt19937(seedbase+i);
        }
    }

    PMap&       pmap              = m_particles[lev];
    const Real* dx                = m_gdb->Geom(lev).CellSize();
    const Real  dist[BL_SPACEDIM] = { D_DECL(FRAC*dx[0], FRAC*dx[1], FRAC*dx[2]) };

    for (auto& kv : pmap)
    {
        PBox&     pbox = kv.second;
        const int n    = pbox.size();

#ifdef _OPENMP
#pragma omp parallel for
#endif
        for (int i = 0; i < n; i++)
        {
            ParticleType& p = pbox[i];

            if (p.m_id <= 0) continue;

#ifdef _OPENMP
            int tid = omp_get_thread_num();
#else
            int tid = 0;
#endif
            for (int i = 0; i < BL_SPACEDIM; i++)
            {
                p.m_pos[i] += dist[i]*(2*rn[tid].d_value()-1);
            }

            ParticleType::Reset(p,m_gdb,true);
        }
    }

    Redistribute(true);
}

template <int NR, int NI, class C>
void
ParticleContainer<NR,NI,C>::Increment (MultiFab& mf,
				     int       lev) 
{
    IncrementWithTotal(mf,lev);
}

template <int NR, int NI, class C>
long
ParticleContainer<NR,NI,C>::IncrementWithTotal (MultiFab& mf,
						int       lev)
{
    BL_PROFILE("ParticleContainer<NR,NI,C>::IncrementWithTotal(lev)");
    BL_ASSERT(OK());

    if (m_particles.empty()) return 0;

    BL_ASSERT(lev >= 0 && lev < int(m_particles.size()));

    const PMap& pmap = m_particles[lev];
  
    long num_particles_in_domain = 0;

    MultiFab* mf_pointer;

    if (OnSameGrids(lev, mf))
    {
        // If we are already working with the internal mf defined on the
        // particle_box_array, then we just work with this.
        mf_pointer = &mf;
    }
    else
    {
        // If mf is not defined on the particle_box_array, then we need
        // to make a temporary mf_pointer here and copy it into mf at the end.
        mf_pointer = new MultiFab(m_gdb->ParticleBoxArray(lev),
				  m_gdb->ParticleDistributionMap(lev),
				  mf.nComp(),mf.nGrow());
				  
    }

    for (const auto& kv : pmap)
    {
        const int   grid = kv.first;
        const PBox& pbox = kv.second;
        FArrayBox&  fab  = (*mf_pointer)[grid];

	for (const auto& p : pbox)
        {
	  ParticleLocData pld;
	  Particle<NR, NI>::Where(p, m_gdb, pld);

            if (p.m_id > 0)
            {
                BL_ASSERT(pld.m_grid == grid);

                fab(pld.m_cell) += 1;
                num_particles_in_domain += 1;
            }
        }
    }

    // If mf is not defined on the particle_box_array, then we need
    // to copy here from mf_pointer into mf.   I believe that we don't
    // need any information in ghost cells so we don't copy those.
    if (mf_pointer != &mf) 
    {
	mf.copy(*mf_pointer,0,0,mf.nComp());  
	delete mf_pointer;
    }

    ParallelDescriptor::ReduceLongSum(num_particles_in_domain);

    return num_particles_in_domain;
}

template <int NR, int NI, class C>
Real
ParticleContainer<NR,NI,C>::sumParticleMass (int rho_index, int lev) const
{
    BL_PROFILE("ParticleContainer<NR,NI,C>::sumParticleMass(lev)");
    BL_ASSERT(NR >= 1);
    BL_ASSERT(lev >= 0 && lev < int(m_particles.size()));

    Real msum = 0;

    const PMap& pmap = m_particles[lev];

    for (const auto& kv : pmap)
    {
        const PBox& pbox = kv.second;

	for (const auto& p : pbox)
        {
            if (p.m_id > 0)
            {
                msum += p.m_data[rho_index];
            }
        }
    }

    ParallelDescriptor::ReduceRealSum(msum);

    return msum;
}

template <int NR, int NI, class C>
void
ParticleContainer<NR,NI,C>::GetParticleIDs (Array<int>& part_ids)
{
    BL_PROFILE("ParticleContainer<NR,NI,C>::GetParticleIDs()");
    //
    // This gives us the starting point into the part_ids array
    // If only one processor (or no MPI), then that's all we need.
    //
    int cnt = 0;

#if BL_USE_MPI
    Array<long> cnts(ParallelDescriptor::NProcs());

    // This returns the number of particles on this processor
    long lcnt = TotalNumberOfParticles(true,true);

    // This accumulates the "lcnt" values into "cnts"
    MPI_Gather(&lcnt,1,              
               ParallelDescriptor::Mpi_typemap<long>::type(),
               cnts.dataPtr(),
               1,
               ParallelDescriptor::Mpi_typemap<long>::type(),
               ParallelDescriptor::IOProcessorNumber(),
               ParallelDescriptor::Communicator());

    ParallelDescriptor::Bcast(cnts.dataPtr(), cnts.size(), ParallelDescriptor::IOProcessorNumber());

    for (int iproc = 0; iproc < ParallelDescriptor::MyProc(); iproc++) {
        cnt += cnts[iproc];
    }

    std::cout << "PROC CNT " << ParallelDescriptor::MyProc() << " " << cnt << std::endl;

    // Each particle takes up 1 int so no need to multiply cnt by anything
#endif

    // This is the total number of particles on *all* processors
    long npart = TotalNumberOfParticles(true,false);

    // Locations
    part_ids.resize(npart,0);

    for (int lev = 0; lev <= m_gdb->finestLevel(); lev++)
    {
        const PMap& pmap = m_particles[lev];

	for (const auto& kv : pmap)
        {
            const PBox& pbx = kv.second;
            const int   n   = pbx.size();
    
	    for (const auto& p : pbx)
            {
                if (p.m_id > 0)
                {
                    // Load the ID
                    part_ids[cnt] = p.m_id;

                    // Update counter
                    cnt++;
                }
            }
        }
    }

    ParallelDescriptor::ReduceIntSum(part_ids.dataPtr(),part_ids.size()); 
}

template <int NR, int NI, class C>
void
ParticleContainer<NR,NI,C>::GetParticleCPU (Array<int>& part_cpu)
{
    BL_PROFILE("ParticleContainer<NR,NI,C>::GetParticleCPU()");
    //
    // This gives us the starting point into the part_cpu array
    // If only one processor (or no MPI), then that's all we need.
    //
    int cnt = 0;

#if BL_USE_MPI
    Array<long> cnts(ParallelDescriptor::NProcs());

    // This returns the number of particles on this processor
    long lcnt = TotalNumberOfParticles(true,true);

    // This accumulates the "lcnt" values into "cnts"
    MPI_Gather(&lcnt,1,              
               ParallelDescriptor::Mpi_typemap<long>::type(),
               cnts.dataPtr(),
               1,
               ParallelDescriptor::Mpi_typemap<long>::type(),
               ParallelDescriptor::IOProcessorNumber(),
               ParallelDescriptor::Communicator());

    ParallelDescriptor::Bcast(cnts.dataPtr(), cnts.size(), ParallelDescriptor::IOProcessorNumber());

    for (int iproc = 0; iproc < ParallelDescriptor::MyProc(); iproc++)
        cnt += cnts[iproc];

    // Each particle takes up 1 int so no need to multiply cnt by anything
#endif

    // This is the total number of particles on *all* processors
    long npart = TotalNumberOfParticles(true,false);

    // Locations
    part_cpu.resize(npart,0);

    for (int lev = 0; lev <= m_gdb->finestLevel(); lev++)
    {
        const PMap& pmap = m_particles[lev];

	for (const auto& kv : pmap)
        {
            const PBox& pbx = kv.second;
            const int   n   = pbx.size();
    
	    for (const auto& p : pbx)
            {
                if (p.m_id > 0)
                {
                    // Load the ID
                    part_cpu[cnt] = p.m_cpu;

                    // Update counter
                    cnt++;
                }
            }
        }
    }

    ParallelDescriptor::ReduceIntSum(part_cpu.dataPtr(),part_cpu.size()); 
}

template <int NR, int NI, class C>
void
ParticleContainer<NR,NI,C>::GetParticleLocations (Array<Real>& part_data)
{
    BL_PROFILE("ParticleContainer<NR,NI,C>::GetParticleLocations()");
    //
    // This gives us the starting point into the part_data array
    // If only one processor (or no MPI), then that's all we need.
    //
    int cnt = 0;

#if BL_USE_MPI
    Array<long> cnts(ParallelDescriptor::NProcs());

    // This returns the number of particles on this processor
    long lcnt = TotalNumberOfParticles(true,true);

    // This accumulates the "lcnt" values into "cnts"
    MPI_Gather(&lcnt,1,              
               ParallelDescriptor::Mpi_typemap<long>::type(),
               cnts.dataPtr(),
               1,
               ParallelDescriptor::Mpi_typemap<long>::type(),
               ParallelDescriptor::IOProcessorNumber(),
               ParallelDescriptor::Communicator());

    ParallelDescriptor::Bcast(cnts.dataPtr(), cnts.size(), ParallelDescriptor::IOProcessorNumber());

    for (int iproc = 0; iproc < ParallelDescriptor::MyProc(); iproc++)
        cnt += cnts[iproc];

    // Each particle takes up BL_SPACEDIM Reals
    cnt *= (BL_SPACEDIM);
#endif

    // This is the total number of particles on *all* processors
    long npart = TotalNumberOfParticles(true,false);

    // Locations
    part_data.resize(BL_SPACEDIM*npart,0);

    for (int lev = 0; lev <= m_gdb->finestLevel(); lev++)
    {
        const PMap& pmap = m_particles[lev];

	for (const auto& kv : pmap)
        {
            const PBox& pbx = kv.second;
            const int   n   = pbx.size();
    
	    for (const auto& p : pbx)
	    {
                if (p.m_id > 0)
                {
                    // Load positions
                    for (int d=0; d < BL_SPACEDIM; d++)
                        part_data[cnt+d] = p.m_pos[d];

                    // Update counter
                    cnt += BL_SPACEDIM;
                }
            }
        }
    }

    ParallelDescriptor::ReduceRealSum(part_data.dataPtr(),part_data.size()); 
}


template <int NR, int NI, class C>
void
ParticleContainer<NR,NI,C>::GetParticleData (Array<Real>& part_data, int start_comp, int num_comp)
{
    BL_PROFILE("ParticleContainer<NR,NI,C>::GetParticleData()");
    //
    // This gives us the starting point into the part_data array
    // If only one processor (or no MPI), then that's all we need.
    //
    int cnt = 0;

    //
    // Make sure we don't try to get more than we have
    //
    if (start_comp + num_comp > NR)
        amrex::Error("Tried to grab too many components in GetParticleData!!");

#if BL_USE_MPI
    Array<long> cnts(ParallelDescriptor::NProcs());

    // This returns the number of particles on this processor
    long lcnt = TotalNumberOfParticles(true,true);

    // This accumulates the "lcnt" values into "cnts"
    MPI_Gather(&lcnt,1,              
               ParallelDescriptor::Mpi_typemap<long>::type(),
               cnts.dataPtr(),
               1,
               ParallelDescriptor::Mpi_typemap<long>::type(),
               ParallelDescriptor::IOProcessorNumber(),
               ParallelDescriptor::Communicator());

    ParallelDescriptor::Bcast(cnts.dataPtr(), cnts.size(), ParallelDescriptor::IOProcessorNumber());

    for (int iproc = 0; iproc < ParallelDescriptor::MyProc(); iproc++)
        cnt += cnts[iproc];

    // Each particle takes up num_comp Reals
    cnt*= num_comp;
#endif

    // This is the total number of particles on *all* processors
    long npart = TotalNumberOfParticles(true,false);

    part_data.resize(num_comp*npart,0);

    for (int lev = 0; lev <= m_gdb->finestLevel(); lev++)
    {
        const PMap& pmap = m_particles[lev];

	for (const auto& kv : pmap)
        {
            const PBox& pbx = kv.second;
            const int   n   = pbx.size();
    
	    for (const auto& p : pbx)
	    {
                if (p.m_id > 0)
                {
                    // Load particle data, whatever it is.
                    for (int d = 0; d < num_comp; d++)
                      part_data[cnt+d] = p.m_data[start_comp+d];

                    // Update counter
                    cnt += num_comp;
                }
            }
        }
    }

    ParallelDescriptor::ReduceRealSum(part_data.dataPtr(),part_data.size()); 
}

template <int NR, int NI, class C>
void
ParticleContainer<NR,NI,C>::SetAllowParticlesNearBoundary (bool value)
{
    allow_particles_near_boundary = value; 
}

template <int NR, int NI, class C>
void
ParticleContainer<NR,NI,C>::SetParticleLocations (Array<Real>& part_data)
{
    BL_PROFILE("ParticleContainer<NR,NI,C>::SetParticleLocations()");
   // This gives us the starting point into the part_data array
   // If only one processor (or no MPI), then that's all we need
   int cnt = 0;

#if BL_USE_MPI
   Array<long> cnts(ParallelDescriptor::NProcs());

   // This returns the number of particles on this processor
   long lcnt = TotalNumberOfParticles(true,true);

   // This accumulates the "lcnt" values into "cnts"
   MPI_Gather(&lcnt,1,              
              ParallelDescriptor::Mpi_typemap<long>::type(),
              cnts.dataPtr(),
              1,
              ParallelDescriptor::Mpi_typemap<long>::type(),
              ParallelDescriptor::IOProcessorNumber(),
              ParallelDescriptor::Communicator());

   ParallelDescriptor::Bcast(cnts.dataPtr(), cnts.size(), ParallelDescriptor::IOProcessorNumber());

   for (int iproc = 0; iproc < ParallelDescriptor::MyProc(); iproc++)
       cnt += cnts[iproc];

   // Each particle takes up BL_SPACEDIM Reals
   cnt*= BL_SPACEDIM;
#endif

   // This is the total number of particles on *all* processors
   long npart = TotalNumberOfParticles(true,false);

   // Mass + locations
   if (part_data.size() != npart*BL_SPACEDIM)
       amrex::Abort("Sending in wrong size part_data to SetParticleLocations");

   for (int lev = 0; lev <= m_gdb->finestLevel(); lev++)
   {
       PMap& pmap = m_particles[lev];

       for (auto& kv : pmap)
       {
           PBox&     pbx = kv.second;
           const int n   = pbx.size();
    
	   for (auto& p : pbx)
           {
              if (p.m_id > 0)
              {
                  // Load positions
                  for (int d=0; d < BL_SPACEDIM; d++)
                     p.m_pos[d] = part_data[cnt+d];

                  // Update counter
                  cnt += BL_SPACEDIM;
              }
           }
       }
    }
}


template <int NR, int NI, class C>
void
ParticleContainer<NR,NI,C>::AddParticlesAtLevel (int   level,
					       PBox& virts,
					       bool  where_already_called)
{
    BL_PROFILE("ParticleContainer<NR,NI,C>::AddParticlesAtLevel()");
    if (int(m_particles.size()) < level+1)
    {
        if (ParallelDescriptor::IOProcessor())
        {
            std::cout << "ParticleContainer<NR,NI,C>::AddParticlesAtLevel resizing m_particles from "
                      << m_particles.size()
                      << " to "
                      << level+1 << '\n';
        }
        m_particles.resize(level + 1);
    }

    const int MyProc = ParallelDescriptor::MyProc();
    //
    // The valid particles that we don't own.
    //
    PMap not_ours;

    while (!virts.empty())
    {
        ParticleType& p = virts.back();
	ParticleLocData pld;

        if (p.m_id > 0)
        {
            if (!where_already_called)
            {
                //
                // Put the particle in this level.
                //
                p.m_lev = level;

                if (!ParticleType::SingleLevelWhere(p, m_gdb, pld, level))
                    //
                    // Virtuals shouldn't be in Ghost cells.
                    //
                    amrex::Abort("ParticleContainer<NR,NI,C>::AddParticlesAtLevel(): Can't add outside of domain\n");
            }
            else
            {
                BL_ASSERT(pld.m_lev == level);
            }

            const int who = m_gdb->ParticleDistributionMap(pld.m_lev)[pld.m_grid];

            if (who == MyProc)
            {
                m_particles[pld.m_lev][pld.m_grid].push_back(p);
            }
            else
            {
                not_ours[who].push_back(p);
            }
        }

        virts.pop_back();
    }

    if (ParallelDescriptor::NProcs() == 1)
    {
        BL_ASSERT(not_ours.empty());
    }
    else
    {
        RedistributeMPI(not_ours);
    }
}

template <int NR, int NI, class C>
void
ParticleContainer<NR,NI,C>::RemoveParticlesAtLevel (int level)
{
    BL_PROFILE("ParticleContainer<NR,NI,C>::RemoveParticlesAtLevel()");
    if (level >= int(this->m_particles.size()))
        return;

    if (!this->m_particles[level].empty())
    {
        PMap().swap(this->m_particles[level]);
    }
}

template <int NR, int NI, class C>
void
ParticleContainer<NR,NI,C>::RemoveParticlesNotAtFinestLevel ()
{
    BL_PROFILE("ParticleContainer<NR,NI,C>::RemoveParticlesNotAtFinestLevel()");
    BL_ASSERT(this->m_gdb->finestLevel()+1 == int(this->m_particles.size()));

    int cnt = 0;

    for (int lev = 0; lev < this->m_gdb->finestLevel(); lev++)
    {
        PMap& pmap = this->m_particles[lev];

        if (!pmap.empty())
        {
	    for (const auto& kv : pmap)
            {
                cnt += kv.second.size();
            }

            PMap().swap(pmap);
        }
    }
    //
    // Print how many particles removed on each processor if any were removed.
    //
    if (this->m_verbose > 1)
    {
        int maxcnt = cnt;

#ifdef BL_LAZY
	Lazy::QueueReduction( [=] () mutable {
#endif
        ParallelDescriptor::ReduceIntMax(maxcnt);

        if (maxcnt > 0)
        {
            for (int i = 0; i < ParallelDescriptor::NProcs(); i++)
            {
                if (ParallelDescriptor::MyProc() == i)
                {
                    if (cnt > 0)
                    {
                        std::cout << "Processor "
                                  << i
                                  << " removed "
                                  << cnt
                                  << " particles not in finest level" << std::endl;
                    }
                }
                ParallelDescriptor::Barrier();
            }
        }
#ifdef BL_LAZY
	});
#endif
    }
}

template <int NR, int NI, class C>
void
ParticleContainer<NR,NI,C>::CreateVirtualParticles (int   level,
						    PBox& virts) const
{
    BL_PROFILE("ParticleContainer<NR,NI,C>::CreateVirtualParticles()");
    BL_ASSERT(level > 0);
    BL_ASSERT(virts.empty());

    if (level >= int(m_particles.size()))
        //
        // This level could exist and simply have no particles.
        //
        return;
    //
    // Read these from the parm file if we haven't done so yet.
    //
    if (aggregation_type == "")
    {
        ParmParse pp("particles");
        aggregation_type = "None";
        pp.query("aggregation_type",aggregation_type);
        aggregation_buffer = 2;
        pp.query("aggregation_buffer",aggregation_buffer);
    }
    //
    // Create a buffer so that particles near the cf border are not aggregated.
    //
    BoxArray buffer = amrex::complementIn(m_gdb->Geom(level).Domain(), m_gdb->ParticleBoxArray(level));

    buffer.grow(aggregation_buffer);

    const PMap& pmap = m_particles[level];

    for (const auto& kv : pmap)
    {
        const PBox& pbox = kv.second;
        //
        // Map for use in Cell aggregation.
        //
        std::map<IntVect,ParticleType> agg_map;

	for (auto it = pbox.cbegin(); it != pbox.cend(); ++it)
        {
	  ParticleLocData pld;
	  Particle<NR, NI>::Where(*it, m_gdb, pld);
            if (buffer.contains(pld.m_cell))
            {
                //
                // It's in the no-aggregation buffer.
                //
                virts.push_back(*it);
                //
                // Set its id to indicate that it's a virt.
                //
                virts.back().m_id = VirtualParticleID;
            }
            else
            {
                if (aggregation_type == "None")
                {
                    //
                    // No aggregation.  Simply clone the particle.
                    //
                    virts.push_back(*it);
                    //
                    // Set its id to indicate that it's a virt.
                    //
                    virts.back().m_id = VirtualParticleID;
                }
                else if (aggregation_type == "Cell")
                {
                    //
                    // Note that Cell aggregation assumes that p.m_data[0] is mass and
                    // that all other components should be combined in a mass-weighted
                    // average.
                    //
                    auto agg_map_it = agg_map.find(pld.m_cell);

                    if (agg_map_it == agg_map.end())
                    {
                        //
                        // Add the particle.
                        //
                        ParticleType p = *it;
                        //
                        // Set its id to indicate that it's a virt.
                        //
                        p.m_id = VirtualParticleID;
                        agg_map[pld.m_cell] = p;
                    }
                    else
                    {
                        BL_ASSERT(agg_map_it != agg_map.end());
                        const ParticleType&  pnew       = *it;
                        ParticleType&        pold       = agg_map_it->second;
                        const Real           old_mass   = pold.m_data[0];
                        const Real           new_mass   = pnew.m_data[0];
                        const Real           total_mass = old_mass + new_mass;
                        //
                        // Set the position to the center of mass.
                        //
                        for (int i = 0; i < BL_SPACEDIM; i++)
                        {
                            pold.m_pos[i] = (old_mass*pold.m_pos[i] + new_mass*pnew.m_pos[i])/total_mass;
                        }
                        BL_ASSERT(ParticleType::Index(pold,m_gdb->Geom(level)) == pld.m_cell);
                        //
                        // Set the metadata (presumably velocity) to the mass-weighted average.
                        //
                        for (int i = 1; i < NR; i++)
                        {
                            pold.m_data[i] = (old_mass*pold.m_data[i] + new_mass*pnew.m_data[i])/total_mass;
                        }
                        pold.m_data[0] = total_mass;
                    }
                }
                else if (aggregation_type == "Flow")
                {
                    amrex::Abort("Flow aggregation not implemented");
                }
                else 
                {
                    amrex::Abort("Unknown Particle Aggregation mode");
                }
            }
        }
        if (aggregation_type == "Cell")
        {
            //
            // Add the aggregated particles to the virtuals.
            //
	    for (const auto& kv : agg_map)
            {
                virts.push_back(kv.second);
            }
        }
    }
}

template <int NR, int NI, class C>
void
ParticleContainer<NR,NI,C>::CreateGhostParticles (int   level,
						int   ngrow,
						PBox& ghosts) const
{
    BL_PROFILE("ParticleContainer<NR,NI,C>::CreateGhostParticles()");
    BL_ASSERT(ghosts.empty());
    BL_ASSERT(level < m_gdb->finestLevel());

    if (level >= int(m_particles.size()))
        //
        // This level could exist and simply have no particles.
        //
        return;

    const BoxArray& fine = m_gdb->ParticleBoxArray(level + 1);
    
    std::vector< std::pair<int,Box> > isects;

    const PMap& pmap = m_particles[level];

    for (const auto& kv : pmap)
    {
        const PBox& pbox = kv.second;

	for (auto it = pbox.cbegin(); it != pbox.cend(); ++it)
        {
            //
            // Find particle location on the finer level.
            //
            const IntVect& iv = ParticleType::Index(*it,m_gdb->Geom(level+1));
            //
            // Is it in the grown finer level?
            //
            fine.intersections(Box(iv,iv),isects,false,ngrow);
            //
            // Here we add the particle to each potential grid.
            //
	    for (const auto& isec : isects)
            {
                //
                // Create a copy.
                //
                ParticleType p = *it;
		ParticleLocData pld;
		
		ParticleType::SingleLevelWhere(p, m_gdb, pld, level + 1);

                //
                // Set its id to indicate that it's a ghost.
                //
                p.m_id = GhostParticleID;

                //
                // Store it in the PBox.
                //
                ghosts.push_back(p);
            }
        }
    }
}
    
//
// This redistributes valid particles and discards invalid ones.
//

template <int NR, int NI, class C>
void
ParticleContainer<NR,NI,C>::Redistribute (bool where_already_called,
					  bool full_where,
  					  int  lev_min,
					  int  nGrow)
{
    BL_PROFILE("ParticleContainer::Redistribute()");
    const int MyProc   = ParallelDescriptor::MyProc();
    Real      strttime = ParallelDescriptor::second();

    // Note - fix this later. It doesn't make sense to have this option
    // now that the particles don't store the lev, grid, and cell.
    where_already_called = false;

    //
    // On startup there are cases where Redistribute() could be called
    // with a given finestLevel() where that AmrLevel has yet to be defined.
    //
    int theEffectiveFinestLevel = m_gdb->finestLevel();

    while (!m_gdb->LevelDefined(theEffectiveFinestLevel))
        theEffectiveFinestLevel--;

    if (int(m_particles.size()) < theEffectiveFinestLevel+1)
    {
        if (ParallelDescriptor::IOProcessor())
        {
            std::cout << "ParticleContainer<NR,NI,C>::Redistribute() resizing m_particles from "
                      << m_particles.size()
                      << " to "
                      << theEffectiveFinestLevel+1 << '\n';
        }
        m_particles.resize(theEffectiveFinestLevel+1);
    }
    //
    // The valid particles that we don't own.
    //
    PMap not_ours;

    for (int lev = lev_min, nlevs = m_particles.size(); lev < nlevs; lev++)
    {
        PMap& pmap = m_particles[lev];

	for (auto pmap_it = pmap.begin(); pmap_it != pmap.end(); /* no ++ */ )
        {
            const int grid = pmap_it->first;
            PBox&     pbox = pmap_it->second;

	    auto first = pbox.begin();
	    auto last  = pbox.end();

	    if (first != last) 
	    {
		for (auto it = first; it != last; ++it)
		{
		  ParticleLocData pld;
		  ParticleType& p = *it;

		  if (p.m_id > 0)
		    {
		      if (!where_already_called)
			{
			  if (!ParticleType::Where(p, m_gdb, pld, lev_min, theEffectiveFinestLevel))
			    {                                
			      if (full_where) // Lengthier checks for subcycling.
				{
				  if (!ParticleType::PeriodicWhere(p, m_gdb, pld, lev_min, theEffectiveFinestLevel))
				    {
				      if (lev_min != 0) // RestrictedWhere should be unnecessary at top level.
					{
					  if (!ParticleType::RestrictedWhere(p, m_gdb, pld, nGrow))
					    amrex::Abort("ParticleContainer<NR,NI,C>::Redistribute(): invalid particle at non-coarse step");
					}
				      else
					{
					  //
					  // The particle has left the domain; invalidate it.
					  // This typically only happens on a coarse timestep.
					  //
					  p.m_id = -p.m_id;
					}
				    }
				}
			      else
				{
				  std::cout << "Bad Particle: " << p << '\n';
				  amrex::Abort("ParticleContainer<NR,NI,C>::Redistribute(): invalid particle in basic check");
				}
			    }
			}

			if (p.m_id > 0)
			{
			    //
			    // The owner of the particle is the CPU owning the finest grid
			    // in state data that contains the particle.
			    //
			    const int who = m_gdb->ParticleDistributionMap(pld.m_lev)[pld.m_grid];
			    
			    if (who == MyProc)
			    {
				if (pld.m_lev != lev || pld.m_grid != grid)
				{
				    //
				    // We own it but must shift it to another place.
				    //
				    m_particles[pld.m_lev][pld.m_grid].push_back(p);
				    //
				    // Invalidate the particle so we can reclaim its space.
				    //
				    p.m_id = -p.m_id;
				}
			    }
			    else
			    {
				not_ours[who].push_back(p);
				//
				// Invalidate the particle so we can reclaim its space.
				//
				p.m_id = -p.m_id;
			    }
			}
		    }

		    if (p.m_id > 0) // this is a valid particle
		    {
			if (it != first) *first = p;
			++first;
		    }
		}
		pbox.erase(first, last);
	    }
	    //
	    // Remove any map entries for which the particle container is now empty.
	    //
            if (pmap_it->second.empty())
            {
                pmap.erase(pmap_it++);
            }
            else
            {
                ++pmap_it;
            }
        }
    }

    if (int(m_particles.size()) > theEffectiveFinestLevel+1)
    {
        //
        // Looks like we lost an AmrLevel on a regrid.
        //
        if (ParallelDescriptor::IOProcessor())
        {
            std::cout << "ParticleContainer<NR,NI,C>::Redistribute() resizing m_particles from "
                      << m_particles.size()
                      << " to "
                      << theEffectiveFinestLevel+1 << '\n';
        }
        BL_ASSERT(int(m_particles.size()) >= 2);
        BL_ASSERT(m_particles[m_particles.size()-1].empty());

        m_particles.resize(theEffectiveFinestLevel+1);
    }

    if (ParallelDescriptor::NProcs() == 1)
    {
        BL_ASSERT(not_ours.empty());
    }
    else
    {
        RedistributeMPI(not_ours);
    }

    BL_ASSERT(OK(full_where, lev_min, nGrow, theEffectiveFinestLevel));

    if (m_verbose > 0)
    {
        Real stoptime = ParallelDescriptor::second() - strttime;

        ByteSpread();

#ifdef BL_LAZY
	Lazy::QueueReduction( [=] () mutable {
#endif
        ParallelDescriptor::ReduceRealMax(stoptime,ParallelDescriptor::IOProcessorNumber());
        if (ParallelDescriptor::IOProcessor())
            std::cout << "ParticleContainer<NR,NI,C>::Redistribute() time: " << stoptime << "\n\n";
#ifdef BL_LAZY
	});
#endif
    }
}

template <int NR, int NI, class C>
void
ParticleContainer<NR,NI,C>::RedistributeMPI (PMap& not_ours)
{
    BL_PROFILE("ParticleContainer<NR,NI,C>::RedistributeMPI()");
#if BL_USE_MPI
    const int MyProc = ParallelDescriptor::MyProc();
    const int NProcs = ParallelDescriptor::NProcs();
    //
    // We may now have particles that are rightfully owned by another CPU.
    //
    Array<int> Snds(NProcs,0), Rcvs(NProcs,0);

    int NumSnds = 0, NumRcvs = 0;

    for (const auto& kv : not_ours)
    {
        NumSnds       += kv.second.size();
        Snds[kv.first] = kv.second.size();
    }

    ParallelDescriptor::ReduceIntMax(NumSnds);

    if (NumSnds == 0)
        //
        // There's no parallel work to do.
        //
        return;

    BL_COMM_PROFILE(BLProfiler::Alltoall, sizeof(int),
                    ParallelDescriptor::MyProc(), BLProfiler::BeforeCall());

    BL_MPI_REQUIRE( MPI_Alltoall(Snds.dataPtr(),
                                 1,
                                 ParallelDescriptor::Mpi_typemap<int>::type(),
                                 Rcvs.dataPtr(),
                                 1,
                                 ParallelDescriptor::Mpi_typemap<int>::type(),
                                 ParallelDescriptor::Communicator()) );
    BL_ASSERT(Rcvs[MyProc] == 0);

    BL_COMM_PROFILE(BLProfiler::Alltoall, sizeof(int),
                    ParallelDescriptor::MyProc(), BLProfiler::AfterCall());

    typedef std::map<int,int> IntIntMap;

    IntIntMap SndCnts, RcvCnts, rOffset;

    for (int i = 0; i < NProcs; i++)
        if (Snds[i] > 0)
            SndCnts[i] = Snds[i];

    for (int i = 0; i < NProcs; i++)
    {
        if (Rcvs[i] > 0)
        {
            RcvCnts[i] = Rcvs[i];
            rOffset[i] = NumRcvs;
            NumRcvs   += Rcvs[i];
        }
    }
    //
    // Don't need these anymore.
    //
    Array<int>().swap(Snds);
    Array<int>().swap(Rcvs);
    //
    // We'll store the particles we're to receive in a PMap indexed by proc # of receiver.
    //
    PMap nparticles;

    for (const auto& kv : RcvCnts)
    {
        nparticles[kv.first].resize(kv.second);
    }
    Array<int>         owner(RcvCnts.size());
    Array<int>         index(RcvCnts.size());
    Array<MPI_Status>  stats(RcvCnts.size());
    Array<MPI_Request> rreqs(RcvCnts.size());
    //
    // First send/recv the integer parts of the particles.
    //
    {
        const int SeqNum     = ParallelDescriptor::SeqNum();
        const int iChunkSize = 2 + NI;
        //
        // Allocate data for rcvs as one big chunk.
        //
        Array<int> recvdata(NumRcvs * iChunkSize);
        //
        // Post receives.
        //
        int idx = 0;
	for (auto it = RcvCnts.cbegin(); it != RcvCnts.cend(); ++it, ++idx)
        {
            const int Who = it->first;
            const int Cnt = it->second   * iChunkSize;
            const int Idx = rOffset[Who] * iChunkSize;

            BL_ASSERT(Cnt > 0);
            BL_ASSERT(Who >= 0 && Who < NProcs);
            BL_ASSERT(Cnt < std::numeric_limits<int>::max());

            owner[idx] = Who;
            rreqs[idx] = ParallelDescriptor::Arecv(&recvdata[Idx],Cnt,Who,SeqNum).req();
        }
        //
        // Send the integer data.
        //
        Array<int> senddata;

	for (const auto& kv : SndCnts)
        {
            const int Who = kv.first;
            const int Cnt = kv.second * iChunkSize;

            BL_ASSERT(Cnt > 0);
            BL_ASSERT(Who >= 0 && Who < NProcs);
            BL_ASSERT(Cnt < std::numeric_limits<int>::max());

            senddata.resize(Cnt);

            const PBox& pbox = not_ours[Who];

            int ioff = 0;
	    for (const auto& p : pbox)
            {
                BL_ASSERT(p.m_id > 0);

		ParticleLocData pld;
		Particle<NR, NI>::Where(p, m_gdb, pld);

                senddata[ioff+0] = p.m_id;
                senddata[ioff+1] = p.m_cpu;

 		for (int i = 0; i < NI; ++i) {
		    senddata[i+ioff+2] = p.m_idata[i];
		}

                ioff += iChunkSize;
            }

            ParallelDescriptor::Send(senddata.dataPtr(),Cnt,Who,SeqNum);
        }
        //
        // Free up this memory ...
        //
        Array<int>().swap(senddata);
        //
        // Now receive and unpack the integer data.
        //
        for (int NWaits = rreqs.size(), completed; NWaits > 0; NWaits -= completed)
        {
            ParallelDescriptor::Waitsome(rreqs, completed, index, stats);

            for (int k = 0; k < completed; k++)
            {
                const int  Who  = owner[index[k]];
                const int  Idx  = rOffset[Who] * iChunkSize;
                const int* rcvp = &recvdata[Idx];
                PBox&      pbox = nparticles[Who];

                BL_ASSERT(int(pbox.size()) == RcvCnts[Who]);

		for (auto& p : pbox)
                {
		  BL_ASSERT(rcvp != 0);

		  p.m_id   = rcvp[0];
		  p.m_cpu  = rcvp[1];

		  for (int i = 0; i < NI; ++i) {
		    p.m_idata[i] = rcvp[i+2];
		  }

		  rcvp += iChunkSize;
                }
            }
        }
    }
    //
    // Next send/recv the Real parts of the particles.
    //
    {
        const int SeqNum     = ParallelDescriptor::SeqNum();
        const int rChunkSize = BL_SPACEDIM+NR;
        //
        // Allocate data for rcvs as one big chunk.
        //
        Array<typename ParticleType::RealType> recvdata(NumRcvs * rChunkSize);
        //
        // Post receives.
        //
        int idx = 0;
	for (auto it = RcvCnts.cbegin(); it != RcvCnts.cend(); ++it, ++idx)
        {
            const int Who = it->first;
            const int Cnt = it->second   * rChunkSize;
            const int Idx = rOffset[Who] * rChunkSize;

            BL_ASSERT(Cnt > 0);
            BL_ASSERT(Who >= 0 && Who < NProcs);
            BL_ASSERT(Cnt < std::numeric_limits<int>::max());

            rreqs[idx] = ParallelDescriptor::Arecv(&recvdata[Idx],Cnt,Who,SeqNum).req();
        }
        //
        // Send the Real data.
        //
        Array<typename ParticleType::RealType> senddata;

	for (const auto& kv : SndCnts)
        {
            const int Who = kv.first;
            const int Cnt = kv.second * rChunkSize;

            BL_ASSERT(Cnt > 0);
            BL_ASSERT(Who >= 0 && Who < NProcs);
            BL_ASSERT(Cnt < std::numeric_limits<int>::max());
            
            senddata.resize(Cnt);

            PBox& pbox = not_ours[Who];

            int ioff = 0;
	    for (const auto& p : pbox)
            {
                BL_ASSERT(p.m_id > 0);

                D_TERM(senddata[ioff+0] = p.m_pos[0];,
                       senddata[ioff+1] = p.m_pos[1];,
                       senddata[ioff+2] = p.m_pos[2];);

                ioff += BL_SPACEDIM;

                for (int j = 0; j < NR; j++)
                    senddata[ioff+j] = p.m_data[j];

                ioff += NR;
            }

	    PBox().swap(pbox);

            ParallelDescriptor::Send(senddata.dataPtr(),Cnt,Who,SeqNum);
        }
        //
        // Free up this memory ...
        //
        Array<typename ParticleType::RealType>().swap(senddata);
        //
        // Now receive and unpack the Real data.
        //
        for (int NWaits = rreqs.size(), completed; NWaits > 0; NWaits -= completed)
        {
            ParallelDescriptor::Waitsome(rreqs, completed, index, stats);

            for (int k = 0; k < completed; k++)
            {
                const int                              Who  = owner[index[k]];
                const int                              Idx  = rOffset[Who] * rChunkSize;
                const typename ParticleType::RealType* rcvp = &recvdata[Idx];
                PBox&                                  pbox = nparticles[Who];

                BL_ASSERT(int(pbox.size()) == RcvCnts[Who]);

		ParticleLocData pld;
		for (auto& p : pbox)
                {
                    BL_ASSERT(rcvp != 0);

                    D_TERM(p.m_pos[0] = rcvp[0];,
                           p.m_pos[1] = rcvp[1];,
                           p.m_pos[2] = rcvp[2];);

                    rcvp += BL_SPACEDIM;

                    for (int j = 0; j < NR; j++)
                        p.m_data[j] = rcvp[j];

                    rcvp += NR;

		    ParticleType::Where(p, m_gdb, pld);

                    m_particles[pld.m_lev][pld.m_grid].push_back(p);
                }

		PBox().swap(pbox);
            }
        }
    }
#endif /*BL_USE_MPI*/
}

template <int NR, int NI, class C>
bool
ParticleContainer<NR,NI,C>::OK (bool full_where,
				int  lev_min,
				int  ngrow,
				int  finest_level) const
{
    BL_PROFILE("ParticleContainer<NR,NI,C>::OK()");
    if (finest_level == -1)
        finest_level = m_gdb->finestLevel();

    BL_ASSERT(finest_level <= m_gdb->finestLevel());
    //
    // Check that the integer data in each valid particle is what it should be.
    // This includes checking that particles are in the proper place in the particle
    // container based on what Where() says they should be.
    //
    // Particles are copied to avoid accidentally moving them with where.
    //
    for (int lev = lev_min, nlevs=m_particles.size(); lev < nlevs; lev++)
    {
        const PMap& pmap = m_particles[lev];

	for (const auto& kv : pmap)
        {
            const int   grid = kv.first;
            const PBox& pbox = kv.second;

	    for (auto it = pbox.cbegin(); it != pbox.cend(); ++it)
            {
                //
                // Yes I want to make a copy of the particle.
                //
                ParticleType p = *it;

                if (p.m_id > 0)
                {
		  
		  ParticleLocData pld;
		  Particle<NR, NI>::Where(p, m_gdb, pld);

		  const int     llev  = pld.m_lev;
		  const int     lgrid = pld.m_grid;
		  const IntVect cell  = pld.m_cell;

		  if (!ParticleType::Where(p, m_gdb, pld, lev_min, finest_level))
                    {
		      if (full_where)
                        {
			  if (!ParticleType::PeriodicWhere(p, m_gdb, pld, lev_min, finest_level)) 
                            {
			      if (!ParticleType::RestrictedWhere(p, m_gdb, pld, ngrow))
				return false;
                            }
                        }
		      else
                        {
			  return false;
                        }
                    }
                    if ((lev  != pld.m_lev  || lev  != llev)  ||
                        (grid != pld.m_grid || grid != lgrid) || cell != pld.m_cell)
                    {
                        std::cout << "PARTICLE NUMBER " << p.m_id << '\n';

                        std::cout << "POS IS ";
                        for (int i = 0; i < BL_SPACEDIM; i++)
                            std::cout << p.m_pos[i] << ' ';

                        if (lev != pld.m_lev || lev != llev)
                           std::cout << "BAD LEV  " << lev  << " " << pld.m_lev << '\n';

                        if (grid != pld.m_grid || grid != lgrid)
                           std::cout << "BAD GRID " << grid << " " << pld.m_grid << '\n';

                        if (cell != pld.m_cell)
                           std::cout << "BAD CELL " << cell << " " << pld.m_cell << '\n';

                        return false;
                    }
                }
            }
        }
    }

    return true;
}

template <int NR, int NI, class C>
void
ParticleContainer<NR,NI,C>::Checkpoint (const std::string& dir,
					const std::string& name,
					bool               is_checkpoint) const
{
    BL_PROFILE("ParticleContainer<NR,NI,C>::Checkpoint()");
    BL_ASSERT(OK());

    BL_ASSERT(sizeof(typename ParticleType::RealType) == 4 || sizeof(typename ParticleType::RealType) == 8);

    const int  MyProc   = ParallelDescriptor::MyProc();
    const int  NProcs   = ParallelDescriptor::NProcs();
    const int  IOProc   = ParallelDescriptor::IOProcessorNumber();
    const Real strttime = ParallelDescriptor::second();
    //
    // We store the particles in a subdirectory of "dir".
    //
    std::string pdir = dir;

    if (!pdir.empty() && pdir[pdir.size()-1] != '/')
        pdir += '/';

    pdir += name;
    //
    // Only the I/O processor makes the directory if it doesn't already exist.
    //
    if (ParallelDescriptor::IOProcessor())
        if (!amrex::UtilCreateDirectory(pdir, 0755))
            amrex::CreateDirectoryFailed(pdir);
    //
    // Force other processors to wait till directory is built.
    //
    ParallelDescriptor::Barrier();
    //
    // The header contains the info we need to read back in the particles.
    //
    // Only the I/O processor writes to the header file.
    //
    std::ofstream HdrFile;

    long nparticles = 0;

    for (const auto& pmap : m_particles)
    {
	for (const auto& kv : pmap)
        {
            const PBox& pbox = kv.second;

	    for (const auto& p : pbox)
            {
                if (p.m_id > 0)
                    //
                    // Only count (and checkpoint) valid particles.
                    //
                    nparticles++;
            }
        }
    }

    ParallelDescriptor::ReduceLongSum(nparticles,IOProc);

    int maxnextid = ParticleType::NextID();

    ParticleType::NextID(maxnextid);

    ParallelDescriptor::ReduceIntMax(maxnextid,IOProc);

    if (ParallelDescriptor::IOProcessor())
    {
        std::string HdrFileName = pdir;

        if (!HdrFileName.empty() && HdrFileName[HdrFileName.size()-1] != '/')
            HdrFileName += '/';

        HdrFileName += "Header";

        HdrFile.open(HdrFileName.c_str(), std::ios::out|std::ios::trunc);

        if (!HdrFile.good())
            amrex::FileOpenFailed(HdrFileName);
        //
        // First thing written is our Checkpoint/Restart version string.
        // 
        // We append "_single" or "_double" to the version string indicating
        // whether we're using "float" or "double" floating point data in the
        // particles so that we can Restart from the checkpoint files.
        //
        if (sizeof(typename ParticleType::RealType) == 4)
        {
            HdrFile << ParticleType::Version() << "_single" << '\n';
        }
        else
        {
            HdrFile << ParticleType::Version() << "_double" << '\n';
        }
        //
        // BL_SPACEDIM and N for sanity checking.
        //
        HdrFile << BL_SPACEDIM << '\n';

        HdrFile << NR << '\n';
        //
        // The total number of particles.
        //
        HdrFile << nparticles << '\n';
        //
        // The value of nextid that we need to restore on restart.
        //
        HdrFile << maxnextid << '\n';
        //
        // Then the finest level of the AMR hierarchy.
        //
        HdrFile << m_gdb->finestLevel() << '\n';
        //
        // Then the number of grids at each level.
        //
        for (int lev = 0; lev <= m_gdb->finestLevel(); lev++)
        {
            HdrFile << m_gdb->ParticleBoxArray(lev).size() << '\n';
        }
    }
    //
    // We want to write the data out in parallel.
    //
    // We'll allow up to nOutFiles active writers at a time.
    //
    int nOutFiles(64);
    ParmParse pp("particles");
    pp.query("particles_nfiles",nOutFiles);
    if(nOutFiles == -1) {
      nOutFiles = NProcs;
    }
    nOutFiles = std::max(1, std::min(nOutFiles,NProcs));

    for (int lev = 0; lev <= m_gdb->finestLevel(); lev++)
    {
        const bool gotsome = (NumberOfParticlesAtLevel(lev) > 0);
        //
        // We store the particles at each level in their own subdirectory.
        //
        std::string LevelDir = pdir;

        if (gotsome)
        {
            if (!LevelDir.empty() && LevelDir[LevelDir.size()-1] != '/')
                LevelDir += '/';

            LevelDir = amrex::Concatenate(LevelDir + "Level_", lev, 1);

            if (ParallelDescriptor::IOProcessor())
                if (!amrex::UtilCreateDirectory(LevelDir, 0755))
                    amrex::CreateDirectoryFailed(LevelDir);
            //
            // Force other processors to wait till directory is built.
            //
            ParallelDescriptor::Barrier();
        }

	MFInfo info;
	info.SetAlloc(false);
	MultiFab state(m_gdb->ParticleBoxArray(lev),
		       m_gdb->ParticleDistributionMap(lev),
		       1,0,info);
        //
        // We eventually want to write out the file name and the offset
        // into that file into which each grid of particles is written.
        //
        Array<int>  which(state.size(),0);
        Array<int > count(state.size(),0);
        Array<long> where(state.size(),0);

        if (gotsome)
        {
            const int   FileNumber   = MyProc % nOutFiles;
            std::string FullFileName = LevelDir;

            FullFileName += '/';
            FullFileName += ParticleType::DataPrefix();
            FullFileName += amrex::Concatenate("", FileNumber, 4);

            std::ofstream ParticleFile;

            VisMF::IO_Buffer io_buffer(VisMF::IO_Buffer_Size);

            ParticleFile.rdbuf()->pubsetbuf(io_buffer.dataPtr(), io_buffer.size());

            const int nSets = ((NProcs + (nOutFiles - 1)) / nOutFiles);
            const int mySet = (MyProc / nOutFiles);

            for (int iSet = 0; iSet < nSets; ++iSet)
            {
                if (mySet == iSet)
                {
                    //
                    // Write all the data at this level to the file.
                    //
                    if (iSet == 0)
                        //
                        // First set.
                        //
                        ParticleFile.open(FullFileName.c_str(),
                                          std::ios::out|std::ios::trunc|std::ios::binary);
                    else
                    {
                        ParticleFile.open(FullFileName.c_str(),
                                          std::ios::out|std::ios::app|std::ios::binary);
                        //
                        // Set to the end of the file.
                        //
                        ParticleFile.seekp(0, std::ios::end);
                    }

                    if (!ParticleFile.good())
                        amrex::FileOpenFailed(FullFileName);
                    //
                    // Write out all the valid particles we own at the specified level.
                    // Do it grid block by grid block remembering the seek offset
                    // for the start of writing of each block of data.
                    //
                    WriteParticles(lev, ParticleFile, FileNumber, which, count, where, is_checkpoint);

                    ParticleFile.flush();

                    ParticleFile.close();

                    if (!ParticleFile.good())
                        amrex::Abort("ParticleContainer<NR,NI,C>::Checkpoint(): problem writing ParticleFile");

                    int iBuff = 0, wakeUpPID = (MyProc + nOutFiles), tag = (MyProc % nOutFiles);

                    if (wakeUpPID < NProcs)
                    {
                        ParallelDescriptor::Send(&iBuff, 1, wakeUpPID, tag);
                    }
                }

                if (mySet == (iSet + 1))
                {
                    //
                    // Next set waits.
                    //
                    int iBuff, waitForPID = (MyProc - nOutFiles), tag = (MyProc % nOutFiles);

                    ParallelDescriptor::Recv(&iBuff, 1, waitForPID, tag);
                }
            }

            ParallelDescriptor::ReduceIntSum (which.dataPtr(), which.size(), IOProc);
            ParallelDescriptor::ReduceIntSum (count.dataPtr(), count.size(), IOProc);
            ParallelDescriptor::ReduceLongSum(where.dataPtr(), where.size(), IOProc);
        }

        if (ParallelDescriptor::IOProcessor())
        {
            for (int j = 0; j < state.size(); j++)
            {
                //
                // We now write the which file, the particle count, and the
                // file offset into which the data for each grid was written,
                // to the header file.
                //
                HdrFile << which[j] << ' ' << count[j] << ' ' << where[j] << '\n';
            }

            if (gotsome)
            {
                //
                // Unlink any zero-length data files.
                //
                Array<long> cnt(nOutFiles,0);

                for (int i = 0, N=count.size(); i < N; i++)
                    cnt[which[i]] += count[i];

                for (int i = 0, N=cnt.size(); i < N; i++)
                {
                    if (cnt[i] == 0)
                    {
                        std::string FullFileName = LevelDir;

                        FullFileName += '/';
                        FullFileName += ParticleType::DataPrefix();
                        FullFileName += amrex::Concatenate("", i, 4);

                        amrex::UnlinkFile(FullFileName.c_str());
                    }
                }
            }
        }
    }

    if (m_verbose > 1)
    {
        Real stoptime = ParallelDescriptor::second() - strttime;

        ParallelDescriptor::ReduceRealMax(stoptime,IOProc);

        if (ParallelDescriptor::IOProcessor())
        {
            HdrFile.flush();

            HdrFile.close();

            if (!HdrFile.good())
                amrex::Abort("ParticleContainer<NR,NI,C>::Checkpoint(): problem writing HdrFile");

            std::cout << "ParticleContainer<NR,NI,C>::Checkpoint() time: " << stoptime << '\n';
        }
    }
}

template <int NR, int NI, class C>
void
ParticleContainer<NR,NI,C>::WritePlotFile (const std::string& dir,
					 const std::string& name) const
{
    BL_PROFILE("ParticleContainer<NR,NI,C>::WritePlotFile()");
    BL_ASSERT(OK());
    bool is_checkpoint = false;

    // For yt we need exactly the chk particle format so would need to set is_checkpoint = true
    // Anyway, it's not too bad to have particle ids on disk,
    // think of merger trees or backtracing of particles for nested ics
    // is_checkpoint = true; 
    Checkpoint(dir,name,is_checkpoint);
}

template <int NR, int NI, class C>
void
ParticleContainer<NR,NI,C>::WriteParticles (int            lev,
					  std::ofstream& ofs,
					  int            fnum,
					  Array<int>&    which,
					  Array<int>&    count,
					  Array<long>&   where,
					  bool           is_checkpoint) const
{
    BL_PROFILE("ParticleContainer<NR,NI,C>::WriteParticles()");
    const PMap&     pmap  = m_particles[lev];

    MFInfo info;
    info.SetAlloc(false);
    MultiFab state(m_gdb->ParticleBoxArray(lev),
		   m_gdb->ParticleDistributionMap(lev),
		   1,0,info);

    for (MFIter mfi(state); mfi.isValid(); ++mfi)
    {
        const int grid = mfi.index();
        //
        // Only write out valid particles.
        //
        int cnt = 0;

        auto pmap_it = pmap.find(grid);

        if (pmap_it != pmap.end())
        {
	    for (const auto& p : pmap_it->second)
            {
                if (p.m_id > 0)
                    cnt++;
            }
        }

        which[grid] = fnum;
        count[grid] = cnt;
        where[grid] = VisMF::FileOffset(ofs);

        if (cnt == 0) continue;

        const PBox& pbox = pmap_it->second;

        if (is_checkpoint)
        {
            //
            // First write out the integer data in binary.
            // We do not need to write out the m_lev and m_grid
            // info since it's implicit in how the particles
            // are stored.  We can easily recreate them on restart.
            //
            const int iChunkSize = 2;

#ifdef BL_LOWMEMPWRITE
	    int maxItemsToWrite(8192);
	    int cntBufSize(maxItemsToWrite * iChunkSize);
	    int nItems(cnt), nItemsToWrite(0);
            Array<int> istuff(cntBufSize);
            auto it  = pbox.cbegin();
            auto End = pbox.cend();

	    while(nItems > 0) {
              int *iptr = istuff.dataPtr();
	      int itemCount(0);
              for( ; it != End && itemCount < maxItemsToWrite; ++it) {
                if(it->m_id > 0) {

                    iptr[0] = it->m_id;
                    iptr[1] = it->m_cpu;

                    iptr += iChunkSize;
                }
		++itemCount;
              }
	      nItemsToWrite = nItems > maxItemsToWrite ? maxItemsToWrite : nItems;
              ofs.write((char *) istuff.dataPtr(), nItemsToWrite * iChunkSize * sizeof(int));
	      nItems -= nItemsToWrite;
	    }
#else
            Array<int> istuff(cnt*iChunkSize);

            int* iptr = istuff.dataPtr();

	    for (auto it = pbox.cbegin(); it != pbox.cend(); ++it)
            {
                if (it->m_id > 0)
                {
                    iptr[0] = it->m_id;
                    iptr[1] = it->m_cpu;

                    iptr += iChunkSize;
                }
            }

            ofs.write((char*)istuff.dataPtr(),istuff.size()*sizeof(int));
#endif
        }


        //
        // Write the Real data in binary.
        //
        const int rChunkSize = BL_SPACEDIM+NR;

#ifdef BL_LOWMEMPWRITE
	int maxItemsToWrite(8192);
	int cntBufSize(maxItemsToWrite * rChunkSize);
	int nItems(cnt), nItemsToWrite(0);
        Array<ParticleType::RealType> rstuff(cntBufSize);
        auto it  = pbox.cbegin();
        auto End = pbox.cend();

	while(nItems > 0) {
          ParticleType::RealType *rptr = rstuff.dataPtr();
	  int itemCount(0);
          for( ; it != End && itemCount < maxItemsToWrite; ++it) {
            if(it->m_id > 0) {
                D_TERM(rptr[0] = it->m_pos[0];,
                       rptr[1] = it->m_pos[1];,
                       rptr[2] = it->m_pos[2];);

                for (int i = 0; i < NR; i++) {
                  rptr[BL_SPACEDIM+i] = it->m_data[i];
		}
                rptr += rChunkSize;
            }
	    ++itemCount;
          }

	  nItemsToWrite = nItems > maxItemsToWrite ? maxItemsToWrite : nItems;
          ofs.write((char *) rstuff.dataPtr(), nItemsToWrite * rChunkSize * sizeof(typename ParticleType::RealType));
	  nItems -= nItemsToWrite;
	}
#else
        Array<typename ParticleType::RealType> rstuff(cnt*rChunkSize);

        typename ParticleType::RealType* rptr = rstuff.dataPtr();

	for (auto it = pbox.cbegin(); it != pbox.cend(); ++it)
        {
            if (it->m_id > 0)
            {
                D_TERM(rptr[0] = it->m_pos[0];,
                       rptr[1] = it->m_pos[1];,
                       rptr[2] = it->m_pos[2];);

                for (int i = 0; i < NR; i++)
                    rptr[BL_SPACEDIM+i] = it->m_data[i];

                rptr += rChunkSize;
            }
        }

        ofs.write((char*)rstuff.dataPtr(),rstuff.size()*sizeof(typename ParticleType::RealType));
#endif
    }
}

template <int NR, int NI, class C>
void
ParticleContainer<NR,NI,C>::Restart (const std::string& dir,
				     const std::string& file,
				     bool is_checkpoint)
{
    BL_PROFILE("ParticleContainer<NR,NI,C>::Restart()");
    BL_ASSERT(!dir.empty());
    BL_ASSERT(!file.empty());

    const int  IOProc   = ParallelDescriptor::IOProcessorNumber();
    const Real strttime = ParallelDescriptor::second();

    std::string fullname = dir;

    if (!fullname.empty() && fullname[fullname.size()-1] != '/')
        fullname += '/';

    fullname += file;
    //
    // The header contains the info we need to read back in the particles.
    //
    // Only the IO processor reads the header file.
    //
    // It'll then broadcast() stuff of interest to all CPUs.
    //
    std::ifstream HdrFile;

    std::string HdrFileName = fullname;

    if (!HdrFileName.empty() && HdrFileName[HdrFileName.size()-1] != '/')
        HdrFileName += '/';

    HdrFileName += "Header";

    HdrFile.open(HdrFileName.c_str(), std::ios::in);

    if (!HdrFile.good())
        amrex::FileOpenFailed(HdrFileName);
    //
    // First value should be the version string.
    //
    Array<char> vbuf(128);

    std::string version;

    if (ParallelDescriptor::IOProcessor())
    {
        HdrFile >> version;

        BL_ASSERT(!version.empty());
        BL_ASSERT(vbuf.size() > version.size());

        for (size_t i = 0; i < version.size(); ++i)
            vbuf[i] = version[i];

        vbuf[version.size()] = '\0';
    }

    ParallelDescriptor::Bcast(vbuf.dataPtr(), vbuf.size(), IOProc);
    //
    // What do our version strings mean?
    //
    // "Version_One_Dot_Zero" -- hard-wired to write out in double precision.
    // 
    // "Version_One_Dot_One" -- can write out either as either single or double precision.
    //
    // Appended to the latter version string are either "_single" or "_double" to
    // indicate how the particles were written.
    //
    version = vbuf.dataPtr();

    if (version.find("Version_One_Dot_Zero") != std::string::npos)
    {
        Restart_Doit(fullname,HdrFile,"double",is_checkpoint);
    }
    else if (version.find("Version_One_Dot_One") != std::string::npos)
    {
        if (version.find("_single") != std::string::npos)
        {
            Restart_Doit(fullname,HdrFile,"single",is_checkpoint);
        }
        else if (version.find("_double") != std::string::npos)
        {
            Restart_Doit(fullname,HdrFile,"double",is_checkpoint);
        }
        else
        {
            std::string msg("ParticleContainer<NR,NI,C>::Restart(): bad version string: ");
            msg += version;
            amrex::Error(version.c_str());
        }
    }
    else
    {
        std::string msg("ParticleContainer<NR,NI,C>::Restart(): unknown version string: ");
        msg += version;
        amrex::Abort(msg.c_str());
    }

    if (m_verbose > 1)
    {
        Real stoptime = ParallelDescriptor::second() - strttime;

        ParallelDescriptor::ReduceRealMax(stoptime,IOProc);

        if (ParallelDescriptor::IOProcessor())
        {
            std::cout << "ParticleContainer<NR,NI,C>::Restart() time: " << stoptime << '\n';
        }
    }
}

template <int NR, int NI, class C>
void
ParticleContainer<NR,NI,C>::Restart_Doit (const std::string& fullname,
					std::ifstream&     HdrFile,
					const std::string& how,
					bool is_checkpoint)
{
    BL_PROFILE("ParticleContainer<NR,NI,C>::RestartDoit()");
    BL_ASSERT(!fullname.empty());

    const int IOProc = ParallelDescriptor::IOProcessorNumber();
    //
    // Next value should be BL_SPACEDIM;
    //
    int dm;

    if (ParallelDescriptor::IOProcessor())
    {
        HdrFile >> dm;

        if (dm != BL_SPACEDIM)
            amrex::Abort("ParticleContainer<NR,NI,C>::Restart(): dm != BL_SPACEDIM");
    }
    ParallelDescriptor::Bcast(&dm, 1, IOProc);
    //
    // Next value should be our "N".
    //
    int n;

    if (ParallelDescriptor::IOProcessor())
    {
        HdrFile >> n;

        if (n != NR)
            amrex::Abort("ParticleContainer<NR,NI,C>::Restart(): n != N");
    }
    ParallelDescriptor::Bcast(&n, 1, IOProc);

    long nparticles;

    if (ParallelDescriptor::IOProcessor())
    {
        //
        // The total number of particles.
        //
        HdrFile >> nparticles;

        BL_ASSERT(nparticles >= 0);
    }
    ParallelDescriptor::Bcast(&nparticles, 1, IOProc);

    int maxnextid;

    if (ParallelDescriptor::IOProcessor())
    {
        //
        // The value of nextid that we need to restore.
        //
        HdrFile >> maxnextid;

        BL_ASSERT(maxnextid > 0);
    }
    ParallelDescriptor::Bcast(&maxnextid, 1, IOProc);
    //
    // Don't forget to restore it!!!
    //
    ParticleType::NextID(maxnextid);
    //
    // Then the finest level of the AMR hierarchy.
    //
    int finest_level;

    if (ParallelDescriptor::IOProcessor())
    {
        HdrFile >> finest_level;

        BL_ASSERT(finest_level >= 0);
    }
    ParallelDescriptor::Bcast(&finest_level, 1, IOProc);
    //
    // Then the number of grids at each level.
    //
    Array<int> ngrids(finest_level+1);

    BL_ASSERT(finest_level == m_gdb->finestLevel());

    if (ParallelDescriptor::IOProcessor())
    {
        for (int lev = 0; lev <= finest_level; lev++)
        {
            HdrFile >> ngrids[lev];

            BL_ASSERT(ngrids[lev] > 0);
            BL_ASSERT(ngrids[lev] == int(m_gdb->ParticleBoxArray(lev).size()));
        }
    }
    ParallelDescriptor::Bcast(ngrids.dataPtr(), ngrids.size(), IOProc);
    //
    // The rest of HdrFile consists of triples of the form:
    //
    //   which count offset
    //
    // One for each grid at each level from 0 -> finest_level.
    //
    // We rebuild the filename from which and level.
    //
    for (int lev = 0; lev <= finest_level; lev++)
    {
        //
        // Read in the which, count & offset info for this level.
        //
        Array<int>  which(ngrids[lev]);
        Array<int>  count(ngrids[lev]);
        Array<long> where(ngrids[lev]);

        if (ParallelDescriptor::IOProcessor())
        {
            for (int i = 0; i < ngrids[lev]; i++)
            {
                HdrFile >> which[i] >> count[i] >> where[i];
            }
        }
        ParallelDescriptor::Bcast(which.dataPtr(), which.size(), IOProc);
        ParallelDescriptor::Bcast(count.dataPtr(), count.size(), IOProc);
        ParallelDescriptor::Bcast(where.dataPtr(), where.size(), IOProc);

        m_particles.resize(m_gdb->finestLevel()+1);

	MFInfo info;
	info.SetAlloc(false);
	MultiFab state(m_gdb->ParticleBoxArray(lev),
		       m_gdb->ParticleDistributionMap(lev),
		       1,0,info);

        for (MFIter mfi(state); mfi.isValid(); ++mfi)
        {
            const int grid = mfi.index();

            if (count[grid] <= 0) continue;
            //
            // The file names in the header file are relative.
            //
            std::string name = fullname;

            if (!name.empty() && name[name.size()-1] != '/')
                name += '/';

            name += "Level_";
            name += amrex::Concatenate("", lev, 1);
            name += '/';
            name += ParticleType::DataPrefix();
            name += amrex::Concatenate("", which[grid], 4);

            std::ifstream ParticleFile;

            ParticleFile.open(name.c_str(), std::ios::in);

            if (!ParticleFile.good())
                amrex::FileOpenFailed(name);

            ParticleFile.seekg(where[grid], std::ios::beg);

            if (how == "single")
            {
                ReadParticles_SinglePrecision(count[grid],grid,lev,is_checkpoint,ParticleFile);
            }
            else if (how == "double")
            {
                ReadParticles_DoublePrecision(count[grid],grid,lev,is_checkpoint,ParticleFile);
            }
            else
            {
                std::string msg("ParticleContainer<NR,NI,C>::Restart_Doit(): bad parameter: ");
                msg += how;
                amrex::Error(msg.c_str());
            }
                
            ParticleFile.close();

            if (!ParticleFile.good())
                amrex::Abort("ParticleContainer<NR,NI,C>::Restart_Doit(): problem reading particles");
        }
    }

    BL_ASSERT(OK());        
}

//
// This one stores real data as doubles.
//

template <int NR, int NI, class C>
void
ParticleContainer<NR,NI,C>::ReadParticles_DoublePrecision (int            cnt,
							 int            grd,
							 int            lev,
							 bool           is_checkpoint,
							 std::ifstream& ifs)
{
    BL_PROFILE("ParticleContainer<NR,NI,C>::ReadParticles_DoublePrecision()");
    BL_ASSERT(cnt > 0);
    BL_ASSERT(lev < int(m_particles.size()));
    BL_ASSERT(lev >= 0 && lev <= m_gdb->finestLevel());
    BL_ASSERT(grd >= 0 && grd < m_gdb->ParticleBoxArray(lev).size());
    //
    // First read in the integer data in binary.  We do not store
    // the m_lev and m_grid data on disk.  We can easily recreate
    // that given the structure of the checkpoint file.
    //
    const int iChunkSize = 2;

    Array<int> istuff(cnt*iChunkSize);

    if (is_checkpoint)
        ifs.read((char*)istuff.dataPtr(),istuff.size()*sizeof(int));
    //
    // Then the double data in binary.
    //
    const int rChunkSize = BL_SPACEDIM+NR;

    Array<double> rstuff(cnt*rChunkSize);

    ifs.read((char*)rstuff.dataPtr(),rstuff.size()*sizeof(double));
    //
    // Now reassemble the particles.
    //
    int*            iptr = istuff.dataPtr();
    double*         rptr = rstuff.dataPtr();
    PBox&           pbox = m_particles[lev][grd];
    const Geometry& geom = m_gdb->Geom(0);

    const Real ProbLo[BL_SPACEDIM] = { D_DECL(geom.ProbLo(0), geom.ProbLo(1), geom.ProbLo(2)) };
    const Real ProbHi[BL_SPACEDIM] = { D_DECL(geom.ProbHi(0), geom.ProbHi(1), geom.ProbHi(2)) };
    const Real  Delta[BL_SPACEDIM] = { D_DECL(Real(.125)*geom.CellSize(0),
                                              Real(.125)*geom.CellSize(1),
                                              Real(.125)*geom.CellSize(2)) };
    ParticleType p;

    // If we are restarting from a plotfile instead of a checkpoint file, then we do not
    //    read in the particle id's, so we need to reset the id counter to zero and renumber them
    if (!is_checkpoint)
    {
        int maxnextid = 1;
        ParticleType::NextID(maxnextid);
    }

    for (int i = 0; i < cnt; i++)
    {
        if (is_checkpoint)
        {
            p.m_id   = iptr[0];
            p.m_cpu  = iptr[1];
        }
        else
        {
	  ParticleLocData pld;
	  if (!ParticleType::Where(p, m_gdb, pld))
            {
                ParticleType::PeriodicShift(p, m_gdb);

                if (!ParticleType::Where(p, m_gdb, pld))
                {
		  std::cout << "RESTART:BAD PARTICLE ID WOULD BE " << ParticleType::NextID() << '\n';

		  for (int d = 0; d < BL_SPACEDIM; d++)
                    {
		      std::cout << "RESTART:BAD PARTICLE POS(" << d << ") " << p.m_pos[d] << std::endl;
                    }

		  amrex::Abort("ParticleContainer<NR,NI,C>::ReadParticles_DoublePrecision(): invalid particle");
                }
            }
	  
	  p.m_id   = ParticleType::NextID();
	  p.m_cpu  = ParallelDescriptor::MyProc();
        }

        BL_ASSERT(p.m_id > 0);

        iptr += iChunkSize;

        D_TERM(p.m_pos[0] = rptr[0];,
               p.m_pos[1] = rptr[1];,
               p.m_pos[2] = rptr[2];);
        //
        // If we're reading in doubles and storing'm in floats we have
        // to make sure the particles stay in the domain.
        //
        for (int d = 0; d < BL_SPACEDIM; d++)
        {
            if (p.m_pos[d] <= ProbLo[d]) p.m_pos[d] += Delta[d];
            if (p.m_pos[d] >= ProbHi[d]) p.m_pos[d] -= Delta[d];
        }

        for (int i = 0; i < NR; i++)
            p.m_data[i] = rptr[BL_SPACEDIM+i];

        rptr += rChunkSize;

        pbox.push_back(p);
    }
}

//
// This one stores real data as floats.
//

template <int NR, int NI, class C>
void
ParticleContainer<NR,NI,C>::ReadParticles_SinglePrecision (int            cnt,
							 int            grd,
							 int            lev,
							 bool           is_checkpoint,
							 std::ifstream& ifs)
{
    BL_PROFILE("ParticleContainer<NR,NI,C>::ReadParticles_SinglePrecision()");
    BL_ASSERT(cnt > 0);
    BL_ASSERT(lev < int(m_particles.size()));
    BL_ASSERT(lev >= 0 && lev <= m_gdb->finestLevel());
    BL_ASSERT(grd >= 0 && grd < m_gdb->ParticleBoxArray(lev).size());
    //
    // First read in the integer data in binary.  We do not store
    // the m_lev and m_grid data on disk.  We can easily recreate
    // that given the structure of the checkpoint file.
    //
    const int iChunkSize = 2;

    Array<int> istuff(cnt*iChunkSize);

    if (is_checkpoint)
        ifs.read((char*)istuff.dataPtr(),istuff.size()*sizeof(int));
    //
    // Then the float data in binary.
    //
    const int rChunkSize = BL_SPACEDIM+NR;

    Array<float> rstuff(cnt*rChunkSize);

    ifs.read((char*)rstuff.dataPtr(),rstuff.size()*sizeof(float));
    //
    // Now reassemble the particles.
    //
    int*   iptr = istuff.dataPtr();
    float* rptr = rstuff.dataPtr();
    PBox&  pbox = m_particles[lev][grd];

    ParticleLocData pld;
    ParticleType p;

    // If we are restarting from a plotfile instead of a checkpoint file, then we do not
    //    read in the particle id's, so we need to reset the id counter to zero and renumber them
    if (!is_checkpoint)
    {
        int maxnextid = 1;
        ParticleType::NextID(maxnextid);
    }

    for (int i = 0; i < cnt; i++)
    {
        p.m_id   = iptr[0];
        p.m_cpu  = iptr[1];

        if (is_checkpoint)
        {
            p.m_id   = iptr[0];
            p.m_cpu  = iptr[1];
        }
        else
        {
	  if (!ParticleType::Where(p, m_gdb, pld))
            {
	      ParticleType::PeriodicShift(p, m_gdb);

	      if (!ParticleType::Where(p, m_gdb, pld))
                {
                    std::cout << "RESTART:BAD PARTICLE ID WOULD BE " << ParticleType::NextID() << '\n';

                    for (int d = 0; d < BL_SPACEDIM; d++)
                    {
                        std::cout << "RESTART:BAD PARTICLE POS(" << d << ") " << p.m_pos[d] << std::endl;
                    }

                    amrex::Abort("ParticleContainer<NR,NI,C>::ReadParticles_SinglePrecision(): invalid particle");
                }
            }

            p.m_id   = ParticleType::NextID();
            p.m_cpu  = ParallelDescriptor::MyProc();
        }

        BL_ASSERT(p.m_id > 0);

        iptr += iChunkSize;

        D_TERM(p.m_pos[0] = rptr[0];,
               p.m_pos[1] = rptr[1];,
               p.m_pos[2] = rptr[2];);

        for (int i = 0; i < NR; i++)
            p.m_data[i] = rptr[BL_SPACEDIM+i];

        rptr += rChunkSize;

        pbox.push_back(p);
    }
}

template <int NR, int NI, class C>
void
ParticleContainer<NR,NI,C>::WriteAsciiFile (const std::string& filename)
{
    BL_PROFILE("ParticleContainer<NR,NI,C>::WriteAsciiFile()");
    BL_ASSERT(!filename.empty());

    const Real strttime = ParallelDescriptor::second();
    //
    // Count # of valid particles.
    //
    long nparticles = 0;

    for (const auto& pmap : m_particles)
    {
	for (const auto& kv : pmap)
        {
            const PBox& pbox = kv.second;

	    for (const auto& p : pbox)
            {
                if (p.m_id > 0)
                    //
                    // Only count (and checkpoint) valid particles.
                    //
                    nparticles++;
            }
        }
    }
    //
    // And send count to I/O processor.
    //
    ParallelDescriptor::ReduceLongSum(nparticles,ParallelDescriptor::IOProcessorNumber());

    if (ParallelDescriptor::IOProcessor())
    {
        //
        // Have I/O processor open file and write out particle count.
        //
        std::ofstream File;

        File.open(filename.c_str(), std::ios::out|std::ios::trunc);

        if (!File.good())
            amrex::FileOpenFailed(filename);

        File << nparticles << '\n';
            
        File.flush();

        File.close();

        if (!File.good())
            amrex::Abort("ParticleContainer<NR,NI,C>::WriteAsciiFile(): problem writing file");
    }

    ParallelDescriptor::Barrier();

    const int MyProc = ParallelDescriptor::MyProc();

    for (int i = 0; i < ParallelDescriptor::NProcs(); i++)
    {
        if (MyProc == i)
        {
            //
            // Each CPU opens the file for appending and adds its particles.
            //
            std::ofstream File;

            VisMF::IO_Buffer io_buffer(VisMF::IO_Buffer_Size);

            File.rdbuf()->pubsetbuf(io_buffer.dataPtr(), io_buffer.size());

            File.open(filename.c_str(), std::ios::out|std::ios::app);

            File.precision(15);

            if (!File.good())
                amrex::FileOpenFailed(filename);
            
            for (const auto& pmap : m_particles)
            {
		for (const auto& kv : pmap)
                {
                    const PBox& pbox = kv.second;

		    for (auto it = pbox.cbegin(); it != pbox.cend(); ++it)
                    {
                        if (it->m_id > 0)
                        {
                            D_TERM(File << it->m_pos[0] << ' ',
                                        << it->m_pos[1] << ' ',
                                        << it->m_pos[2] << ' ');

                            for (int i = 0; i < NR; i++)
                            {
                                char ws = (i == NR-1) ? '\n' : ' ';

                                File << it->m_data[i] << ws;
                            }
                        }
                    }
                }
            }

            File.flush();

            File.close();

            if (!File.good())
                amrex::Abort("ParticleContainer<NR,NI,C>::WriteAsciiFile(): problem writing file");

        }

        ParallelDescriptor::Barrier();
    }

    if (m_verbose > 1)
    {
        Real stoptime = ParallelDescriptor::second() - strttime;

        ParallelDescriptor::ReduceRealMax(stoptime,ParallelDescriptor::IOProcessorNumber());

        if (ParallelDescriptor::IOProcessor())
        {
            std::cout << "ParticleContainer<NR,NI,C>::WriteAsciiFile() time: " << stoptime << '\n';
        }
    }
}

template<int NR, int NI>
inline
void
Particle<NR, NI>::CIC_Fracs (const Real* frac, Real* fracs)
{
    //
    // "frac"  should be dimensioned: Real frac[BL_SPACEDIM]
    //
    // "fracs" should be dimensioned: Real fracs[D_TERM(2,+2,+4)]
    //
#if (BL_SPACEDIM == 1)
    // High
    fracs[0] = frac[0];

    // Low
    fracs[1] = (1-frac[0]);

#elif (BL_SPACEDIM == 2)
    // HH
    fracs[0] = frac[0] * frac[1] ;
    
    // LH
    fracs[1] = (1-frac[0]) * frac[1];
    
    // LL
    fracs[2] = (1-frac[0]) * (1-frac[1]);
    
    // HL
    fracs[3] = frac[0] * (1-frac[1]);

#elif (BL_SPACEDIM == 3)
    // HHH
    fracs[0] = frac[0] * frac[1] * frac[2];

    // LHH
    fracs[1] = (1-frac[0]) * frac[1] * frac[2];

    // LLH
    fracs[2] = (1-frac[0]) * (1-frac[1]) * frac[2];
    
    // HLH
    fracs[3] = frac[0] * (1-frac[1]) * frac[2];

    // HHL
    fracs[4] = frac[0] * frac[1] * (1-frac[2]);
    
    // LHL
    fracs[5] = (1-frac[0]) * frac[1] * (1-frac[2]);

    // LLL
    fracs[6] = (1-frac[0]) * (1-frac[1]) * (1-frac[2]);
    
    // HLL
    fracs[7] = frac[0] * (1-frac[1]) * (1-frac[2]);
#endif
}

template<int NR, int NI>
inline
void
Particle<NR, NI>::CIC_Cells (const IntVect& hicell, IntVect* cells)
{
    //
    // "cells" should be dimensioned: IntVect cells[D_TERM(2,+2,+4)]
    //
    IntVect cell = hicell;

#if (BL_SPACEDIM == 1)
    // High
    cells[0] = cell;

    // Low
    cell[0]  = cell[0] - 1;
    cells[1] = cell;

#elif (BL_SPACEDIM == 2)
    // HH
    cells[0] = cell;
    
    // LH
    cell[0]  = cell[0] - 1;
    cells[1] = cell;
    
    // LL
    cell[1]  = cell[1] - 1;
    cells[2] = cell;
    
    // HL
    cell[0]  = cell[0] + 1;
    cells[3] = cell;

#elif (BL_SPACEDIM == 3)
    // HHH
    cells[0] = cell;

    // LHH
    cell[0]  = cell[0] - 1;
    cells[1] = cell;

    // LLH
    cell[1]  = cell[1] - 1;
    cells[2] = cell;
    
    // HLH
    cell[0]  = cell[0] + 1;
    cells[3] = cell;

    cell = hicell;

    // HHL
    cell[2]  = cell[2] - 1;
    cells[4] = cell;
    
    // LHL
    cell[0]  = cell[0] - 1;
    cells[5] = cell;

    // LLL
    cell[1]  = cell[1] - 1;
    cells[6] = cell;
    
    // HLL
    cell[0]  = cell[0] + 1;
    cells[7] = cell;
#endif
}

template<int NR, int NI>
inline
int
Particle<NR, NI>::CIC_Cells_Fracs (const Particle<NR, NI>& p,
				   const Real*         plo,
				   const Real*         dx,
				   Array<Real>&        fracs,
				   Array<IntVect>&     cells)
{
    return Particle<NR, NI>::CIC_Cells_Fracs(p,plo,dx,dx,fracs,cells);
}

//
// This is the multi-level version.
//
// The Array should be empty on input.
//
// There'll be finest_level+1 of them.
//
template <int NR, int NI, class C>
void
ParticleContainer<NR,NI,C>::AssignDensity (int rho_index, bool sub_cycle,
					   Array<std::unique_ptr<MultiFab> >& mf_to_be_filled, 
					   int lev_min, int ncomp, int finest_level) const
{
    if (rho_index != 0) amrex::Abort("AssignDensity only works if rho_index = 0");

    BL_PROFILE("ParticleContainer<NR,NI,C>::AssignDensity()");
    BL_ASSERT(NR >= 1);
    BL_ASSERT(NR >= ncomp);
    BL_ASSERT(ncomp == 1 || ncomp == BL_SPACEDIM+1);

    if (finest_level == -1)
    {
        finest_level = m_gdb->finestLevel();
    }
    while (!m_gdb->LevelDefined(finest_level))
    {
        finest_level--;
    }
    //
    // The size of the returned multifab is limited by lev_min and 
    // finest_level. In the following code, lev is the real level, 
    // lev_index is the corresponding index for mf. 
    //

    // Create the space for mf_to_be_filled, regardless of whether we'll need a temporary mf
    mf_to_be_filled.resize(finest_level+1-lev_min);
    for (int lev = lev_min; lev <= finest_level; lev++)
    { 
        const int lev_index = lev - lev_min;
        mf_to_be_filled[lev_index].reset(new MultiFab(m_gdb->boxArray(lev),
						      m_gdb->DistributionMap(lev),
						      ncomp, 1));
	mf_to_be_filled[lev_index]->setVal(0.0);
    }

    // Test whether the grid structure of the boxArray is the same
    //       as the ParticleBoxArray at all levels 
    bool all_grids_the_same = true; 
    for (int lev = lev_min; lev <= finest_level; lev++) {
        if (!OnSameGrids(lev, *mf_to_be_filled[lev-lev_min])) {
	    all_grids_the_same = false;
	    break;
	}
    }

    Array<std::unique_ptr<MultiFab> > mf_part;
    if (!all_grids_the_same)
    { 
        // Create the space for the temporary, mf_part
        mf_part.resize(finest_level+1-lev_min);
        for (int lev = lev_min; lev <= finest_level; lev++)
        {
            const int lev_index = lev - lev_min;
            mf_part[lev_index].reset(new MultiFab(m_gdb->ParticleBoxArray(lev), 
						  m_gdb->ParticleDistributionMap(lev),
						  ncomp, 1));
	    mf_part[lev_index]->setVal(0.0);
        }
    }

    auto & mf = (all_grids_the_same) ? mf_to_be_filled : mf_part;

    if (finest_level == 0)
    {
        //
        // Just use the far simpler single-level version.
        //
        AssignDensitySingleLevel(rho_index, *mf[0],0,ncomp);
        //
        // I believe that we don't need any information in ghost cells so we don't copy those.
        //
        if ( ! all_grids_the_same) {
            mf_to_be_filled[0]->copy(*mf[0],0,0,ncomp);
	}
        return;
    }
    
    //
    // This is the "data" needed by other MPI procs.
    //
    std::map<int, std::deque<ParticleCommData> > data;

    const Real stime = ParallelDescriptor::second();
    //
    // Minimum M required.
    //
    const int M = D_TERM(2,+2,+4);

    Array<int>     cgrid(M);
    Array<int>    cwhich(M),  fwhich(M);
    Array<Real>    fracs(M),  cfracs(M);
    Array<IntVect> cells(M),  ccells(M), cfshifts(M);

    ParticleCommData pb;
    //
    // I'm going to allocate these badboys here & pass'm into routines that use'm.
    // This should greatly cut down on memory allocation/deallocation.
    //
    Array<IntVect>                    pshifts(27);
    std::vector< std::pair<int,Box> > isects;
    Array<int>                        fgrid(M);
    Array<Real>                       ffracs(M);
    Array<IntVect>                    fcells;
    //
    // "fvalid" contains all the valid region of the MultiFab at this level, together
    // with any ghost cells lying outside the domain, that can be periodically shifted into the
    // valid region.  "compfvalid" is the complement of the "fvalid", while "compfvalid_grown" is 
    // "compfvalid" grown by one.  Using these we can figure out whether or not a cell is in the
    // valid region of our MultiFab as well as whether or not we're at a Fine->Crse boundary.
    //
    for (int lev = lev_min; lev <= finest_level; lev++)
    {
        const Geometry& gm        = m_gdb->Geom(lev);
        const Geometry& gm_fine   = (lev < finest_level) ? m_gdb->Geom(lev+1) : gm;
        const Geometry& gm_coarse = (lev > 0) ? m_gdb->Geom(lev-1) : gm;
        const Box&      dm        = gm.Domain();
        const Real*     dx        = gm.CellSize();
        const Real*     plo       = gm.ProbLo();
        const Real*     dx_fine   = (lev < finest_level) ? m_gdb->Geom(lev+1).CellSize() : dx;
        const Real*     dx_coarse = (lev > 0) ? m_gdb->Geom(lev-1).CellSize() : dx;
        const int       lev_index = lev - lev_min;
        const BoxArray& grids     = mf[lev_index]->boxArray();
        const int       dgrow     = (lev == 0) ? 1 : m_gdb->MaxRefRatio(lev-1);

        BoxArray compfvalid, compfvalid_grown, fvalid = mf[lev_index]->boxArray();
        //
        // Do we have Fine->Crse overlap on a periodic boundary?
        // We want to add all ghost cells that can be shifted into valid region.
        //
        BoxList valid;

        for (int i = 0; i < grids.size(); i++)
        {
            if (gm.isAnyPeriodic())
            {
                const Box& dest = amrex::grow(grids[i],dgrow);

                if ( ! dm.contains(dest))
                {
                    for (int j = 0; j < grids.size(); j++)
                    {
                        BL_ASSERT(dm.contains(grids[j]));

                        gm.periodicShift(dest, grids[j], pshifts);

			for (const auto& kiv : pshifts)
                        {
                            const Box& sbx = grids[j] + kiv;
                            const Box& dbx = dest & sbx;

                            BL_ASSERT(dbx.ok());

                            valid.push_back(dbx);
                        }
                    }
                }
            }
        }
        if (valid.isNotEmpty())
        {
            //
            // We've got some Fine->Crse periodic overlap.
            // Don't forget to add the valid boxes too.
            //
            for (int i = 0; i < grids.size(); i++) {
                valid.push_back(grids[i]);
	    }
            fvalid = BoxArray(valid);
            fvalid.removeOverlap();
        }
        //
        // If we're at a lev < finestLevel, this is the coarsened fine BoxArray.
        // We use this for figuring out Crse->Fine issues.
        //
        BoxArray ccba;
        if (lev > 0)
        {
            ccba = m_gdb->boxArray(lev);
            ccba.coarsen(m_gdb->refRatio(lev-1));
        }
        BoxArray cfba;
        if (lev < finest_level)
        {
            cfba = m_gdb->boxArray(lev+1);
            cfba.coarsen(m_gdb->refRatio(lev));

            BL_ASSERT(mf[lev_index]->boxArray().contains(cfba));
        }
        //
        // This is cfba with any shifted ghost cells.
        //
        BoxArray cfvalid = cfba;

        if (lev < finest_level)
        {
            BoxList cvalid;

            const BoxArray& cgrids = mf[lev_index]->boxArray();

            for (int i = 0; i < cfba.size(); i++)
            {
                if (gm.isAnyPeriodic())
                {
                    const Box& dest = amrex::grow(cfba[i],mf[lev_index]->nGrow());

                    if ( ! dm.contains(dest))
                   { 
                        for (int j = 0; j < cgrids.size(); j++)
                        {
                            BL_ASSERT(dm.contains(cgrids[j]));

                            gm.periodicShift(dest, cgrids[j], pshifts);

			    for (const auto& kiv : pshifts)
                            {
                                const Box& sbx = cfba[i] - kiv;

                                cvalid.push_back(sbx);
                            }
                        }
                    }
                }
            }
            if (cvalid.isNotEmpty())
            {
                //
                // We've got some Fine->Crse periodic overlap.
                // Don't forget to add the valid boxes too.
                //
                for (int i = 0; i < cfba.size(); i++) {
                    cvalid.push_back(cfba[i]);
		}
                cfvalid = BoxArray(cvalid);
                cfvalid.removeOverlap();
            }
        }
        //
        // The "+1" is so we enclose the valid region together with any
        //  ghost cells that can be periodically shifted into valid.
        //
        compfvalid = amrex::complementIn(amrex::grow(dm,dgrow+1), fvalid);

        compfvalid_grown = compfvalid;
        compfvalid_grown.grow(1);
        compfvalid_grown.removeOverlap();
            
        if (gm.isAnyPeriodic() && ! gm.isAllPeriodic())
        {
            amrex::Error("AssignDensity: problem must be periodic in no or all directions");
        }
        //
        // If we're at a lev > 0, this is the coarsened BoxArray.
        // We use this for figuring out Fine->Crse issues.
        //
        BoxArray cba;
        if (lev > 0)
        {
            cba = m_gdb->boxArray(lev);
            cba.coarsen(m_gdb->refRatio(lev-1));
        }
        //
        // Do the grids at this level cover the full domain? If they do
        // there can be no Fine->Crse interactions at this level.
        //
        const bool GridsCoverDomain = fvalid.contains(m_gdb->Geom(lev).Domain());
        
	for (const auto& kv : m_particles[lev])
        {
            const PBox& pbx = kv.second;
            FArrayBox&  fab = (*mf[lev_index])[kv.first];

	    for (const auto& p : pbx)
            {
                if (p.m_id <= 0) {
		  continue;
		}
                //
                // Get "fracs" and "cells" for the particle "p" at this level.
                //
                const int M = ParticleType::CIC_Cells_Fracs(p, plo, dx, fracs, cells);
                //
                // If this is not fully periodic then we have to be careful that no
                // particle's support leaves the domain. We test this by checking the low
                // and high corners respectively.
                //
                if ( ! gm.isAllPeriodic() && ! allow_particles_near_boundary) {
                    if ( ! gm.Domain().contains(cells[0]) || ! gm.Domain().contains(cells[M-1])) {
                        amrex::Error("AssignDensity: if not periodic, all particles must stay away from the domain boundary");
		    }
		}
                //
                // This section differs based on whether we subcycle.
                // Without subcycling we use the "stretchy" support for particles.
                // With subcycling a particles support is strictly defined 
                // by its resident level.
                //
                if (sub_cycle)
                {
                    bool isFiner    = false;
                    bool isBoundary = false;
                    //
                    // First sum the mass in the valid region
                    //
                    for (int i = 0; i < M; i++)
                    {
                        if (cfvalid.contains(cells[i]))
                        {
                            //
                            // Some part of the particle's mass lies in a 
                            // finer region; we'll deal with it shortly.
                            //
                            isFiner    = true;
                            isBoundary = true;
                            continue;
                        }
                        if ( ! fvalid.contains(cells[i]))
                        {
                            //
                            // We're out of the valid region.
                            //
                            isBoundary = true;
                            continue;
                        }
                        //
                        // Sum up mass in first component.
                        //
                        {
                            fab(cells[i],0) += p.m_data[0] * fracs[i];
                        }
                        //
                        // Sum up momenta in next components.
                        //

                        // If the domain is not periodic and we want to let particles
                        //    live near the boundary but "throw away" the contribution that 
                        //    does not fall into the domain ...
                        if ( ! gm.isAllPeriodic() && allow_particles_near_boundary &&
			     ! gm.Domain().contains(cells[i]))
			{
			  continue;
			}

                        for (int n = 1; n < ncomp; n++) {
                            fab(cells[i],n) += p.m_data[n] * p.m_data[0] * fracs[i];
			}
                    }
                    //
                    // Deal with mass that doesn't belong at this level.
                    // Here we assume proper nesting so that only one special case can
                    // be true for a given particle.
                    //
                    if (isBoundary)
                    {
                        if (isFiner)
                        {
                            BL_ASSERT(lev < finest_level);
                            //
                            // We're at a coarse->fine interface
                            //
                            // get fine cells/fracs
                            //
                            const int MF = ParticleType::CIC_Cells_Fracs(p, plo, dx_fine ,dx, ffracs, fcells);

                            for (int j = 0; j < MF; j++)
                            {
                                //
                                // Make sure this fine cell is valid. Check for periodicity.
                                //
                                const Box bx(fcells[j],fcells[j]);
                                gm_fine.periodicShift(bx, gm_fine.Domain(), pshifts);
                                if ( ! pshifts.empty())
                                {
                                    BL_ASSERT(int(pshifts.size()) == 1);
                                    fcells[j] = fcells[j] - pshifts[0];
                                }
                                mf[lev_index + 1]->boxArray().intersections(Box(fcells[j],fcells[j]),isects,true,0);
                                if (isects.size() == 0) {
                                    continue;
				}
                                const int grid = isects[0].first; 
                                const int who  = mf[lev_index+1]->DistributionMap()[grid];

                                if (who == ParallelDescriptor::MyProc())
                                {
                                    //
                                    // Sum up mass in first component.
                                    //
                                    {
                                        (*mf[lev_index+1])[grid](fcells[j],0) += p.m_data[0] * ffracs[j];
                                    }
                                    //
                                    // Sum up momenta in next components.
                                    //
                                    for (int n = 1; n < ncomp; n++) {
                                        (*mf[lev_index+1])[grid](fcells[j],n) += p.m_data[n] * p.m_data[0] * ffracs[j];
				    }
                                }
                                else
                                {

				  pb.m_lev  = lev+1;
				  pb.m_grid = grid;
				  pb.m_cell = fcells[j];

				  //
				  // Sum up mass in first component.
				  //
				  {
				    pb.m_data[0] = p.m_data[0] *  ffracs[j];
				  }
				  
				  //
				  // Sum up momenta in next components.
				  //
				  for (int n = 1; n < ncomp; n++) {
				    pb.m_data[n] = p.m_data[n] * p.m_data[0] * ffracs[j];
				  }
				  
				  data[who].push_back(pb);
                                }
                            }
                        }
                        else if (lev_index > 0)
                        {
                            //
                            // We must be at a fine->coarse interface.
                            //
                            const int MC = ParticleType::CIC_Cells_Fracs(p, plo, dx_coarse, dx, cfracs, ccells);
                            for (int j = 0; j < MC; j++)
                            {
                                //
                                // Make sure this coarse cell isn't in this level's valid region.
                                // This may not matter.
                                //
                                if (cba.contains(ccells[j]))
                                    continue;
                                //
                                // Check for periodicity.
                                //
                                const Box bx(ccells[j],ccells[j]);
                                gm_coarse.periodicShift(bx, gm_coarse.Domain(), pshifts);

                                if ( ! pshifts.empty())
                                {
                                    BL_ASSERT(int(pshifts.size()) == 1);
                                    ccells[j] = ccells[j] - pshifts[0]; 
                                }
                                //
                                // Find its resident grid.
                                //
                                mf[lev_index - 1]->boxArray().intersections(Box(ccells[j],ccells[j]),isects,true,0);
                                if (isects.size() == 0) {
                                    continue;
				}
                                const int grid = isects[0].first;
                                const int who  = mf[lev_index-1]->DistributionMap()[grid];
                                if (who == ParallelDescriptor::MyProc())
                                {
                                    //
                                    // Sum up mass in first component.
                                    //
                                    {
                                        (*mf[lev_index-1])[grid](ccells[j],0) += p.m_data[0] * cfracs[j];
                                    }
                                    //
                                    // Sum up momenta in next components.
                                    //
                                    for (int n = 1; n < ncomp; n++) {
                                        (*mf[lev_index-1])[grid](ccells[j],n) += p.m_data[n] * p.m_data[0] * cfracs[j];
				    }
                                }
                                else
                                {

				  pb.m_lev  = lev-1;
				  pb.m_grid = grid;
				  pb.m_cell = ccells[j];

                                  //
				  // Sum up mass in first component.
				  //
				  {
				    pb.m_data[0] = p.m_data[0] * cfracs[j];
				  }
                                  
				  //
				  // Sum up momenta in next components.
				  //
				  for (int n = 1; n < ncomp; n++) {
				    pb.m_data[n] = p.m_data[n] * p.m_data[0] * cfracs[j];
				  }
				  
				  data[who].push_back(pb);
                                }
                            }
                        }
                        else
                        {
                            // The mass is below levels we care about. Ignore it.
                        }
                    }
                }
                else 
                {
                    bool AnyCrseToFine = false;
                    if (lev < finest_level) {
                        AnyCrseToFine = ParticleType::CrseToFine(cfba,cells,cfshifts,gm,cwhich,pshifts);
		    }
                    //
                    // lev_index > 0 means that we don't do F->C for lower levels
                    // This may mean that the mass fraction is off.
                    //
                    bool AnyFineToCrse = false;
                    if (lev_index > 0 && !GridsCoverDomain)
                        AnyFineToCrse = ParticleType::FineToCrse(p,lev,m_gdb,cells,fvalid,compfvalid_grown,ccells,cfracs,fwhich,cgrid,pshifts,isects);

                    BL_ASSERT(!(AnyCrseToFine && AnyFineToCrse));

                    if ( ! AnyCrseToFine && ! AnyFineToCrse)
                    {
                        //
                        // By far the most common case.  Just do it!
                        //
                        for (int i = 0; i < M; i++)
                        {

                            // If the domain is not periodic and we want to let particles
                            //    live near the boundary but "throw away" the contribution that 
                            //    does not fall into the domain ...
                            if (! gm.isAllPeriodic() && allow_particles_near_boundary && ! gm.Domain().contains(cells[i]))
			    {
			      continue;
			    }
                            //
                            // Sum up mass in first component.
                            //
                            {
                                fab(cells[i],0) += p.m_data[0] * fracs[i];
                            }
                            //
                            // Sum up momenta in next components.
                            //
                            for (int n = 1; n < ncomp; n++) {
                                fab(cells[i],n) += p.m_data[n] * p.m_data[0] * fracs[i];
			    }
                        }
                    }
                    else if (AnyFineToCrse)
                    {
                        Real sum_crse = 0, sum_fine = 0;

                        for (int i = 0; i < M; i++)
                        {
                            if (fwhich[i])
                            {
                                //
                                // We're at a Fine->Crse boundary.
                                //
                                BL_ASSERT(cgrid[i] >= 0);
                                BL_ASSERT(cgrid[i] < mf[lev_index-1]->size());
                                //
                                // Here we need to update the crse region.  The coarse
                                // region is always going to be updated if we have a
                                // particle in a cell bordering a Fine->Crse boundary.
                                //
                                const int who = mf[lev_index-1]->DistributionMap()[cgrid[i]];

                                if (who == ParallelDescriptor::MyProc())
                                {
                                    if ( ! (*mf[lev_index-1])[cgrid[i]].box().contains(ccells[i])) {
				      continue;
				    }

                                    // If the domain is not periodic and we want to let particles
                                    //    live near the boundary but "throw away" the contribution that 
                                    //    does not fall into the domain ...
                                    if (! gm_coarse.isAllPeriodic() && allow_particles_near_boundary &&
				        ! gm_coarse.Domain().contains(ccells[i]))
				    {
				      continue;
				    }

                                    //
                                    // Sum up mass in first component.
                                    //
                                    {
                                        (*mf[lev_index-1])[cgrid[i]](ccells[i],0) += p.m_data[0] * cfracs[i];
                                    }
                                    //
                                    // Sum up momenta in next components.
                                    //
                                    for (int n = 1; n < ncomp; n++) {
                                        (*mf[lev_index-1])[cgrid[i]](ccells[i],n) += p.m_data[n] * p.m_data[0] * cfracs[i];
				    }
                                }
                                else
                                {
				  pb.m_lev  = lev-1;
				  pb.m_grid = cgrid[i];
				  pb.m_cell = ccells[i];

                                  //
				  // Sum up mass in first component.
				  //
				  {
				    pb.m_data[0] = p.m_data[0] * cfracs[i];
				  }

				  //
				  // Sum up momenta in next components.
				  //
				  for (int n = 1; n < ncomp; n++) {
				    pb.m_data[n] = p.m_data[n] * p.m_data[0] * cfracs[i];
				  }
				  data[who].push_back(pb);
                                }

                                sum_crse += cfracs[i];
                            }
                        }
                        //
                        // We've updated the Crse cells.  Now we have to update the fine
                        // cells in such a way that the total amount of mass we move
                        // around is precisely p.m_data[0]. In other words, the fractions
                        // we use at crse and fine have to sum to zero.  In the fine
                        // case, we have to account for the case where one or more of the
                        // cell indices is not in the valid region of the box containing 
                        // the particle.
                        //
                        sum_fine = 0;
                        for (int i = 0; i < M; i++) 
                        {
                            //
                            // Reusing "fwhich" to indicate fine cells that need massaging.
                            //
                            fwhich[i] = true;

                            if ( ! compfvalid_grown.contains(cells[i]))
                            {
                                //
                                // Go ahead and add the full correct amount to these cells.
                                // They can't touch a Fine->Crse boundary.
                                //
                                sum_fine += fracs[i];
                                //
                                // Sum up mass in first component.
                                //
                                {
                                    fab(cells[i],0) += p.m_data[0] * fracs[i];
                                }
                                //
                                // Sum up momenta in next components.
                                //
                                for (int n = 1; n < ncomp; n++) {
                                    fab(cells[i],n) += p.m_data[n] * p.m_data[0] * fracs[i];
				}
                                fwhich[i] = false;
                            }
                            else if (compfvalid.contains(cells[i]))
                            {
                                fwhich[i] = false;
                            }
                        }

                        const Real sum_so_far = sum_crse + sum_fine; 

                        BL_ASSERT(sum_so_far > 0);
                        BL_ASSERT(sum_so_far < 1);

                        sum_fine = 0;
                        for (int i = 0; i < M; i++) 
                        {       
                            if (fwhich[i])
                                //
                                // Got to weight cells in this direction differently.
                                //
                                sum_fine += fracs[i];
                        }

                        const Real mult = (1 - sum_so_far) / sum_fine;
                        //
                        // Now add the weighted amount to the fine cells touching the c-f interface.
                        //
                        sum_fine = 0;
                        for (int i = 0; i < M; i++)
                        {
                            if (fwhich[i])
                            {
                                //
                                // Sum up mass in first component.
                                //
                                {
                                    fab(cells[i],0) += p.m_data[0] * fracs[i] * mult;
                                }
                                //
                                // Sum up momenta in next components.
                                //
                                for (int n = 1; n < ncomp; n++) {
                                    fab(cells[i],n) += p.m_data[n] * p.m_data[0] * fracs[i] * mult;
				}

                                sum_fine += fracs[i] * mult;
                            }
                        }

                        BL_ASSERT(std::abs(1-(sum_fine+sum_so_far)) < 1.e-9);
                    }
                    else if (AnyCrseToFine)
                    {
                        Real sum = 0;

                        for (int i = 0; i < M; i++)
                        {
                            if (!cwhich[i])
                            {
                                // If the domain is not periodic and we want to let particles
                                //    live near the boundary but "throw away" the contribution that 
                                //    does not fall into the domain ...
                                if ( ! gm.isAllPeriodic() && allow_particles_near_boundary &&
				     ! gm.Domain().contains(ccells[i]))
				{
				  continue;
				}
                                //
                                // Sum up mass in first component.
                                //
                                {
                                    fab(cells[i],0) += p.m_data[0] * fracs[i];
                                }
                                //
                                // Sum up momenta in next components.
                                //
                                for (int n = 1; n < ncomp; n++) {
                                    fab(cells[i],n) += p.m_data[n] * p.m_data[0] * fracs[i];
				}

                                sum += fracs[i];
                            }
                            else
                            {
                                //
                                // We're at a Crse->Fine boundary.
                                //
                                ParticleType::FineCellsToUpdateFromCrse(p,lev,m_gdb,cells[i],cfshifts[i],fgrid,ffracs,fcells,isects);

                                for (int j = 0, nfcells = fcells.size(); j < nfcells; j++)
                                {
                                    const int who = mf[lev_index+1]->DistributionMap()[fgrid[j]];

                                    if (who == ParallelDescriptor::MyProc())
                                    {
                                        //
                                        // Sum up mass in first component.
                                        //
                                        {
                                            (*mf[lev_index+1])[fgrid[j]](fcells[j],0) += p.m_data[0] * fracs[i] * ffracs[j];
                                        }
                                        //
                                        // Sum up momenta in next components.
                                        //
                                        for (int n = 1; n < ncomp; n++) {
                                            (*mf[lev_index+1])[fgrid[j]](fcells[j],n) += p.m_data[n] * p.m_data[0] * fracs[i] * ffracs[j];
					}
                                    }
                                    else
                                    {
				      pb.m_lev  = lev+1;
				      pb.m_grid = fgrid[j];
				      pb.m_cell = fcells[j];

                                      //
				      // Sum up mass in first component.
				      //
				      {
					pb.m_data[0] = p.m_data[0] * fracs[i] * ffracs[j];
				      }

				      //
				      // Sum up momenta in next components.
				      //
				      for (int n = 1; n < ncomp; n++) {
					pb.m_data[n] = p.m_data[n] * p.m_data[0] * fracs[i] * ffracs[j];
					}

                                        data[who].push_back(pb);
                                    }

                                    sum += fracs[i] * ffracs[j];
                                }
                            }
                        }

                        BL_ASSERT(std::abs(1-sum) < 1.e-9);
                    }
                }
            }
        }
    }

    //
    // Send any needed data to other MPI processes.
    // This "may" touch ghost cells so we want to do it before
    // the SumBoundary() stuff.
    //
    AssignDensityDoit(rho_index, mf, data, ncomp, lev_min);

    for (int lev = lev_min; lev <= finest_level; lev++)
    {
        const int       lev_index = lev - lev_min;
        const Geometry& gm        = m_gdb->Geom(lev);
        const Real*     dx        = gm.CellSize();
        const Real      vol       = D_TERM(dx[0], *dx[1], *dx[2]);

        mf[lev_index]->SumBoundary(gm.periodicity());
        //
        // If ncomp > 1, first divide the momenta (component n) 
        // by the mass (component 0) in order to get velocities.
        // Be careful not to divide by zero.
        //
        for (int n = 1; n < ncomp; n++)
        {
            for (MFIter mfi(*mf[lev_index]); mfi.isValid(); ++mfi)
            {
                (*mf[lev_index])[mfi].protected_divide((*mf[lev_index])[mfi],0,n,1);
            }
        }
        //
        // Only multiply the first component by (1/vol) because this converts mass
        // to density. If there are additional components (like velocity), we don't
        // want to divide those by volume.
        //
        mf[lev_index]->mult(1/vol,0,1);
    }

    //
    // The size of the returned multifab is limited by lev_min and 
    // finest_level. In the following code, lev is the real level,  
    // lev_index is the corresponding index for mf. 
    //
    // I believe that we don't need any information in ghost cells so we don't copy those.
    //
    if ( ! all_grids_the_same)
        for (int lev = lev_min; lev <= finest_level; lev++)
        {
            const int lev_index = lev - lev_min;
            mf_to_be_filled[lev_index]->copy(*mf_part[lev_index],0,0,1);
        }
    
    if (m_verbose > 1)
    {
        Real etime = ParallelDescriptor::second() - stime;

        ParallelDescriptor::ReduceRealMax(etime,ParallelDescriptor::IOProcessorNumber());

        if (ParallelDescriptor::IOProcessor())
        {
            std::cout << "ParticleContainer<NR,NI,C>::AssignDensity(multi-level) time: " << etime << '\n';
        }
    }
}

//
// Used by AssignDensity (Array<std::unique_ptr<MultiFab> >& mf).
//
// Passes data needed by Crse->Fine or Fine->Crse to CPU that needs it.
//
// We store the data that needs to be sent in "data". Note that m_lev is the
// real particle level, while mf may start at a fine level (e.g. lvls 1 and 2).
// Consequently, we must subtract lev_min from m_lev to get the mf lev.
//

template <int NR, int NI, class C>
void
ParticleContainer<NR,NI,C>::AssignDensityDoit (int               rho_index,
					       Array<std::unique_ptr<MultiFab> >&             mf,
					       std::map<int, std::deque<ParticleCommData> >& data,
					       int               ncomp,
					       int               lev_min) const
{
    if (rho_index != 0) amrex::Abort("AssignDensityDoit only works if rho_index = 0");

    BL_PROFILE("ParticleContainer<NR,NI,C>::AssignDensityDoit()");
    BL_ASSERT(NR >= ncomp);

    const int NProcs = ParallelDescriptor::NProcs();

    if (NProcs == 1)
    {
      BL_ASSERT(data.empty());
      return;
    }

#if BL_USE_MPI
    //
    // We may have data that needs to be sent to another CPU.
    //
    const int MyProc = ParallelDescriptor::MyProc();

    Array<int> Snds(NProcs,0), Rcvs(NProcs,0);

    int NumSnds = 0, NumRcvs = 0;

    for (const auto& kv : data)
    {
        NumSnds       += kv.second.size();
        Snds[kv.first] = kv.second.size();
    }

    ParallelDescriptor::ReduceIntMax(NumSnds);

    if (NumSnds == 0) {
        //
        // There's no parallel work to do.
        //
        return;
    }

    BL_COMM_PROFILE(BLProfiler::Alltoall, sizeof(int),
                    ParallelDescriptor::MyProc(), BLProfiler::BeforeCall());

    BL_MPI_REQUIRE( MPI_Alltoall(Snds.dataPtr(),
                                 1,
                                 ParallelDescriptor::Mpi_typemap<int>::type(),
                                 Rcvs.dataPtr(),
                                 1,
                                 ParallelDescriptor::Mpi_typemap<int>::type(),
                                 ParallelDescriptor::Communicator()) );
    BL_ASSERT(Rcvs[MyProc] == 0);

    BL_COMM_PROFILE(BLProfiler::Alltoall, sizeof(int),
                    ParallelDescriptor::MyProc(), BLProfiler::AfterCall());

    typedef std::map<int,int> IntIntMap;

    IntIntMap SndCnts, RcvCnts, rOffset;

    for (int i = 0; i < NProcs; i++) {
        if (Snds[i] > 0) {
            SndCnts[i] = Snds[i];
	}
    }

    for (int i = 0; i < NProcs; i++)
    {
        if (Rcvs[i] > 0)
        {
            RcvCnts[i] = Rcvs[i];
            rOffset[i] = NumRcvs;
            NumRcvs   += Rcvs[i];
        }
    }
    //
    // Don't need these anymore.
    //
    Array<int>().swap(Snds);
    Array<int>().swap(Rcvs);
    //
    // The data we want to receive.
    //
    const int iChunkSize = 2 + BL_SPACEDIM;
    const int rChunkSize = ncomp;

    Array<int>                    irecvdata (NumRcvs*iChunkSize);
    Array<typename ParticleType::RealType> rrecvdata (NumRcvs*rChunkSize);

    Array<int>         index(2*RcvCnts.size());
    Array<MPI_Status>  stats(2*RcvCnts.size());
    Array<MPI_Request> rreqs(2*RcvCnts.size());

    const int SeqNumI = ParallelDescriptor::SeqNum();
    const int SeqNumR = ParallelDescriptor::SeqNum();
    //
    // Post the receives.
    //
    int idx = 0;
    for (auto it = RcvCnts.cbegin(); it != RcvCnts.cend(); ++it, ++idx)
    {
        const int Who  = it->first;
        const int iCnt = it->second   * iChunkSize;
        const int rCnt = it->second   * rChunkSize;
        const int iIdx = rOffset[Who] * iChunkSize;
        const int rIdx = rOffset[Who] * rChunkSize;

        BL_ASSERT(Who >= 0 && Who < NProcs);
        BL_ASSERT(iCnt > 0);
        BL_ASSERT(rCnt > 0);
        BL_ASSERT(iCnt < std::numeric_limits<int>::max());
        BL_ASSERT(rCnt < std::numeric_limits<int>::max());

        rreqs[2*idx+0] = ParallelDescriptor::Arecv(&irecvdata[iIdx],iCnt,Who,SeqNumI).req();
        rreqs[2*idx+1] = ParallelDescriptor::Arecv(&rrecvdata[rIdx],rCnt,Who,SeqNumR).req();
    }
    //
    // Send the data.
    //
    Array<int>                             isenddata;
    Array<typename ParticleType::RealType> rsenddata;

    for (const auto& kv : SndCnts)
    {
        const int Who  = kv.first;
        const int iCnt = kv.second * iChunkSize;
        const int rCnt = kv.second * rChunkSize;

        BL_ASSERT(iCnt > 0);
        BL_ASSERT(rCnt > 0);
        BL_ASSERT(Who >= 0 && Who < NProcs);
        BL_ASSERT(iCnt < std::numeric_limits<int>::max());
        BL_ASSERT(rCnt < std::numeric_limits<int>::max());

        isenddata.resize(iCnt);
        rsenddata.resize(rCnt);

	std::deque<ParticleCommData>& pbox = data[Who];

        int ioff = 0, roff = 0;
	for (const auto& p : pbox)
        {
	  isenddata[ioff+0] = p.m_lev  - lev_min;
	  isenddata[ioff+1] = p.m_grid;

	  D_TERM(isenddata[ioff+2] = p.m_cell[0];,
		 isenddata[ioff+3] = p.m_cell[1];,
		 isenddata[ioff+4] = p.m_cell[2];);

	  ioff += iChunkSize;

	  for (int n = 0; n < ncomp; n++) {
	    rsenddata[roff+n] = p.m_data[n];
	  }

	  roff += ncomp;
        }

	std::deque<ParticleCommData>().swap(pbox);

        ParallelDescriptor::Send(isenddata.dataPtr(),iCnt,Who,SeqNumI);
        ParallelDescriptor::Send(rsenddata.dataPtr(),rCnt,Who,SeqNumR);
    }
    //
    // Receive the data.
    //
    for (int NWaits = rreqs.size(), completed; NWaits > 0; NWaits -= completed)
    {
        ParallelDescriptor::Waitsome(rreqs, completed, index, stats);
    }
    //
    // Now update "mf".
    //
    if (NumRcvs > 0)
    {
        const int*                             idata = irecvdata.dataPtr();
        const typename ParticleType::RealType* rdata = rrecvdata.dataPtr();

        for (int i = 0; i < NumRcvs; i++)
        {
            const int     lev  = idata[0];
            const int     grd  = idata[1];
            const IntVect cell (D_DECL(idata[2],idata[3],idata[4]));

            BL_ASSERT((*mf[lev]).DistributionMap()[grd] == MyProc);
	    BL_ASSERT((*mf[lev])[grd].box().contains(cell));

            for (int n = 0; n < ncomp; n++) {
                (*mf[lev])[grd](cell,n) += rdata[n];
	    }

            idata += iChunkSize;
            rdata += rChunkSize;
        }
    }

#endif /*BL_USE_MPI*/
}

//
// This is the single-level version -- it takes either cell-centered or node-centered MF's
//
template <int NR, int NI, class C>
void
ParticleContainer<NR,NI,C>::AssignDensitySingleLevel (int rho_index,
						    MultiFab& mf_to_be_filled,
						    int       lev,
						    int       ncomp,
						    int       particle_lvl_offset) const
{
    BL_PROFILE("ParticleContainer<NR,NI,C>::AssignDensitySingleLevel()");
    BL_ASSERT(NR >= 1);
    BL_ASSERT(ncomp == 1 || ncomp == BL_SPACEDIM+1);

    if (lev >= int(m_particles.size()))
    {
        //
        // Don't do anything if there are no particles at this level.
        //
        return;
    }

    // Keep the same external interface to the applications, but if the
    if (mf_to_be_filled.is_nodal())
    {
        NodalDepositionSingleLevel(rho_index, mf_to_be_filled,lev,ncomp,particle_lvl_offset);
    }
    else if (mf_to_be_filled.boxArray().ixType().cellCentered())
    {
        AssignCellDensitySingleLevel(rho_index, mf_to_be_filled,lev,ncomp,particle_lvl_offset);
    }
    else
    {
	amrex::Abort("AssignCellDensitySingleLevel: mixed type not supported");
    }
}

//
// This is the single-level version for cell-centered density
//
template <int NR, int NI, class C>
void
ParticleContainer<NR,NI,C>::AssignCellDensitySingleLevel (int rho_index,
							MultiFab& mf_to_be_filled,
							int       lev,
							int       ncomp,
							int       particle_lvl_offset) const
{
    if (rho_index != 0) amrex::Abort("AssignCellDensitySingleLevel only works if rho_index = 0");

    MultiFab* mf_pointer;

    if (OnSameGrids(lev, mf_to_be_filled))
    {
        // If we are already working with the internal mf defined on the 
        // particle_box_array, then we just work with this.
        mf_pointer = &mf_to_be_filled;
    }
    else
    {
        // If mf_to_be_filled is not defined on the particle_box_array, then we need 
        // to make a temporary here and copy into mf_to_be_filled at the end.
        mf_pointer = new MultiFab(m_gdb->ParticleBoxArray(lev), 
				  m_gdb->ParticleDistributionMap(lev),
				  ncomp, mf_to_be_filled.nGrow());
    }

    // We must have ghost cells for each FAB so that a particle in one grid can spread its effect to an
    //    adjacent grid by first putting the value into ghost cells of its own grid.  The mf->sumBoundary call then
    //    adds the value from one grid's ghost cell to another grid's valid region.
    if (mf_pointer->nGrow() < 1) 
       amrex::Error("Must have at least one ghost cell when in AssignDensitySingleLevel");

    const Real      strttime    = ParallelDescriptor::second();
    const Geometry& gm          = m_gdb->Geom(lev);
    const Real*     plo         = gm.ProbLo();
    const Real*     dx_particle = m_gdb->Geom(lev + particle_lvl_offset).CellSize();
    const Real*     dx          = gm.CellSize();
    const PMap&     pmap        = m_particles[lev];
    const int       ngrids      = pmap.size();

    if (gm.isAnyPeriodic() && ! gm.isAllPeriodic()) {
        amrex::Error("AssignDensity: problem must be periodic in no or all directions");
    }

    for (MFIter mfi(*mf_pointer); mfi.isValid(); ++mfi) {
        (*mf_pointer)[mfi].setVal(0);
    }
    //
    // This is a little funky.  What in effect this'll do is force
    // each thread to work on a single (separate) grid at a time.  That
    // way no thread will step on any other.  If there's only one grid per CPU,
    // then oh well ....
    //
    // TODO: implement tiling with OpenMP in this grid loop.
    Array<int>         pgrd(ngrids);
    Array<const PBox*> pbxs(ngrids);

    int j = 0;
    for (const auto& kv : pmap)
    {
        pgrd[j] =   kv.first;
        pbxs[j] = &(kv.second);
	++j;
    }

    for (int j = 0; j < ngrids; j++)
    {
        const PBox& pbx = *pbxs[j];
        FArrayBox&  fab = (*mf_pointer)[pgrd[j]];
	auto N = pbx.size();

        Array<Real>    fracs;
        Array<IntVect> cells;

#ifdef _OPENMP
#pragma omp parallel for default(none) private(fracs,cells) shared(N,plo,dx,dx_particle,gm,fab,ncomp,pbx)
#endif
	for (size_t ip = 0; ip < N; ++ip)
        {
            const ParticleType& p = pbx[ip];

            if (p.m_id <= 0) {
	      continue;
	    }

            const int M = ParticleType::CIC_Cells_Fracs(p, plo, dx, dx_particle, fracs, cells);
            //
            // If this is not fully periodic then we have to be careful that the
            // particle's support leaves the domain unless we specifically want to ignore
            // any contribution outside the boundary (i.e. if allow_particles_near_boundary = true). 
            // We test this by checking the low and high corners respectively.
            //
            if ( ! gm.isAllPeriodic() && ! allow_particles_near_boundary) {
                if ( ! gm.Domain().contains(cells[0]) || ! gm.Domain().contains(cells[M-1])) {
                    amrex::Error("AssignDensity: if not periodic, all particles must stay away from the domain boundary");
		}
	    }

            for (int i = 0; i < M; i++)
            {
                if ( ! fab.box().contains(cells[i])) {
		  continue;
		}

                // If the domain is not periodic and we want to let particles
                //    live near the boundary but "throw away" the contribution that 
                //    does not fall into the domain ...
                if ( ! gm.isAllPeriodic() && allow_particles_near_boundary && ! gm.Domain().contains(cells[i])) {
		  continue;
		}
                //
                // Sum up mass in first component.
                //
                {
#ifdef _OPENMP
#pragma omp atomic
#endif
                    fab(cells[i],0) += p.m_data[0] * fracs[i];
                }
                // 
                // Sum up momenta in next components.
                //
                for (int n = 1; n < ncomp; n++)
#ifdef _OPENMP
#pragma omp atomic
#endif
                   fab(cells[i],n) += p.m_data[n] * p.m_data[0] * fracs[i];
            }
        }
    }

    mf_pointer->SumBoundary(gm.periodicity());
    //
    // If ncomp > 1, first divide the momenta (component n) 
    // by the mass (component 0) in order to get velocities.
    // Be careful not to divide by zero.
    //
    for (int n = 1; n < ncomp; n++)
    {
        for (MFIter mfi(*mf_pointer); mfi.isValid(); ++mfi)
        {
            (*mf_pointer)[mfi].protected_divide((*mf_pointer)[mfi],0,n,1);
        }
    }
    //
    // Only multiply the first component by (1/vol) because this converts mass
    // to density. If there are additional components (like velocity), we don't
    // want to divide those by volume.
    //
    const Real vol = D_TERM(dx[0], *dx[1], *dx[2]);

    mf_pointer->mult(1/vol,0,1);

    // If mf_to_be_filled is not defined on the particle_box_array, then we need
    // to copy here from mf_pointer into mf_to_be_filled.   I believe that we don't
    // need any information in ghost cells so we don't copy those.
    if (mf_pointer != &mf_to_be_filled)
    {
        mf_to_be_filled.copy(*mf_pointer,0,0,ncomp);
	delete mf_pointer;
    }

    if (m_verbose > 1)
    {
        Real stoptime = ParallelDescriptor::second() - strttime;

        ParallelDescriptor::ReduceRealMax(stoptime,ParallelDescriptor::IOProcessorNumber());

        if (ParallelDescriptor::IOProcessor())
        {
            std::cout << "ParticleContainer<NR,NI,C>::AssignDensity(single-level) time: " << stoptime << '\n';
        }
    }
}

//
// This is the single-level version for nodal density
//
template <int NR, int NI, class C>
void
ParticleContainer<NR,NI,C>::NodalDepositionSingleLevel (int rho_index,
						      MultiFab& mf_to_be_filled,
					              int       lev,
           					      int       ncomp,
	           				      int       particle_lvl_offset) const
{
    MultiFab* mf_pointer;

    if (OnSameGrids(lev, mf_to_be_filled))
    {
        // If we are already working with the internal mf defined on the 
        // particle_box_array, then we just work with this.
        mf_pointer = &mf_to_be_filled;
    }
    else
    {
        // If mf_to_be_filled is not defined on the particle_box_array, then we need 
        // to make a temporary here and copy into mf_to_be_filled at the end.
        mf_pointer = new MultiFab(amrex::convert(m_gdb->ParticleBoxArray(lev),
						  mf_to_be_filled.boxArray().ixType()),
				  m_gdb->ParticleDistributionMap(lev),
				  ncomp, mf_to_be_filled.nGrow());
    }

    const Real      strttime    = ParallelDescriptor::second();
    const Geometry& gm          = m_gdb->Geom(lev);
    const Real*     dx          = gm.CellSize();
    const PMap&     pmap        = m_particles[lev];
    const int       ngrids      = pmap.size();

    if (gm.isAnyPeriodic() && ! gm.isAllPeriodic()) 
        amrex::Error("AssignDensity: problem must be periodic in no or all directions");

    mf_pointer->setVal(0.0);

    //
    // This is a little funky.  What in effect this'll do is force
    // each thread to work on a single (separate) grid at a time.  That
    // way no thread will step on any other.  If there's only one grid per CPU,
    // then oh well ....
    //
    // TODO: implement tiling with OpenMP in this grid loop.
    Array<int>         pgrd(ngrids);
    Array<const PBox*> pbxs(ngrids);

    int j = 0;
    for (const auto& kv : pmap)
    {
        pgrd[j] =   kv.first;
        pbxs[j] = &(kv.second);
	++j;
    }

    Array<IntVect> cells;
    cells.resize(8);

    Array<Real> fracs;
    fracs.resize(8);

#if (BL_SPACEDIM > 1)
    Array<Real> sx;
    sx.resize(2);
    Array<Real> sy;
    sy.resize(2);
#endif
#if (BL_SPACEDIM > 2)
    Array<Real> sz;
    sz.resize(2);
#endif

    for (int j = 0; j < ngrids; j++)
    {
        const PBox& pbx = *pbxs[j];
        FArrayBox&  fab = (*mf_pointer)[pgrd[j]];

	for (const auto& p : pbx)
        {
            if (p.m_id <= 0) {
	      continue;
	    }
	    
	    ParticleLocData pld;
	    Particle<NR, NI>::Where(p, m_gdb, pld);

#if (BL_SPACEDIM == 1)
            cells[0] = pld.m_cell;
            cells[1] = pld.m_cell+IntVect(1);

            Real x = p.m_pos[0] / dx[0];

            int i = pld.m_cell[0];

            Real xint = x - i;

            for (int i = 0; i < 2; i++)
            {
               fab(cells[0],0) += p.m_data[rho_index] * (1.0 - xint);
               fab(cells[1],0) += p.m_data[rho_index] *        xint ;
            }
#elif (BL_SPACEDIM == 2)
            cells[0] = pld.m_cell;
            cells[1] = pld.m_cell+IntVect(1,0);
            cells[2] = pld.m_cell+IntVect(0,1);
            cells[3] = pld.m_cell+IntVect(1,1);

            Real x = p.m_pos[0] / dx[0];
            Real y = p.m_pos[1] / dx[1];

            int i = pld.m_cell[0];
            int j = pld.m_cell[1];

            Real xint = x - i;
            Real yint = y - j;

            sx[0] = 1.0-xint;
            sx[1] = xint;
            sy[0] = 1.0-yint;
            sy[1] = yint;

            fracs[0] = sx[0] * sy[0];
            fracs[1] = sx[1] * sy[0];
            fracs[2] = sx[0] * sy[1];
            fracs[3] = sx[1] * sy[1];

            for (int i = 0; i < 4; i++)
            {
               fab(cells[i],0) += p.m_data[rho_index] * fracs[i];
            }
#else
            cells[0] = pld.m_cell;
            cells[1] = pld.m_cell+IntVect(1,0,0);
            cells[2] = pld.m_cell+IntVect(0,1,0);
            cells[3] = pld.m_cell+IntVect(1,1,0);
            cells[4] = pld.m_cell+IntVect(0,0,1);
            cells[5] = pld.m_cell+IntVect(1,0,1);
            cells[6] = pld.m_cell+IntVect(0,1,1);
            cells[7] = pld.m_cell+IntVect(1,1,1);

            Real x = p.m_pos[0] / dx[0];
            Real y = p.m_pos[1] / dx[1];
            Real z = p.m_pos[2] / dx[2];

            int i = pld.m_cell[0];
            int j = pld.m_cell[1];
            int k = pld.m_cell[2];

            Real xint = x - i;
            Real yint = y - j;
            Real zint = z - k;

            sx[0] = 1.0-xint;
            sx[1] = xint;
            sy[0] = 1.0-yint;
            sy[1] = yint;
            sz[0] = 1.0-zint;
            sz[1] = zint;

            fracs[0] = sx[0] * sy[0] * sz[0];
            fracs[1] = sx[1] * sy[0] * sz[0];
            fracs[2] = sx[0] * sy[1] * sz[0];
            fracs[3] = sx[1] * sy[1] * sz[0];
            fracs[4] = sx[0] * sy[0] * sz[1];
            fracs[5] = sx[1] * sy[0] * sz[1];
            fracs[6] = sx[0] * sy[1] * sz[1];
            fracs[7] = sx[1] * sy[1] * sz[1];

            for (int i = 0; i < 8; i++)
            {
               fab(cells[i],0) += p.m_data[rho_index] * fracs[i];
            }
#endif
        }
    }

    mf_pointer->SumBoundary(gm.periodicity());

    //
    // Only multiply the first component by (1/vol) because this converts mass
    // to density. If there are additional components (like velocity), we don't
    // want to divide those by volume.
    //
    const Real vol = D_TERM(dx[0], *dx[1], *dx[2]);

    mf_pointer->mult(1/vol,0,1);

    // If mf_to_be_filled is not defined on the particle_box_array, then we need
    // to copy here from mf_pointer into mf_to_be_filled.   I believe that we don't
    // need any information in ghost cells so we don't copy those.
    if (mf_pointer != &mf_to_be_filled)
    {
        mf_to_be_filled.copy(*mf_pointer,0,0,ncomp);
	delete mf_pointer;
    }

    if (m_verbose > 1)
    {
        Real stoptime = ParallelDescriptor::second() - strttime;

        ParallelDescriptor::ReduceRealMax(stoptime,ParallelDescriptor::IOProcessorNumber());

        if (ParallelDescriptor::IOProcessor())
        {
            std::cout << "ParticleContainer<N>::NodalDepositionSingleLevel time: " << stoptime << '\n';
        }
    }
}

//
// This version takes as input the acceleration vector at cell centers, and has the option of
// returning the acceleration at the particle location in the data array, starting at
// component start_comp_for_accel
//
template <int NR, int NI, class C>
void
ParticleContainer<NR,NI,C>::moveKick (MultiFab&       acceleration,
				      int             lev,
				      Real            dt,
				      Real            a_new,
				      Real            a_half, 
				      int             start_comp_for_accel)
{
    BL_PROFILE("ParticleContainer::moveKick()");
    BL_ASSERT(NR >= BL_SPACEDIM+1);
    BL_ASSERT(lev >= 0 && lev < int(m_particles.size()));

    const Real strttime  = ParallelDescriptor::second();
    const Real half_dt   = Real(0.5) * dt;
    const Real a_new_inv = 1 / a_new;
    PMap&      pmap      = m_particles[lev];

    MultiFab* ac_pointer;
    if (OnSameGrids(lev,acceleration))
    {
        ac_pointer = &acceleration;
    }
    else 
    {
        ac_pointer = new MultiFab(m_gdb->ParticleBoxArray(lev),
				  m_gdb->ParticleDistributionMap(lev),
				  acceleration.nComp(),acceleration.nGrow());
        for (MFIter mfi(*ac_pointer); mfi.isValid(); ++mfi)
            ac_pointer->setVal(0.);
        ac_pointer->copy(acceleration,0,0,acceleration.nComp());
        ac_pointer->FillBoundary(); // DO WE NEED GHOST CELLS FILLED ???
    }

    for (auto& kv : pmap)
    {
        const int        grid = kv.first;
        PBox&            pbox = kv.second;
        const int        n    = pbox.size();
        const FArrayBox& gfab = (*ac_pointer)[grid];

#ifdef _OPENMP
#pragma omp parallel for
#endif
        for (int i = 0; i < n; i++)
        {
            ParticleType& p = pbox[i];

            if (p.m_id > 0)
            {
                //
                // Note: m_data[0] is mass, 1 is v_x, ...
                //
                Real grav[BL_SPACEDIM];

                ParticleType::GetGravity(gfab, m_gdb->Geom(lev), p, grav);
                //
                // Define (a u)^new = (a u)^half + dt/2 grav^new
                //
                D_TERM(p.m_data[1] *= a_half;,
                       p.m_data[2] *= a_half;,
                       p.m_data[3] *= a_half;);

                D_TERM(p.m_data[1] += half_dt * grav[0];,
                       p.m_data[2] += half_dt * grav[1];,
                       p.m_data[3] += half_dt * grav[2];);

                D_TERM(p.m_data[1] *= a_new_inv;,
                       p.m_data[2] *= a_new_inv;,
                       p.m_data[3] *= a_new_inv;);

                if (start_comp_for_accel > BL_SPACEDIM)
                {
                   D_TERM(p.m_data[start_comp_for_accel  ] = grav[0];,
                          p.m_data[start_comp_for_accel+1] = grav[1];,
                          p.m_data[start_comp_for_accel+2] = grav[2];);
                }
            }
        }
    }


    if (ac_pointer != &acceleration) delete ac_pointer;

    if (m_verbose > 1)
    {
        Real stoptime = ParallelDescriptor::second() - strttime;

        ParallelDescriptor::ReduceRealMax(stoptime,ParallelDescriptor::IOProcessorNumber());

        if (ParallelDescriptor::IOProcessor())
        {
            std::cout << "ParticleContainer<NR,NI,C>::moveKick() time: " << stoptime << '\n';
        }
    }
    //
    // No need for Redistribution(), we only change the velocity.
    //
}

}

#endif /*_PARTICLES_H_*/<|MERGE_RESOLUTION|>--- conflicted
+++ resolved
@@ -75,13 +75,6 @@
     typedef double RealType;
 #endif
 
-<<<<<<< HEAD
-    int      m_id   = -1;
-    int      m_cpu  = -1;
-    RealType m_pos[BL_SPACEDIM];
-
-=======
->>>>>>> d350fc6a
     //
     // The amount of floating point data we hold.
     //
@@ -93,24 +86,16 @@
     // 3 - z-velocity
     //
     std::array<RealType,NR> m_data;
+
+    //
+    // The integer data
+    //
     std::array<int     ,NI> m_idata;
 
-<<<<<<< HEAD
-    //
-    // This bins the particle based on the cell size and the domain boundary
-    // in the input Geometry.
-    //
-=======
     RealType m_pos[BL_SPACEDIM];
-
-    IntVect  m_cell;
-
     int      m_id   = -1;
     int      m_cpu  = -1;
-    int      m_lev  = -1;
-    int      m_grid = -1;
-
->>>>>>> d350fc6a
+
     static IntVect Index (const Particle<NR, NI>& p, const Geometry& geom);
 
     //
