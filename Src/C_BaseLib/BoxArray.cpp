--- conflicted
+++ resolved
@@ -1078,7 +1078,6 @@
     ba = BoxLib::UnSerializeBoxArray(ba_serial);
 }
 
-<<<<<<< HEAD
 
 Array<int> BoxLib::SerializeBoxArray(const BoxArray &ba)
 {
@@ -1094,43 +1093,6 @@
   return retArray;
 }
 
-=======
-	const IntVect& index_type = ba->ixType().ixType();
-	ParallelDescriptor::Bcast(const_cast<int*>(index_type.getVect()), BL_SPACEDIM, MPI_IntraGroup_Broadcast_Rank, ParallelDescriptor::CommunicatorInter());	
-
-	for (int i = 0; i < ba_size; ++i)
-        {
-	    const Box& bx = ba->getCellCenteredBox(i);
-            const int *smallEnd =bx.smallEnd().getVect();
-            const int *bigEnd = bx.bigEnd().getVect();
-
-            // getVect() requires a constant pointer, but MPI buffers require
-            // non-constant pointers. Sorry this is awful.
-            ParallelDescriptor::Bcast(const_cast<int*>(smallEnd)        , BL_SPACEDIM, MPI_IntraGroup_Broadcast_Rank, ParallelDescriptor::CommunicatorInter());
-            ParallelDescriptor::Bcast(const_cast<int*>(bigEnd)          , BL_SPACEDIM, MPI_IntraGroup_Broadcast_Rank, ParallelDescriptor::CommunicatorInter());
-        }
-    }
-    else
-    {
-        BoxList bl;
-        int ba_size;
-        ParallelDescriptor::Bcast(&ba_size, 1, 0, ParallelDescriptor::CommunicatorInter());
-        if (ParallelDescriptor::IOProcessor()) std::cout << "receiving " << ba_size << " boxes ... ";
-
-        int box_index_type[BL_SPACEDIM];
-	ParallelDescriptor::Bcast(box_index_type, BL_SPACEDIM, 0, ParallelDescriptor::CommunicatorInter());
-	const IntVect box_index_type_IV(box_index_type);
-
-        int smallEnd[BL_SPACEDIM];
-        int bigEnd[BL_SPACEDIM];
-        for (unsigned int i=0; i<ba_size; ++i)
-        {
-            ParallelDescriptor::Bcast(smallEnd      , BL_SPACEDIM, 0, ParallelDescriptor::CommunicatorInter());
-            ParallelDescriptor::Bcast(bigEnd        , BL_SPACEDIM, 0, ParallelDescriptor::CommunicatorInter());
-
-            const IntVect smallEnd_IV(smallEnd);
-            const IntVect bigEnd_IV(bigEnd);
->>>>>>> 53007142
 
 BoxArray BoxLib::UnSerializeBoxArray(const Array<int> &serarray)
 {
