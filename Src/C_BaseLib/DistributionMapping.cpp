--- conflicted
+++ resolved
@@ -232,13 +232,9 @@
     Array<long> bytes(nprocs);
     long thisbyte = BoxLib::total_bytes_allocated_in_fabs/1024;
 
-<<<<<<< HEAD
     BL_COMM_PROFILE(Profiler::Allgather, sizeof(long), Profiler::BeforeCall(),
                     Profiler::NoTag());
-    MPI_Allgather(&BoxLib::total_bytes_allocated_in_fabs,
-=======
     MPI_Allgather(&thisbyte,
->>>>>>> 9b5b6a88
                   1,
                   ParallelDescriptor::Mpi_typemap<long>::type(),
                   bytes.dataPtr(),
