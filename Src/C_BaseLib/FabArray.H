
#ifndef BL_FABARRAY_H
#define BL_FABARRAY_H

#include <iostream>
#include <cstring>
#include <limits>
#include <map>
#include <utility>
#include <vector>
#include <algorithm>
#include <set>

#ifdef _OPENMP
#include <omp.h>
#endif

#ifdef BL_USE_UPCXX
#include <BLPgas.H>
#endif

#include <BLassert.H>
#include <Array.H>

#include <Box.H>
#include <BoxLib.H>
#include <BoxArray.H>
#include <BoxDomain.H> 
#include <FArrayBox.H>
#include <DistributionMapping.H>
#include <ParallelDescriptor.H>
#include <ccse-mpi.H>
#include <BLProfiler.H>

//
// Helper class
//

class FillBoxId
{
  public:

    FillBoxId ()
        :
        m_fillBoxId(-1),
        m_fabIndex(-1)
        {}
    FillBoxId (int newid, const Box& fillbox)
        :
        m_fillBox(fillbox),
        m_fillBoxId(newid),
        m_fabIndex(-1)
        {}

    int Id () const              { return m_fillBoxId;    }
    int FabIndex () const        { return m_fabIndex;     }
    void FabIndex (int fabindex) { m_fabIndex = fabindex; }
    const Box& box () const      { return m_fillBox;      }

private:

    Box m_fillBox;
    int m_fillBoxId;
    int m_fabIndex;
};

//
// This is meant to be a concrete class not a polymorphic one.
//

class FabArrayBase
{
public:

    FabArrayBase ();

    ~FabArrayBase();
    //
    // Returns the grow factor that defines the region of definition.
    //
    int nGrow () const { return n_grow; }
    //
    // Returns number of variables associated with each point (nvar).
    //
    int nComp () const { return n_comp; }
    //
    // Returns a constant reference to the BoxArray that defines the
    // valid region associated with this FabArray.
    //
    const BoxArray& boxArray () const { return boxarray; }
    //
    // Returns a constant reference to the Kth Box in the BoxArray.
    // That is, the valid region of the Kth grid.
    //
    const Box& box (int K) const { return boxarray[K]; }
    //
    // Returns the Kth FABs Box in the FabArray.
    // That is, the region the Kth fab is actually defined on.
    //
    Box fabbox (int K) const;
    //
    // Returns the number of FABs in the FabArray..
    //
    int size () const { return boxarray.size(); }
    //
    // Returns the number of local FABs in the FabArray..
    //
    int local_size () const { return indexMap.size(); }
    //
    // Returns constant reference to associated DistributionMapping.
    //
    const DistributionMapping& DistributionMap () const { return distributionMap; }
    //
    // Returns constant reference to indices in the FabArray that we own.
    //
    const Array<int>& IndexMap () const { return indexMap; }
    //
    // Returns owenership of fabs. The concept of ownership only applies when UPC++
    // team is used. In that case, each fab is shared by team workers, with one
    // taking the ownership.
    //
    const std::vector<bool>& OwnerShip () const { return ownership; }
    bool isOwner (int li) const { return ownership[li]; }
    //
    // Returns local index in the vector of FABs.
    //
    int localindex (int K) const { 
	std::vector<int>::const_iterator low
	    = std::lower_bound(indexMap.begin(), indexMap.end(), K);
	if (low != indexMap.end() && *low == K) {
	    return low - indexMap.begin();
	}
	else {
	    return -1;
	}
    }
    //
    // Flush the cache of self-intersection info used by FillBoundary.
    //
    static void FlushSICache ();
    //
    // The size of the cache of self-intersection info.
    //
    static int SICacheSize ();
    //
    // Some static member templates used throughout the code.
    //
    template<typename T>
    static void SetRecvTag (std::map< int,std::vector<T> >& m_RcvTags,
                            int                             src_owner,
                            const T&                        tag,
                            std::map<int,int>&              m_RcvVols,
                            const Box&                      bx);

    template<typename T>
    static void SetSendTag (std::map< int,std::vector<T> >& m_SndTags,
                            int                             dst_owner,
                            const T&                        tag,
                            std::map<int,int>&              m_SndVols,
                            const Box&                      bx);

    template<typename T>
    static void GrokAsyncSends (int                 N_snds,
                                Array<MPI_Request>& send_reqs,
                                Array<T*>&          send_data,
                                Array<MPI_Status>&  stats);

#ifdef BL_USE_UPCXX
    template<typename T>
    static void GrokAsyncSends_PGAS (int                 N_snds,
                                     Array<T*>&          send_data,
                                     upcxx::event*       send_event,
                                     volatile int*       send_counter);
#endif

    template<typename T1, typename T2>
    static void PostRcvs (const std::map< int,std::vector<T1> >& m_RcvTags,
                          const std::map<int,int>&               m_RcvVols,
                          T2*&                                   the_recv_data,
                          Array<T2*>&                            recv_data,
                          Array<int>&                            recv_from,
                          Array<MPI_Request>&                    recv_reqs,
                          int                                    ncomp,
                          int                                    SeqNum);

    template<typename T1, typename T2>
    static void PostRcvs (const std::map< int,std::vector<T1> >& m_RcvTags,
                          const std::map<int,int>&               m_RcvVols,
                          T2*&                                   the_recv_data,
                          Array<T2*>&                            recv_data,
                          Array<int>&                            recv_from,
                          Array<MPI_Request>&                    recv_reqs,
                          int                                    ncomp,
                          const Array<int>&                      SeqNum);

#ifdef BL_USE_UPCXX
    template<typename T1, typename T2>
    static void PostRcvs_PGAS (const std::map< int,std::vector<T1> >& m_RcvTags,
                               const std::map<int,int>&               m_RcvVols,
                               T2*&                                   the_recv_data,
                               Array<T2*>&                            recv_data,
                               Array<int>&                            recv_from,
                               int                                    ncomp,
                               int                                    SeqNum,
                               upcxx::event*                          recv_event);
#endif

    //
    // Used by a bunch of routines when communicating via MPI.
    //
    struct CopyComTag
    {
        Box box;
        int fabIndex;
        int srcIndex;
        //
        // Some typedefs & helper functions used throughout the code.
        //
        typedef std::vector<CopyComTag> CopyComTagsContainer;

        typedef std::map<int,CopyComTagsContainer> MapOfCopyComTagContainers;
    };
    //
    // Some useful typedefs.
    //
    typedef CopyComTag::CopyComTagsContainer CopyComTagsContainer;
    typedef CopyComTag::MapOfCopyComTagContainers MapOfCopyComTagContainers;
    //
    // Used in caching self-intersection info for FillBoundary().
    //
    struct SI
    {
        SI ();

        SI (const BoxArray&            ba,
            const DistributionMapping& dm,
            int                        ngrow,
            bool                       cross);

        ~SI ();

        bool operator== (const SI& rhs) const;
        bool operator!= (const SI& rhs) const { return !operator==(rhs); }

        int bytes () const;
        //
        // Basic data.
        //
        BoxArray            m_ba;
        DistributionMapping m_dm;
        int                 m_ngrow;
        bool                m_cross;
        bool                m_reused;
	bool                m_threadsafe_loc;
	bool                m_threadsafe_rcv;
        //
        // The cache of local and send/recv per FillBoundary().
        //
        CopyComTagsContainer*      m_LocTags;
        MapOfCopyComTagContainers* m_SndTags;
        MapOfCopyComTagContainers* m_RcvTags;
        std::map<int,int>*         m_SndVols;
        std::map<int,int>*         m_RcvVols;
    };
    //
    // Some useful typedefs for the FillBoundary() cache.
    //
    typedef std::multimap<int,FabArrayBase::SI> FBCache;

    typedef FBCache::iterator FBCacheIter;

    static FBCache m_TheFBCache;
    //
    // When copy()ing from one FabArray to another we can do a copy or an add.
    //
    enum CpOp { COPY = 0, ADD = 1 };

    struct CPC
    {
        CPC ();

        CPC (const BoxArray&            dstba,
             const BoxArray&            srcba,
             const DistributionMapping& dstdm,
             const DistributionMapping& srcdm);

        ~CPC ();

        bool operator== (const CPC& rhs) const;
        bool operator!= (const CPC& rhs) const { return !operator==(rhs); }

        int bytes () const;

        static void FlushCache ();

        BoxArray            m_dstba;
        BoxArray            m_srcba;
        DistributionMapping m_dstdm;
        DistributionMapping m_srcdm;
        bool                m_reused;
	bool                m_threadsafe_loc;
	bool                m_threadsafe_rcv;
        //
        // The cache of local and send/recv info per FabArray::copy().
        //
        CopyComTagsContainer*      m_LocTags;
        MapOfCopyComTagContainers* m_SndTags;
        MapOfCopyComTagContainers* m_RcvTags;
        std::map<int,int>*         m_SndVols;
        std::map<int,int>*         m_RcvVols;
    };
    //
    // Some useful typedefs for the copy() cache.
    //
    typedef std::multimap<int,FabArrayBase::CPC> CPCCache;

    typedef CPCCache::iterator CPCCacheIter;

    static CPCCache m_TheCopyCache;

    static CPCCacheIter TheCPC (const CPC&          cpc,
                                const FabArrayBase& dst,
                                const FabArrayBase& src);

    static void EraseFromTheCPC (CPCCacheIter& cache_it);
    //
    // Used for collecting information used in communicating FABs.
    //
    struct FabComTag
    {
        int fromProc;
        int toProc;
        int fabIndex;
        int fineIndex;
        int srcComp;
        int destComp;
        int nComp;
        int face;
        int fabArrayId;
        int fillBoxId;
        int procThatNeedsData;
        int procThatHasData;
        Box box;

        FabComTag ()
            :
            fromProc(0),
            toProc(0),
            fabIndex(0),
            fineIndex(0),
            srcComp(0),
            destComp(0),
            nComp(0),
            face(0),
            fabArrayId(0),
            fillBoxId(0),
            procThatNeedsData(0),
            procThatHasData(0) {}
    };
    //
    // Returns cached self-intersection records or builds them.
    //
    static FBCacheIter TheFB (bool cross, const FabArrayBase& mf);
    //
    // Default tilesize in MFIter
    //
    static IntVect mfiter_tile_size;
    //
    // Default tilesize in MFGhostIter
    //
    static IntVect mfghostiter_tile_size;
    // Huge box size, larger than any boxes we use
    //
    static IntVect mfiter_huge_box_size;
    //
    // The maximum number of components to copy() at a time.
    //
    static int MaxComp;
    //
    // Use MPI_Asend() instead of MPI_Send() in CollectData() and copy().
    //
    // Turn on via ParmParse using "fabarray.do_async_sends=1" in inputs file.
    //
    // Default is false.
    //
    static bool do_async_sends;
    //
    // Print out some stuff; default is false.
    //
    static bool Verbose;
    //
    // Initialize from ParmParse with "fabarray" prefix.
    //
    static void Initialize ();
    static void Finalize ();
    //
    // To maximize thread efficiency we now can decompose things like
    // intersections among boxes into smaller tiles. This sets
    // their maximum size.
    //
    static IntVect comm_tile_size;  // communication tile size

    //
    // Break message into smaller pieces
    //
    static int comm_num_pieces;
    static int comm_piece_threshold;
    //
    // The number of FabArrays defined
    //
    static int nFabArrays;
    static int NFabArrays() { return nFabArrays; }
    int FabArrayID() const  { return faID; }

    // DO NOT CALL THESE IF YOU DO NOT KNOW WHAT YOU ARE DOING!!!
    //
    // Given a normal FabArray (i.e., with non-overlapping boxarray),
    // this sets n_grow and turns it into a special FabArray with overlapping boxarray.
    // This is useful for parallel copy, which only copies form valid to valid regions.
    void SetNGrow (int n_grow_new) const;
    // This reset it back to normal.  These two should always appear in pair.
    void ResetNGrow () const;

    struct TileArray
    {
	int nuse;
	Array<int> indexMap;	
	Array<int> localIndexMap;
	Array<Box> tileArray;
    };

    const TileArray* getTileArray (const IntVect& tilesize) const;

protected:

    DistributionMapping& ModifyDistributionMap () { return distributionMap; }

    //
    // The data ...
    //
    mutable BoxArray    boxarray;
    DistributionMapping distributionMap;
    Array<int>          indexMap;
    std::vector<bool>   ownership;
    mutable int         n_grow;
    int                 n_comp;
    int                 faID;

    mutable BoxArray    boxarray_orig;
    mutable int         n_grow_orig;

    // Key for unique combination of BoxArray and DistributionMapping
    // Note both BoxArray and DistributionMapping are reference counted.
    // Objects with the same references have the same key.
    typedef std::pair<ptrdiff_t,ptrdiff_t> BDKey;

    mutable BDKey m_bdkey;
    mutable BDKey m_bdkey_orig;

    BDKey getBDKey () const {
	return std::make_pair(boxarray.getRefID(), distributionMap.getRefID());
    }

    // No operator< for std::pair before C++14
    class CompareBDKey
    {
    public:
	bool operator () (const BDKey& lhs,
			  const BDKey& rhs) const
	    {
		return (lhs.first < rhs.first)
		    || ((lhs.first == rhs.first) && (lhs.second < rhs.second));
	    }
    };

    // We use tile size as the key for the inner map.
    typedef std::map<IntVect, TileArray   , IntVect::Compare> TA_inner_map;
    typedef std::map<BDKey  , TA_inner_map, CompareBDKey>     TA_outer_map;
    //
    static TA_outer_map m_TheTileArrayCache;
    //
    struct TACStats
    {
	int       size;
	int       maxsize;
	int       maxuse;
        long long nbuild;
	long long nerase;
	long long nuse;
	TACStats () : size(0), maxsize(0), maxuse(0), nbuild(0), nerase(0) {;}
	void recordBuild () {
	    ++size;
	    ++nbuild; 
	    maxsize = std::max(maxsize, size);
	}
	void recordErase (const TA_inner_map& tai) {
	    size   -= tai.size();
	    nerase += tai.size();
	    for (TA_inner_map::const_iterator it = tai.begin(); it != tai.end(); ++it) {
		maxuse = std::max(maxuse, it->second.nuse);
	    }
	}
	void recordErase (const TileArray& ta) {
	    --size;
	    ++nerase;
	    maxuse = std::max(maxuse, ta.nuse);
	}
	void recordUse () {
	    ++nuse;
	}
	void print () {
	    std::cout << "TileArrayCache: tot # of builds: " << nbuild 
		      << ", tot # of erasures: " << nerase << ", tot # of uses: " << nuse << "\n"
		      << "                max size: " << maxsize << ", max # uses: " << maxuse
		      << std::endl;
	}
    };
    static TACStats m_TAC_stats;
    //
    void buildTileArray (const IntVect& tilesize, TileArray& ta) const;
    //
    void flushTileArray (const IntVect& tilesize = IntVect::TheZeroVector()) const;

    //
    // Keep track of how many FabArrays are built with the same BDKey.
    //
    static std::map<BDKey, int> m_BD_count;
    //
    struct FabArrayStats
    {
	int num_fabarrays;
	int max_num_fabarrays;
	int max_num_boxarrays;
	int max_num_ba_use;
	long long num_build;
	FabArrayStats () : num_fabarrays(0), max_num_fabarrays(0), max_num_boxarrays(0),
			   max_num_ba_use(1), num_build(0) {;}
	void recordBuild () {
	    ++num_fabarrays;
	    ++num_build;
	    max_num_fabarrays = std::max(max_num_fabarrays, num_fabarrays);
	}
	void recordDelete () {
	    --num_fabarrays;
	}
	void recordMaxNumBoxArrays (int n) {
	    max_num_boxarrays = std::max(max_num_boxarrays, n);
	}
	void recordMaxNumBAUse (int n) {
	    max_num_ba_use = std::max(max_num_ba_use, n);
	}
	void print () {
	    std::cout << "FabArray: tot # of builds: " << num_build
		      << ", max # of FabArrays: " << max_num_fabarrays << ",\n"
		      << "          max # of BoxArrays: " << max_num_boxarrays
		      << ", max # of BoxArray reuses: " << max_num_ba_use
		      << std::endl;
	}
    };
    static FabArrayStats m_FA_stats;

private:
    static bool LocThreadSafety(const CopyComTagsContainer* LocTags);
    static bool RcvThreadSafety(const MapOfCopyComTagContainers* RcvTags);
};

class MFIter
{
public:
    enum Flags {
        Tiling        = 0x01,
        NoSharing     = 0x02, // For OMP only. If on, all threads loops over all grids.
        NoTeamBarrier = 0x04, // For Team only. If on, there is no barrier in MFIter dtor.
	OwnerOnly     = 0x08  // For Team only. If on, workers only work on fabs they own.
    };  // All these flags are off by default.
    //
    // Construct a MFIter.
    //
    // The default is no tiling
    explicit MFIter (const FabArrayBase& fabarray,
		     unsigned char       flags_=0);
    // tiling w/ default size, IntVect FabArrayBase::mfiter_tile_size
    explicit MFIter (const FabArrayBase& fabarray, 
		     bool                do_tiling); 
    // tiling with explicit size and flags
    explicit MFIter (const FabArrayBase& fabarray, 
		     const IntVect&      tilesize,
		     unsigned char       flags_=0);
<<<<<<< HEAD
    explicit MFIter (bool,
		     const FabArrayBase& fabarray, 
		     const IntVect&      tilesize);
=======
    // tiling with explicit tilearray and flags
    explicit MFIter (const FabArrayBase&            fabarray, 
		     const FabArrayBase::TileArray* pta_,
		     unsigned char                  flags_=0);
>>>>>>> b8c7b546
    // dtor
    ~MFIter ();
    //
    // Returns the tile Box at the current index.
    //
    const Box& tilebox () const { return pta->tileArray[currentIndex]; }
    //
    // Returns the dir-nodal (or all nodal if dir<0) Box at the current index.
    //
    Box nodaltilebox (int dir=-1) const;
    //
    // Returns the tile box at the current index grown to include ghost cells.
    //
    Box growntilebox (int ng=-1) const;
    //
    //  Returns the dir-nodal (or all nodal if dir<0) box grown to include ghost cells.
    //
    Box grownnodaltilebox (int dir=-1, int ng=-1) const;
    //
    // Nodalize a tile box
    //
    void nodalize (Box& bx, int dir) const;
    //
    // Returns the valid Box that current tile resides.
    //
    const Box& validbox () const { return fabArray.box(pta->indexMap[currentIndex]); }
    //
    // Returns the Box of the FAB at which we currently point.
    //
    Box fabbox () const { return fabArray.fabbox(pta->indexMap[currentIndex]); }
    //
    // Increments iterator to the next tile we own.
    //
    void operator++ () { ++currentIndex;}
    //
    // Is the iterator valid i.e. is it associated with a FAB?
    //
    bool isValid () {
	return (currentIndex < endIndex) &&
	    ( fabArray.isOwner(ta.localIndexMap[currentIndex]) || !(flags & OwnerOnly) ); 
    }
    //
    // The index into the underlying BoxArray of the current FAB.
    //
    int index () const { return pta->indexMap[currentIndex]; }
    //
    // local index into the vector of fab pointers, m_fabs_v
    //
    int LocalIndex () const { return pta->localIndexMap[currentIndex]; }
    //
    // Constant reference to FabArray over which we're iterating.
    //
    const FabArrayBase& theFabArrayBase () const { return fabArray; }

protected:

    const FabArrayBase& fabArray;
    const FabArrayBase::TileArray* pta;

    unsigned char flags;
    int           currentIndex;
    int           beginIndex;
    int           endIndex;

    void Initialize ();
};

/*
 * Iterate over ghost cells
 */
class MFGhostIter
    :
    private MFIter
{
public:

    explicit MFGhostIter (const FabArrayBase& fabarray, 
			  const IntVect&      tilesize=FabArrayBase::mfghostiter_tile_size);

private:

    int                 currentIndex;
    IntVect             tileSize;
    Array<int>          indexMap;
    Array<int>          localIndexMap;
    Array<Box>          tileArray;

    void Initialize ();
};


//
// A forward declaration.
//
template <class FAB> class FabArray;
template <class FAB> class FabArrayCopyDescriptor;

/*
  A Collection of Fortran Array-like Objects


  The FabArray<FAB> class implements a collection (stored as an array) of
  Fortran array-like objects.  The parameterized type FAB is intended to be
  any class derived from BaseFab<T>.  For example, FAB may be a BaseFab of
  integers, so we could write:

    FabArray<BaseFab<int> > int_fabs;

  Then int_fabs is a FabArray that can hold a collection of BaseFab<int>
  objects.

  FabArray is not just a general container class for Fortran arrays.  It is
  intended to hold "grid" data for use in finite difference calculations in
  which the data is defined on a union of (usually disjoint) rectangular
  regions embedded in a uniform index space.  This region, called the valid
  region, is represented by a BoxArray.  For the purposes of this discussion,
  the Kth Box in the BoxArray represents the interior region of the Kth grid.

  Since the intent is to be used with finite difference calculations a
  FabArray also includes the notion of a boundary region for each grid.  The
  boundary region is specified by the ngrow parameter which tells the FabArray
  to allocate each FAB to be ngrow cells larger in all directions than the
  underlying Box.  The larger region covered by the union of all the FABs is
  called the region of definition.  The underlying notion is that the valid
  region contains the grid interior data and the region of definition includes
  the interior region plus the boundary areas.

  Operations are available to copy data from the valid regions into these
  boundary areas where the two overlap.  The number of components, that is,
  the number of values that can be stored in each cell of a FAB, is either
  given as an argument to the constructor or is inherent in the definition of
  the underlying FAB.  Each FAB in the FabArray will have the same number of
  components.

  In summary, a FabArray is an array of FABs.  The Kth element contains a FAB
  that holds the data for the Kth grid, a Box that defines the valid region
  of the Kth grid.

  A typical use for a FabArray would be to hold the solution vector or
  right-hand-side when solving a linear system of equations on a union of
  rectangular grids.  The copy operations would be used to copy data from the
  valid regions of neighboring grids into the boundary regions after each
  relaxation step of the iterative method.  If a multigrid method is used, a
  FabArray could be used to hold the data at each level in the multigrid
  hierarchy.

  This class is a concrete class not a polymorphic one.

  This class does NOT provide a copy constructor or assignment operator.
*/

//
// An enumumeration that controls whether or not the memory for a FAB
// will actually be allocated on construction of a FabArray.
// Possible values are: Fab_noallocate and Fab_allocate.
//

enum FabAlloc { Fab_noallocate = 0, Fab_allocate };

template <class FAB>
class FabArray
    :
    public FabArrayBase
{
public:

    typedef typename FAB::value_type value_type;
    //
    // Constructs an empty FabArray<FAB>.
    //
    FabArray ();
    //
    // Construct a FabArray<FAB> with a valid region defined by bxs
    // and a region of definition defined by the grow factor ngrow
    // and the number of components nvar.
    // If mem_mode is defined to be Fab_allocate then FABs are
    // allocated for each Box in the BoxArray.  The size of the Kth
    // FAB is given by bxs[K] grown by ngrow.  If mem_mode is defined
    // to be Fab_noallocate, then no FABs are allocated at this time,
    // but can be defined later.  The number of components in each
    // FAB is not specified and is expected to be implicit in the
    // definition of the FAB class.  That is, the FAB constructor will
    // take only a Box argument.  Call this constructor number two.
    //
    FabArray (const BoxArray& bxs,
              int             nvar,
              int             ngrow,
              FabAlloc        mem_mode = Fab_allocate,
	      const IntVect&  nodal = IntVect::TheZeroVector());

    FabArray (const BoxArray&            bxs,
              int                        nvar,
              int                        ngrow,
              const DistributionMapping& dm,
              FabAlloc                   mem_mode = Fab_allocate,
	      const IntVect&             nodal = IntVect::TheZeroVector());
    //
    // The destructor -- deletes all FABs in the array.
    //
    ~FabArray ();
    //
    // Define this FabArray identically to that performed by
    // the constructor having an analogous function signature.
    // This is only valid if this FabArray was defined using
    // the default constructor.
    //
    void define (const BoxArray& bxs,
                 int             nvar,
                 int             ngrow,
                 FabAlloc        mem_mode,
		 const IntVect&  nodal = IntVect::TheZeroVector());

    void define (const BoxArray&            bxs,
                 int                        nvar,
                 int                        ngrow,
		 const DistributionMapping& dm,
                 FabAlloc                   mem_mode,
		 const IntVect&             nodal = IntVect::TheZeroVector());
    //
    // Returns true if the FabArray is well-defined.  That is,
    // if FABs are allocated for each Box in the BoxArray and the
    // sizes of the FABs and the number of components are consistent
    // with the definition of the FabArray.
    //
    bool ok () const;
    //
    // Returns a constant reference to the FAB associated with the Kth element.
    //
    const FAB& operator[] (const MFIter& mfi) const;

    const FAB& get (const MFIter& mfi) const { return this->operator[](mfi); }
    //
    // Returns a reference to the FAB associated mfi.
    //
    FAB& operator[] (const MFIter& mfi);

    FAB& get (const MFIter& mfi) { return this->operator[](mfi); }
    //
    // Returns a constant reference to the FAB associated with the Kth element.
    //
    const FAB& operator[] (int K) const;

    const FAB& get (int K) const { return this->operator[](K); }
    //
    // Returns a reference to the FAB associated with the Kth element.
    //
    FAB& operator[] (int K);

    FAB& get (int K)  { return this->operator[](K); }
    //
    // Explicitly set the Kth FAB in the FabArray to point to elem.
    //
    void setFab (int K, FAB* elem);

    void setFab (const MFIter&mfi, FAB* elem);
    //
    // Releases FAB memory in the FabArray.
    //
    void clear ();
    //
    // Set all components in the entire region of each FAB to val.
    //
    void setVal (value_type val);
    void operator= (const value_type& val);
    //
    // Set the value of num_comp components in the valid region of
    // each FAB in the FabArray, starting at component comp to val.
    // Also set the value of nghost boundary cells.
    //
    void setVal (value_type val,
                 int        comp,
                 int        num_comp,
                 int        nghost = 0);
    //
    // Set the value of num_comp components in the valid region of
    // each FAB in the FabArray, starting at component comp, as well
    // as nghost boundary cells, to val, provided they also intersect
    // with the Box region.
    //
    void setVal (value_type val,
                 const Box& region,
                 int        comp,
                 int        num_comp,
                 int        nghost = 0);
    //
    // Set all components in the valid region of each FAB in the
    // FabArray to val, including nghost boundary cells.
    //
    void setVal (value_type val,
                 int        nghost);
    //
    // Set all components in the valid region of each FAB in the
    // FabArray to val, including nghost boundary cells, that also
    // intersect the Box region.
    //
    void setVal (value_type val,
                 const Box& region,
                 int        nghost);
    //
    // Set all values in the boundary region to val.
    //
    void setBndry (value_type val);
    //
    // Set ncomp values in the boundary region, starting at start_comp to val.
    //
    void setBndry (value_type val,
                   int        strt_comp,
                   int        ncomp);
    //
    // This function copies data from fa to this FabArray.  Each FAB
    // in fa is intersected with all FABs in this FabArray and a copy
    // is performed on the region of intersection.  The intersection
    // is restricted to the valid region of destination and the 
    // valid+src_nghost region of source.
    //
    void copy (const FabArray<FAB>& fa,
               CpOp                 op = FabArrayBase::COPY);
    //
    // This function copies data from src to this FabArray.  Each FAB
    // in src is intersected with all FABs in this FabArray and a copy
    // is performed on the region of intersection.  The intersection
    // is restricted to the num_comp components starting at src_comp
    // in the FabArray src, with the destination components in this
    // FabArray starting at dest_comp.
    //
    void copy (const FabArray<FAB>& src,
               int                  src_comp,
               int                  dest_comp,
               int                  num_comp,
               CpOp                 op = FabArrayBase::COPY);
    void copy (const FabArray<FAB>& src,
               int                  src_comp,
               int                  dest_comp,
               int                  num_comp,
	       int                  src_nghost,
	       int                  dst_nghost,
               CpOp                 op = FabArrayBase::COPY);
    //
    // Copies the values contained in the intersection of the
    // valid region of this FabArray with the FAB dest into dest.
    //
    void copy (FAB& dest) const;
    //
    // Copies the values contained in the intersection of the
    // valid region of this FabArray with the FAB dest and the Box
    // subbox into that subregion of dest.
    //
    void copy (FAB&       dest,
               const Box& subbox) const;
    //
    // Copies the values contained in the intersection of the
    // num_comp component valid region of this FabArray, starting at
    // component src_comp, with the FAB dest into dest, starting at
    // component dest_comp in dest.
    //
    void copy (FAB& dest,
               int  src_comp,
               int  dest_comp,
               int  num_comp) const;
    //
    // Copies the values contained in the intersection of the
    // num_comp component valid region of this FabArray, starting at
    // component src_comp, with the FAB dest and the Box subbox, into
    // dest, starting at component dest_comp in dest.
    //
    void copy (FAB&       dest,
               const Box& subbox,
               int        src_comp,
               int        dest_comp,
               int        num_comp) const;

    void shift (const IntVect& v);

    bool defined (int i) const;
    bool defined (const MFIter& mfi) const;

    //
    // Copy on intersection within a FabArray.  Data is copied from
    // valid regions to intersecting regions of definition.  The
    // purpose is to fill in the boundary regions of each FAB in
    // the FabArray.
    //
    void FillBoundary (bool cross = false);
    //
    // Same as FillBoundary(), but only copies ncomp components starting at scomp.
    //
    void FillBoundary (int scomp, int ncomp, bool cross = false);

    // MPI version
    void FillBoundary_MPI (int scomp, int ncomp, bool cross);

    void FillBoundary_nowait (bool cross = false);
    void FillBoundary_nowait (int scomp, int ncomp, bool cross = false);
    void FillBoundary_finish ();
#ifdef BL_USE_UPCXX
    void FillBoundary_finish_UPCXX ();
#endif
#ifdef BL_USE_MPI
    void FillBoundary_finish_MPI ();
#endif

    //
    // Move FABs in this FabArray to different MPI ranks.
    //

    struct FABMoves {
      int distMapIndex, fromRank, toRank, seqNum;
    };

    int MoveFabs (const Array<int> &newDistMapArray);
    static void MoveAllFabs (const Array<int> &newDistMapArray);

protected:
    //
    // Helper function for define().
    //
    void defineDoit (const BoxArray&            bxs,
                     int                        nvar,
                     int                        ngrow,
                     FabAlloc                   mem_mode,
                     const DistributionMapping* dm,
		     const IntVect&             nodal);
    //
    // The data.
    //
    std::vector<FAB*> m_fabs_v;

    static std::map<int, std::map<int, FabArray<FAB> *> > allocatedFAPointers;
           // <ngrids to find distmap, <FabArrayID, FabArray *> >

private:
    typedef typename std::vector<FAB*>::iterator    Iterator;
    //
    // These are disallowed.
    //
    FabArray (const FabArray<FAB>&);
    FabArray<FAB>& operator= (const FabArray<FAB>&);
    //
    // This is used locally in all define functions.
    //
    void AllocFabs ();

public:
    // Data used in non-blocking FillBoundary
    bool fb_cross;
    int fb_scomp, fb_ncomp;
    //
    value_type*        fb_the_recv_data;
    Array<int>         fb_recv_from;
    Array<value_type*> fb_recv_data;
    Array<MPI_Request> fb_recv_reqs;
    //
    Array<value_type*> fb_send_data;
    Array<MPI_Request> fb_send_reqs;

    // Data used in non-blocking FillPeriodicBoundary
    bool fpb_corners;
    int fpb_scomp, fpb_ncomp;
    //
    value_type*        fpb_the_recv_data;
    Array<int>         fpb_recv_from;
    Array<value_type*> fpb_recv_data;
    Array<MPI_Request> fpb_recv_reqs;
    //
    Array<value_type*> fpb_send_data;
    Array<MPI_Request> fpb_send_reqs;
};

class FabArrayId
{
public:

    explicit FabArrayId (int newid = -1)
        :
        fabArrayId(newid) {}

    int Id () const { return fabArrayId; }

    bool operator== (const FabArrayId& rhs) const
    {
        return fabArrayId == rhs.fabArrayId;
    }

private:

    int fabArrayId;
};

//
// This enum and the FabCopyDescriptor class should really be nested
// in FabArrayCopyDescriptor (not done for portability reasons).
//

enum FillType { FillLocally, FillRemotely, Unfillable };

template <class FAB>
struct FabCopyDescriptor
{
    FabCopyDescriptor ();

    ~FabCopyDescriptor ();

    FAB*     localFabSource;
    Box      subBox;
    int      myProc;
    int      copyFromProc;
    int      copyFromIndex;
    int      fillBoxId;
    int      srcComp;
    int      destComp;
    int      nComp;
    FillType fillType;
    bool     cacheDataAllocated;

private:
    //
    // Disallowed.
    //
    FabCopyDescriptor (const FabCopyDescriptor&);
    FabCopyDescriptor& operator= (const FabCopyDescriptor&);
};

template <class FAB>
FabCopyDescriptor<FAB>::FabCopyDescriptor ()
    :
    localFabSource(0),
    myProc(-1),
    copyFromProc(-1),
    copyFromIndex(-1),
    fillBoxId(-1),
    srcComp(-1),
    destComp(-1),
    nComp(-1),
    fillType(Unfillable),
    cacheDataAllocated(false)
{}

template <class FAB>
FabCopyDescriptor<FAB>::~FabCopyDescriptor ()
{
    if (cacheDataAllocated)
        delete localFabSource;
}

//
// This class orchestrates filling a destination fab of size destFabBox
// from fabarray on the local processor (myProc).
//

template <class FAB>
class FabArrayCopyDescriptor
{
  typedef std::multimap<int,FabCopyDescriptor<FAB>*> FCDMap;

  typedef typename FCDMap::value_type     FCDMapValueType;
  typedef typename FCDMap::iterator       FCDMapIter;
  typedef typename FCDMap::const_iterator FCDMapConstIter;

  public:

    FabArrayCopyDescriptor ();

    ~FabArrayCopyDescriptor ();

    FabArrayId RegisterFabArray(FabArray<FAB> *fabarray);

    FillBoxId AddBox (FabArrayId fabarrayid,
                      const Box& destFabBox,
                      BoxList*   unfilledBoxes);

    FillBoxId AddBox (FabArrayId fabarrayid,
                      const Box& destFabBox,
                      BoxList*   unfilledBoxes,
                      int        srccomp,
                      int        destcomp,
                      int        numcomp);
    //
    // Add a box but only from FabArray[fabarrayindex].
    //
    FillBoxId AddBox (FabArrayId fabarrayid,
                      const Box& destFabBox,
                      BoxList*   unfilledBoxes,
                      int        fabarrayindex,
                      int        srccomp,
                      int        destcomp,
                      int        numcomp,
                      bool       bUseValidBox = true);

    void CollectData ();

    void FillFab (FabArrayId       fabarrayid,
                  const FillBoxId& fillboxid,
                  FAB&             destFab);

    void FillFab (FabArrayId       fabarrayid,
                  const FillBoxId& fillboxid,
                  FAB&             destFab,
                  const Box&       destBox);

    void PrintStats () const;

    bool DataAvailable () const { return dataAvailable; }

    void clear ();

    int nFabArrays () const { return fabArrays.size(); }

    int nFabComTags () const { return fabComTagList.size(); }

    int nFabCopyDescs () const { return fabCopyDescList.size(); }

private:
    //
    // These are disallowed.
    //
    FabArrayCopyDescriptor (const FabArrayCopyDescriptor<FAB>&);

    FabArrayCopyDescriptor<FAB>& operator= (const FabArrayCopyDescriptor<FAB> &);
    //
    // Helper function for AddBox() routines.
    //
    void AddBoxDoIt (FabArrayId fabarrayid,
                     const Box& destFabBox,
                     BoxList*   returnedUnfilledBoxes,
                     int        faindex,
                     int        srccomp,
                     int        destcomp,
                     int        numcomp,
                     bool       bUseValidBox,
                     BoxDomain& unfilledBoxDomain);
    //
    // Some useful typedefs.
    //
    typedef std::map<int,int> IntIntMap;

    typedef std::vector<FabArrayBase::FabComTag> FabComTagContainer;

    typedef std::vector<FabComTagContainer::const_iterator> FabComTagIterContainer;
    //
    // The data.
    //
    std::vector<FabArray<FAB>*> fabArrays;
    std::vector<FCDMap>         fabCopyDescList;
    FabComTagContainer          fabComTagList;
    int                         nextFillBoxId;
    bool                        dataAvailable;
};

template<typename T>
void
FabArrayBase::SetRecvTag (std::map< int,std::vector<T> >& m_RcvTags,
                          int                             src_owner,
                          const T&                        tag,
                          std::map<int,int>&              m_RcvVols,
                          const Box&                      bx)
{
    m_RcvTags[src_owner].push_back(tag);

    std::map<int,int>::iterator vol_it = m_RcvVols.find(src_owner);

    const int vol = bx.numPts();

    if (vol_it != m_RcvVols.end())
    {
        vol_it->second += vol;
    }
    else
    {
        m_RcvVols[src_owner] = vol;
    }
}

template<typename T>
void
FabArrayBase::SetSendTag (std::map< int,std::vector<T> >& m_SndTags,
                          int                             dst_owner,
                          const T&                        tag,
                          std::map<int,int>&              m_SndVols,
                          const Box&                      bx)
{
    m_SndTags[dst_owner].push_back(tag);

    std::map<int,int>::iterator vol_it = m_SndVols.find(dst_owner);

    const int vol = bx.numPts();

    if (vol_it != m_SndVols.end())
    {
        vol_it->second += vol;
    }
    else
    {
        m_SndVols[dst_owner] = vol;
    }
}

template<typename T1, typename T2>
void
FabArrayBase::PostRcvs (const std::map< int,std::vector<T1> >& m_RcvTags,
                        const std::map<int,int>&               m_RcvVols,
                        T2*&                                   the_recv_data,
                        Array<T2*>&                            recv_data,
                        Array<int>&                            recv_from,
                        Array<MPI_Request>&                    recv_reqs,
                        int                                    ncomp,
                        int                                    SeqNum)
{
    int TotalRcvsVolume = 0;

    for (std::map<int,int>::const_iterator it = m_RcvVols.begin(),
             End = m_RcvVols.end();
         it != End;
         ++it)
    {
        TotalRcvsVolume += it->second;
    }

    TotalRcvsVolume *= ncomp;

    BL_ASSERT((TotalRcvsVolume*sizeof(T2)) < std::numeric_limits<int>::max());

    the_recv_data = static_cast<T2*>(BoxLib::The_Arena()->alloc(TotalRcvsVolume*sizeof(T2)));

    int Offset = 0;

    for (typename std::map< int,std::vector<T1> >::const_iterator m_it = m_RcvTags.begin(),
             m_End = m_RcvTags.end();
         m_it != m_End;
         ++m_it)
    {
        std::map<int,int>::const_iterator vol_it = m_RcvVols.find(m_it->first);

        BL_ASSERT(vol_it != m_RcvVols.end());

        const int N = vol_it->second*ncomp;

        BL_ASSERT(N < std::numeric_limits<int>::max());

        recv_data.push_back(&the_recv_data[Offset]);
        recv_from.push_back(m_it->first);
        recv_reqs.push_back(ParallelDescriptor::Arecv(recv_data.back(),N,m_it->first,SeqNum).req());

        Offset += N;
    }
}

template<typename T1, typename T2>
void
FabArrayBase::PostRcvs (const std::map< int,std::vector<T1> >& m_RcvTags,
                        const std::map<int,int>&               m_RcvVols,
                        T2*&                                   the_recv_data,
                        Array<T2*>&                            recv_data,
                        Array<int>&                            recv_from,
                        Array<MPI_Request>&                    recv_reqs,
                        int                                    ncomp,
                        const Array<int>&                      SeqNum)
{
    int TotalRcvsVolume = 0;

    for (std::map<int,int>::const_iterator it = m_RcvVols.begin(),
             End = m_RcvVols.end();
         it != End;
         ++it)
    {
        TotalRcvsVolume += it->second;
    }

    TotalRcvsVolume *= ncomp;

    BL_ASSERT((TotalRcvsVolume*sizeof(T2)) < std::numeric_limits<int>::max());

    the_recv_data = static_cast<T2*>(BoxLib::The_Arena()->alloc(TotalRcvsVolume*sizeof(T2)));

    const int threshold = comm_piece_threshold / sizeof(T2);

    int Offset = 0;

    for (typename std::map< int,std::vector<T1> >::const_iterator m_it = m_RcvTags.begin(),
             m_End = m_RcvTags.end();
         m_it != m_End;
         ++m_it)
    {
        std::map<int,int>::const_iterator vol_it = m_RcvVols.find(m_it->first);

        BL_ASSERT(vol_it != m_RcvVols.end());

        const int N = vol_it->second*ncomp;

        BL_ASSERT(N < std::numeric_limits<int>::max());

	recv_data.push_back(&the_recv_data[Offset]);
	recv_from.push_back(m_it->first);

	int npieces = std::min((N+threshold-1)/threshold, comm_num_pieces);
	int psize = N / npieces;
	for (int ipiece = 0; ipiece < npieces; ++ipiece) {
	    int start = ipiece*psize;
	    int nelem  = (ipiece < npieces-1) ? psize : N-start;
	    recv_reqs.push_back(ParallelDescriptor::Arecv(&the_recv_data[Offset+start],
							  nelem,m_it->first,
							  SeqNum[ipiece]).req());
	}

        Offset += N;
    }
}

template<typename T>
void
FabArrayBase::GrokAsyncSends (int                 N_snds,
                              Array<MPI_Request>& send_reqs,
                              Array<T*>&          send_data,
                              Array<MPI_Status>&  stats)
{
#ifdef BL_USE_MPI
    BL_ASSERT(FabArrayBase::do_async_sends && N_snds > 0);

    int N_send_reqs = send_reqs.size();
    stats.resize(N_send_reqs);

    BL_ASSERT(send_reqs.size() >= N_snds);
    BL_ASSERT(send_data.size() == N_snds);

    Array<int> indx;
    BL_COMM_PROFILE_WAITSOME(BLProfiler::Waitall, send_reqs, N_send_reqs, indx, stats, false);

    BL_MPI_REQUIRE( MPI_Waitall(N_send_reqs, send_reqs.dataPtr(), stats.dataPtr()) );

    BL_COMM_PROFILE_WAITSOME(BLProfiler::Waitall, send_reqs, N_send_reqs, indx, stats, false);

    for (int i = 0; i < N_snds; i++)
        BoxLib::The_Arena()->free(send_data[i]);
#endif /*BL_USE_MPI*/
}

template <class FAB>
bool
FabArray<FAB>::defined (int K) const
{
    int li = localindex(K);
    if (li >= 0 && li < m_fabs_v.size() && m_fabs_v[li] != 0) {
	return true;
    }
    else {
	return false;
    }
}

template <class FAB>
bool
FabArray<FAB>::defined (const MFIter& mfi) const
{
    int li = mfi.LocalIndex();
    if (li < m_fabs_v.size() && m_fabs_v[li] != 0) {
	return true;
    }
    else {
	return false;
    }
}

template <class FAB>
const FAB&
FabArray<FAB>::operator[] (const MFIter& mfi) const
{
    BL_ASSERT(mfi.LocalIndex() < indexMap.size());
    return *m_fabs_v[mfi.LocalIndex()];
}

template <class FAB>
FAB&
FabArray<FAB>::operator[] (const MFIter& mfi)
{
    BL_ASSERT(mfi.LocalIndex() < indexMap.size());
    return *m_fabs_v[mfi.LocalIndex()];
}

template <class FAB>
const FAB&
FabArray<FAB>::operator[] (int K) const
{
    int li = localindex(K);
    BL_ASSERT(li >=0 && li < indexMap.size());
    return *m_fabs_v[li];
}

template <class FAB>
FAB&
FabArray<FAB>::operator[] (int K)
{
    int li = localindex(K);
    BL_ASSERT(li >=0 && li < indexMap.size());
    return *m_fabs_v[li];
}

template <class FAB>
void
FabArray<FAB>::clear ()
{
    if (! boxarray.empty() ) 
    {
	BL_ASSERT(getBDKey() == m_bdkey);

	std::map<BDKey, int>::iterator cnt_it = m_BD_count.find(m_bdkey);
	if (cnt_it != m_BD_count.end()) 
	{
	    --(cnt_it->second);
	    if (cnt_it->second == 0) 
	    {
		m_BD_count.erase(cnt_it);
		
		// Since this is the last one built with these BoxArray 
		// and DistributionMapping, erase it from the TileArray cache.
		TA_outer_map& tao = m_TheTileArrayCache;
		TA_outer_map::iterator tao_it = tao.find(m_bdkey);
		if(tao_it != tao.end()) {
		    m_TAC_stats.recordErase(tao_it->second);
		    tao.erase(tao_it);
		}
	    }
	}
    }

    typename std::map<int, std::map<int, FabArray<FAB> *> >::iterator afapIter = 
                 FabArray<FAB>::allocatedFAPointers.find(distributionMap.size());
    if(afapIter == FabArray<FAB>::allocatedFAPointers.end()) {
#ifdef DEBUG_AFAP
      if(ParallelDescriptor::IOProcessor() && distributionMap.size() > 0) {
        std::cout << "**** In FabArray::clear():: map not found:  size = "
                  << distributionMap.size() << std::endl;
      }
#endif
    } else {
      std::map<int, FabArray<FAB> *> &faPtrCachedMap = afapIter->second;
      faPtrCachedMap.erase(faID);
    }

    for(Iterator it = m_fabs_v.begin(); it != m_fabs_v.end(); ++it) {
	delete *it;
    }
    
    m_fabs_v.clear();
    boxarray.clear();
}

template <class FAB>
void
FabArray<FAB>::setVal (value_type val,
                       int        nghost)
{
    setVal(val,0,n_comp,nghost);
}

template <class FAB>
void
FabArray<FAB>::setVal (value_type   val,
                         const Box& region,
                         int        nghost)
{
    setVal(val,region,0,n_comp,nghost);
}

template <class FAB>
FabArray<FAB>::FabArray ()
{
    m_FA_stats.recordBuild();
}

template <class FAB>
FabArray<FAB>::FabArray (const BoxArray& bxs,
                         int             nvar,
                         int             ngrow,
                         FabAlloc        alloc,
			 const IntVect&  nodal)
{
    m_FA_stats.recordBuild();
    define(bxs,nvar,ngrow,alloc,nodal);
}

template <class FAB>
FabArray<FAB>::FabArray (const BoxArray&            bxs,
                         int                        nvar,
                         int                        ngrow,
                         const DistributionMapping& dm,
                         FabAlloc                   alloc,
			 const IntVect&             nodal)
{
    m_FA_stats.recordBuild();
    define(bxs,nvar,ngrow,dm,alloc,nodal);
}

template <class FAB>
FabArray<FAB>::~FabArray ()
{
    m_FA_stats.recordDelete();
    clear();
}

template <class FAB>
bool
FabArray<FAB>::ok () const
{
    long isok = true;

    for (MFIter fai(*this); fai.isValid() && isok; ++fai)
    {
        if (defined(fai))
        {
            if (get(fai).box() != BoxLib::grow(box(fai.index()),n_grow))
            {
                isok = false;
            }
        }
        else
        {
            isok = false;
        }
    }

    ParallelDescriptor::ReduceLongAnd(isok);

    return isok != 0;
}

template <class FAB>
void
FabArray<FAB>::defineDoit (const BoxArray&            bxs,
                           int                        nvar,
                           int                        ngrow,
                           FabAlloc                   alloc,
                           const DistributionMapping* dm,
			   const IntVect&             nodal)
{
    BL_ASSERT(ngrow >= 0);
    BL_ASSERT(boxarray.size() == 0);

    n_grow = ngrow;
    n_comp = nvar;

    boxarray.define(bxs);

    if (nodal != IntVect::TheZeroVector()) {
	if (nodal == IntVect::TheUnitVector()) {
	    boxarray.surroundingNodes();
	} else {
	    for (int i=0; i<BL_SPACEDIM; ++i) {
		if (nodal[i]) {
		    boxarray.surroundingNodes(i);
		} 
	    }
	}
    }

    if (dm == 0)
    {
        distributionMap.define(boxarray,ParallelDescriptor::NProcs());
    }
    else
    {
        BL_ASSERT(dm->ProcessorMap().size() == bxs.size()+1);

        distributionMap = *dm;
    }

    const int MyProc = ParallelDescriptor::MyProc();

    for(int i = 0, N = boxarray.size(); i < N; ++i) {
#ifdef BL_USE_UPCXX
	if(ParallelDescriptor::sameTeam(distributionMap[i])) {
#else
	if(distributionMap[i] == MyProc) {
#endif
	    indexMap.push_back(i);
	}
    }
    
    m_bdkey = getBDKey();
    std::map<BDKey, int>::iterator it = m_BD_count.find(m_bdkey);
    if (it == m_BD_count.end()) {
	m_BD_count[m_bdkey] = 1;
	m_FA_stats.recordMaxNumBoxArrays(m_BD_count.size());
    } else {
	++(it->second);
	m_FA_stats.recordMaxNumBAUse(it->second);
    }
    
    if(alloc == Fab_allocate) {
      AllocFabs();

      typename std::map<int, std::map<int, FabArray<FAB> *> >::iterator afapIter = 
                   FabArray<FAB>::allocatedFAPointers.find(distributionMap.size());
      if(afapIter == FabArray<FAB>::allocatedFAPointers.end()) {
	int dmapSize(distributionMap.size());
	std::map<int, FabArray<FAB> *> tempMap;
	tempMap.insert(std::make_pair(faID, this));
        FabArray<FAB>::allocatedFAPointers.insert(std::make_pair(dmapSize, tempMap));

      } else {
        std::map<int, FabArray<FAB> *> &faPtrCachedMap = afapIter->second;
        faPtrCachedMap.insert(std::make_pair(faID, this));
      }
    }
}

template <class FAB>
void
FabArray<FAB>::define (const BoxArray& bxs,
                       int             nvar,
                       int             ngrow,
                       FabAlloc        alloc,
		       const IntVect&  nodal)
{
    defineDoit(bxs,nvar,ngrow,alloc,0,nodal);
}

template <class FAB>
void
FabArray<FAB>::define (const BoxArray&            bxs,
                       int                        nvar,
                       int                        ngrow,
                       const DistributionMapping& dm,
                       FabAlloc                   alloc,
		       const IntVect&             nodal)
{
    defineDoit(bxs,nvar,ngrow,alloc,&dm,nodal);
}

template <class FAB>
void
FabArray<FAB>::AllocFabs ()
{
    int n = indexMap.size();

    bool alloc = true;

    m_fabs_v.reserve(n);
    ownership.reserve(n);

#ifdef BL_USE_UPCXX
    int myproc = ParallelDescriptor::MyProc();
    int nworkers = ParallelDescriptor::TeamSize();
    int teamlead = ParallelDescriptor::MyTeamLead();
    std::vector<int> dmworker(n);
#endif

    for (int i = 0; i < n; ++i)
    {
	int K = indexMap[i];
        const Box& tmp = BoxLib::grow(box(K), n_grow);
#ifdef BL_USE_UPCXX
	alloc = (distributionMap[K] == myproc);
	dmworker[i] = distributionMap[K] - teamlead;
#endif
	m_fabs_v.push_back(new FAB(tmp, n_comp, alloc));
	ownership.push_back(alloc);
    }

#ifdef BL_USE_UPCXX
    if (ParallelDescriptor::TeamSize() > 1) 
    {
	const auto& team = ParallelDescriptor::MyTeam();
	
	int np = (n + nworkers-1) / nworkers;
	
	std::vector<upcxx::global_ptr<void> > psrc(np);
	std::vector<upcxx::global_ptr<void> > pdst(np*nworkers);
	
	int j = 0;
	for (int i = 0; i < n; ++i) {
	    if (ownership[i]) {
	        void* p = (void*) m_fabs_v[i]->dataPtr();
	        psrc[j++] = upcxx::global_ptr<void>(p);
            }
        }
	
	team.allgather(&psrc[0], &pdst[0], sizeof(upcxx::global_ptr<void>)*np);

	std::vector<int> offset(nworkers,0);
	for (int i = 0; i < n; ++i) {
	    if (!ownership[i]) {
		int w = dmworker[i]; // Box i is owned by worker w.
		int j = w*np + (offset[w]++);
		void* p = (void*) pdst[j];
		m_fabs_v[i]->setPtr((value_type *) p);		
	    }
        }
    }
#endif
}

template <class FAB>
void
FabArray<FAB>::setFab (int  boxno,
                       FAB* elem)
{
    //
    // Must check it is of the proper size.
    //
    if (n_comp == 0)
        n_comp = elem->nComp();

    BL_ASSERT(n_comp == elem->nComp());
    BL_ASSERT(boxarray.size() > 0);
    BL_ASSERT(elem->box() == BoxLib::grow(boxarray[boxno],n_grow));
    BL_ASSERT(!this->defined(boxno));
    BL_ASSERT(distributionMap[boxno] == ParallelDescriptor::MyProc());

    if (m_fabs_v.size() == 0) {
	m_fabs_v.resize(indexMap.size());
    }

    m_fabs_v[localindex(boxno)] = elem;
}

template <class FAB>
void
FabArray<FAB>::setFab (const MFIter& mfi,
                       FAB* elem)
{
    //
    // Must check it is of the proper size.
    //
    if (n_comp == 0)
        n_comp = elem->nComp();

    BL_ASSERT(n_comp == elem->nComp());
    BL_ASSERT(boxarray.size() > 0);
    BL_ASSERT(elem->box() == BoxLib::grow(boxarray[mfi.index()],n_grow));
    BL_ASSERT(!this->defined(mfi));
    BL_ASSERT(distributionMap[mfi.index()] == ParallelDescriptor::MyProc());

    if (m_fabs_v.size() == 0) {
	m_fabs_v.resize(indexMap.size());
    }

    m_fabs_v[mfi.LocalIndex()] = elem;
}

template <class FAB>
void
FabArray<FAB>::setBndry (value_type val)
{
    setBndry(val, 0, n_comp);
}

template <class FAB>
void
FabArray<FAB>::setBndry (value_type val,
                         int        strt_comp,
                         int        ncomp)
{
    if (n_grow > 0)
    {
#ifdef _OPENMP
#pragma omp parallel
#endif
        for (MFIter fai(*this); fai.isValid(); ++fai)
        {
            get(fai).setComplement(val, fai.validbox(), strt_comp, ncomp);
        }
    }
}

template <class FAB>
void
FabArray<FAB>::copy (const FabArray<FAB>& src,
                     int                  scomp,
                     int                  dcomp,
                     int                  ncomp,
		     int                  snghost,
		     int                  dnghost,
                     CpOp                 op)
{
    BL_PROFILE("FabArray::copy()");

    if (size() == 0 || src.size() == 0) return;

    BL_ASSERT(op == FabArrayBase::COPY || op == FabArrayBase::ADD);
    BL_ASSERT(boxArray()[0].ixType() == src.boxArray()[0].ixType());

    BL_ASSERT(src.nGrow() >= snghost);
    BL_ASSERT(    nGrow() >= dnghost);

    if (snghost > 0) src.SetNGrow(src.nGrow()-snghost);
    if (dnghost > 0)     SetNGrow(    nGrow()-dnghost);

    if ((src.boxArray()[0].cellCentered() || op == FabArrayBase::COPY) &&
        (boxarray == src.boxarray && distributionMap == src.distributionMap))
    {
        //
        // Short-circuit full intersection code if we're doing copy()s or if
        // we're doing plus()s on cell-centered data.  Don't do plus()s on
        // non-cell-centered data this simplistic way.
        //
#ifdef _OPENMP
#pragma omp parallel
#endif
        for (MFIter fai(*this,true); fai.isValid(); ++fai)
        {
            const Box& bx = fai.tilebox();

            if (op == FabArrayBase::COPY)
            {
                get(fai).copy(src[fai],bx,scomp,bx,dcomp,ncomp);
            }
            else
            {
                get(fai).plus(src[fai],bx,bx,scomp,dcomp,ncomp);
            }
        }

	if (snghost > 0) src.ResetNGrow();
	if (dnghost > 0)     ResetNGrow();
        return;
    }

    const CPC cpc(boxarray, src.boxarray, distributionMap, src.distributionMap);

    FabArrayBase::CPCCacheIter cache_it = FabArrayBase::TheCPC(cpc, *this, src);

    BL_ASSERT(cache_it != FabArrayBase::m_TheCopyCache.end());

    const CPC& thecpc = cache_it->second;

    if (ParallelDescriptor::NProcs() == 1)
    {
        //
        // There can only be local work to do.
        //
	int N_loc = (*thecpc.m_LocTags).size();
#ifdef _OPENMP
#pragma omp parallel for if (thecpc.m_threadsafe_loc)
#endif
	for (int i=0; i<N_loc; ++i)
        {
            const CopyComTag& tag = (*thecpc.m_LocTags)[i];

            if (op == FabArrayBase::COPY)
            {
                get(tag.fabIndex).copy(src[tag.srcIndex],tag.box,scomp,tag.box,dcomp,ncomp);
            }
            else
            {
                get(tag.fabIndex).plus(src[tag.srcIndex],tag.box,tag.box,scomp,dcomp,ncomp);
            }
        }

	if (snghost > 0) src.ResetNGrow();
	if (dnghost > 0)     ResetNGrow();
        return;
    }

#ifdef BL_USE_MPI
    //
    // Do this before prematurely exiting if running in parallel.
    // Otherwise sequence numbers will not match across MPI processes.
    //
    const int SeqNum = ParallelDescriptor::SeqNum();

    if (thecpc.m_LocTags->empty() && thecpc.m_RcvTags->empty() && thecpc.m_SndTags->empty()) {
        //
        // No work to do.
        //
	if (snghost > 0) src.ResetNGrow();
	if (dnghost > 0)     ResetNGrow();
        return;
    }
    //
    // Send/Recv at most MaxComp components at a time to cut down memory usage.
    //
    int NCompLeft = ncomp;

    for (int ipass = 0, SC = scomp, DC = dcomp; ipass < ncomp; )
    {
        const int NC = std::min(NCompLeft,FabArrayBase::MaxComp);

        Array<MPI_Status>  stats;
        Array<int>         recv_from;
        Array<value_type*> recv_data;
        Array<MPI_Request> recv_reqs;
        //
        // Post rcvs. Allocate one chunk of space to hold'm all.
        //
        value_type* the_recv_data = 0;

        FabArrayBase::PostRcvs(*thecpc.m_RcvTags,*thecpc.m_RcvVols,the_recv_data,recv_data,recv_from,recv_reqs,NC,SeqNum);

	//
	// Post send's
	// 
	const int N_snds = thecpc.m_SndTags->size();

	Array<value_type*>                 send_data;
	Array<int>                         send_N;
	Array<int>                         send_rank;
	Array<const CopyComTagsContainer*> send_cctc;

	send_data.reserve(N_snds);
	send_N   .reserve(N_snds);
	send_rank.reserve(N_snds);
	send_cctc.reserve(N_snds);

        for (MapOfCopyComTagContainers::const_iterator m_it = thecpc.m_SndTags->begin(),
                 m_End = thecpc.m_SndTags->end();
             m_it != m_End;
             ++m_it)
        {
            std::map<int,int>::const_iterator vol_it = thecpc.m_SndVols->find(m_it->first);

            BL_ASSERT(vol_it != thecpc.m_SndVols->end());

            const int N = vol_it->second*NC;

            BL_ASSERT(N < std::numeric_limits<int>::max());

            value_type* data = static_cast<value_type*>(BoxLib::The_Arena()->alloc(N*sizeof(value_type)));
 
	    send_data.push_back(data);
	    send_N   .push_back(N);
	    send_rank.push_back(m_it->first);
	    send_cctc.push_back(&(m_it->second));
	}

#ifdef _OPENMP
#pragma omp parallel for
#endif
	for (int j=0; j<N_snds; ++j)
	{
	    value_type* dptr = send_data[j];
	    BL_ASSERT(dptr != 0);

	    const CopyComTagsContainer& cctc = *send_cctc[j];

            for (CopyComTagsContainer::const_iterator it = cctc.begin();
                 it != cctc.end(); ++it)
            {
                const Box& bx = it->box;
                src[it->srcIndex].copyToMem(bx,SC,NC,dptr);
                const int Cnt = bx.numPts()*NC;
                dptr += Cnt;
            }
	}

	Array<MPI_Request> send_reqs;

	if (FabArrayBase::do_async_sends)
	{
	    send_reqs.reserve(N_snds);
	    for (int j=0; j<N_snds; ++j)
	    {
                send_reqs.push_back(ParallelDescriptor::Asend
				    (send_data[j],send_N[j],send_rank[j],SeqNum).req());
            }
	} else {
	    for (int j=0; j<N_snds; ++j)
	    {
                ParallelDescriptor::Send(send_data[j],send_N[j],send_rank[j],SeqNum);
                BoxLib::The_Arena()->free(send_data[j]);
            }
        }

        //
        // Do the local work.  Hope for a bit of communication/computation overlap.
        //
	int N_loc = (*thecpc.m_LocTags).size();
#ifdef _OPENMP
#pragma omp parallel for if (thecpc.m_threadsafe_loc)
#endif
	for (int j=0; j<N_loc; ++j)
        {
            const CopyComTag& tag = (*thecpc.m_LocTags)[j];

            if (op == FabArrayBase::COPY)
            {
                get(tag.fabIndex).copy(src[tag.srcIndex],tag.box,SC,tag.box,DC,NC);
            }
            else
            {
                get(tag.fabIndex).plus(src[tag.srcIndex],tag.box,tag.box,SC,DC,NC);
            }
        }

	//
	//  wait and unpack
	//

        const int N_rcvs = thecpc.m_RcvTags->size();

	if (N_rcvs > 0)
	{
	    Array<const CopyComTagsContainer*> recv_cctc;
	    recv_cctc.reserve(N_rcvs);

	    for (int k = 0; k < N_rcvs; k++)
	    {
		MapOfCopyComTagContainers::const_iterator m_it = thecpc.m_RcvTags->find(recv_from[k]);
		BL_ASSERT(m_it != thecpc.m_RcvTags->end());
	    
		recv_cctc.push_back(&(m_it->second));
	    }

	    stats.resize(N_rcvs);
	    BL_MPI_REQUIRE( MPI_Waitall(N_rcvs, recv_reqs.dataPtr(), stats.dataPtr()) );
	    
#ifdef _OPENMP
#pragma omp parallel if (thecpc.m_threadsafe_rcv)
#endif
        {
	    FAB fab;

#ifdef _OPENMP
#pragma omp for
#endif
	    for (int k = 0; k < N_rcvs; k++)
	    {
		const value_type* dptr = recv_data[k];
		BL_ASSERT(dptr != 0);
		
		const CopyComTagsContainer& cctc = *recv_cctc[k];
		
		for (CopyComTagsContainer::const_iterator it = cctc.begin();
		     it != cctc.end(); ++it)
		{
		    const Box& bx  = it->box;
		    const int  Cnt = bx.numPts()*NC;
		    
		    if (op == FabArrayBase::COPY)
		    {
			get(it->fabIndex).copyFromMem(bx,DC,NC,dptr);
		    }
		    else
		    {
			fab.resize(bx,NC);
			memcpy(fab.dataPtr(), dptr, Cnt*sizeof(value_type));
			
			get(it->fabIndex).plus(fab,bx,bx,0,DC,NC);
		    }
		    
		    dptr += Cnt;
		}
	    }
	}
	}
	
        BoxLib::The_Arena()->free(the_recv_data);
	
        if (FabArrayBase::do_async_sends && !thecpc.m_SndTags->empty())
            FabArrayBase::GrokAsyncSends(thecpc.m_SndTags->size(),send_reqs,send_data,stats);

        ipass     += NC;
        SC        += NC;
        DC        += NC;
        NCompLeft -= NC;
    }

    if (snghost > 0) src.ResetNGrow();
    if (dnghost > 0)     ResetNGrow();
    return;

#endif /*BL_USE_MPI*/
}

template <class FAB>
void
FabArray<FAB>::copy (const FabArray<FAB>& src,
                     int                  scomp,
                     int                  dcomp,
                     int                  ncomp,
                     CpOp                 op)
{
    copy(src,scomp,dcomp,ncomp,0,0,op);
}

template <class FAB>
void
FabArray<FAB>::copy (const FabArray<FAB>& src, CpOp op)
{
    copy(src,0,0,nComp(),0,0,op);
}

//
// Copies to FABs, note that destination is first arg.
//

template <class FAB>
void
FabArray<FAB>::copy (FAB& dest) const
{
    copy(dest, dest.box(), 0, 0, dest.nComp());
}

template <class FAB>
void
FabArray<FAB>::copy (FAB&       dest,
                     const Box& subbox) const
{
    copy(dest, subbox, 0, 0, dest.nComp());
}

template <class FAB>
void
FabArray<FAB>::copy (FAB& dest,
                     int  scomp,
                     int  dcomp,
                     int  ncomp) const
{
    copy(dest, dest.box(), scomp, dcomp, ncomp);
}

template <class FAB>
void
FabArray<FAB>::copy (FAB&       dest,
                     const Box& subbox,
                     int        scomp,
                     int        dcomp,
                     int        ncomp) const
{
    BL_PROFILE("FabArray::copy(fab)");

    BL_ASSERT(dcomp + ncomp <= dest.nComp());

    if (ParallelDescriptor::NProcs() == 1)
    {
        for (int j = 0, N = size(); j < N; ++j)
        {
            if (boxarray[j].intersects(subbox))
            {
                Box destbox = boxarray[j] & subbox;

                dest.copy(get(j),destbox,scomp,destbox,dcomp,ncomp);
            }
        }

        return;
    }

    FAB ovlp;

    for (int i = 0, N = size(); i < N; i++)
    {
        if (subbox.intersects(boxarray[i]))
        {
            Box bx = subbox & boxarray[i];

            ovlp.resize(bx,ncomp);

            if (ParallelDescriptor::MyProc() == distributionMap[i])
            {
                ovlp.copy(get(i),bx,scomp,bx,0,ncomp);
            }

            const int N = bx.numPts()*ncomp;

            ParallelDescriptor::Bcast(ovlp.dataPtr(),N,distributionMap[i]);

            dest.copy(ovlp,bx,0,bx,dcomp,ncomp);
        }
    }
}

template <class FAB>
void
FabArray<FAB>::setVal (value_type val)
{
#ifdef _OPENMP
#pragma omp parallel
#endif
    for (MFIter fai(*this,true); fai.isValid(); ++fai)
    {
	Box bx = fai.growntilebox();
        get(fai).setVal(val, bx, 0, n_comp);
    }
}

template <class FAB>
void
FabArray<FAB>::operator= (const value_type& val)
{
    setVal(val);
}

template <class FAB>
void
FabArray<FAB>::setVal (value_type val,
                       int        comp,
                       int        ncomp,
                       int        nghost)
{
    BL_ASSERT(nghost >= 0 && nghost <= n_grow);
    BL_ASSERT(comp+ncomp <= n_comp);

#ifdef _OPENMP
#pragma omp parallel
#endif
    for (MFIter fai(*this,true); fai.isValid(); ++fai)
    {
	Box bx = fai.growntilebox(nghost);
        get(fai).setVal(val, bx, comp, ncomp);
    }
}

template <class FAB>
void
FabArray<FAB>::setVal (value_type val,
                       const Box& region,
                       int        comp,
                       int        ncomp,
                       int        nghost)
{
    BL_ASSERT(nghost >= 0 && nghost <= n_grow);
    BL_ASSERT(comp+ncomp <= n_comp);

#ifdef _OPENMP
#pragma omp parallel
#endif
    for (MFIter fai(*this,true); fai.isValid(); ++fai)
    {
        Box b = fai.growntilebox(nghost) & region;

        if (b.ok())
            get(fai).setVal(val, b, comp, ncomp);
    }
}

template <class FAB>
void
FabArray<FAB>::shift (const IntVect& v)
{
    for(int id(0); id < BL_SPACEDIM; ++id)
    {
      boxarray.shift(id, v[id]);
    }
#ifdef _OPENMP
#pragma omp parallel
#endif
    for (MFIter fai(*this); fai.isValid(); ++fai)
    {
        get(fai).shift(v);
    }
}


template <class FAB>
void
FabArray<FAB>::MoveAllFabs (const Array<int> &newDistMapArray)
{
  if(ParallelDescriptor::IOProcessor()) {
    std::cout << "FabArray<FAB>::MoveAllFabs:  " << allocatedFAPointers.size()
              << " cached DistributionMap(s)." << std::endl;
  }
  FabArray<FAB> *lastFAPtr = 0;

  typename std::map<int, std::map<int, FabArray<FAB> *> >::iterator afapIter = 
               FabArray<FAB>::allocatedFAPointers.find(newDistMapArray.size());
  if(afapIter == FabArray<FAB>::allocatedFAPointers.end()) {
    if(ParallelDescriptor::IOProcessor()) {
      std::cout << "FabArray<FAB>::MoveAllFabs:  no allocated pointers for new "
                << "distribution map array." << std::endl;
    }
  } else {
    int nFabsMoved(0);
    std::map<int, FabArray<FAB> *> &faPtrCachedMap = afapIter->second;
    if(ParallelDescriptor::IOProcessor()) {
      std::cout << "FabArray<FAB>::MoveAllFabs:  moving FABs for "
                << faPtrCachedMap.size() << " FabArray(s)." << std::endl;
    }

    for(typename std::map<int, FabArray<FAB> *>::iterator it = faPtrCachedMap.begin();
        it != faPtrCachedMap.end(); ++it)
    {
      if(it->second->ok() == false) {
        BoxLib::Abort("it not ok");
      }
      nFabsMoved = it->second->MoveFabs(newDistMapArray);  // just keep the last one
      if( ! it->second->ok()) {
        BoxLib::Abort("_here 00:  it not ok");
      }
      lastFAPtr = it->second;
    }
    if(ParallelDescriptor::IOProcessor()) {
      std::cout << "FabArray<FAB>::MoveAllFabs:  moved " << nFabsMoved
	        << " FAB(s) for each FabArray." << std::endl;
    }

    // ---- flush caches
    DistributionMapping::FlushCache();
    FabArrayBase::FlushSICache();
    FabArrayBase::CPC::FlushCache();
    //Geometry::FlushPIRMCache();  // ---- needs to be done externally

    if(lastFAPtr != 0) {
      lastFAPtr->ModifyDistributionMap().ReplaceCachedProcessorMap(newDistMapArray);
    }
  }
}


template <class FAB>
int
FabArray<FAB>::MoveFabs (const Array<int> &newDistMapArray)
{
#if BL_USE_MPI
  BL_PROFILE("FabArray<FAB>::MoveFabs()");

  int myProc(ParallelDescriptor::MyProc());

  // ---- check validity of newDistMapArray
  if(newDistMapArray.size() != distributionMap.size()) {
    std::cout << "ndma.size  dm.size = " << newDistMapArray.size() << "  "
              << distributionMap.size() << std::endl;
    BoxLib::Abort("**** Error:  bad newDistMap:0");
  }
  if(newDistMapArray[newDistMapArray.size() - 1] != myProc) {
    BoxLib::Abort("**** Error:  bad newDistMap:1");
  }
  for(int idm(0); idm < newDistMapArray.size(); ++idm) {
    if(newDistMapArray[idm] < 0 ||
       newDistMapArray[idm] > ParallelDescriptor::NProcs() - 1)
    {
      BoxLib::Abort("**** Error:  bad newDistMap:2");
    }
  }
  if(newDistMapArray == distributionMap.ProcessorMap()) {
    return 0;
  }

  // ---- determine which fabs to move
  std::vector<FABMoves> fabMoves;
  for(int iM(0); iM < distributionMap.size() - 1; ++iM) {  // ---- -1 skips the sentinel
    if(newDistMapArray[iM] != distributionMap[iM]) {
      FABMoves moveThisFab;
      moveThisFab.distMapIndex = iM;
      moveThisFab.fromRank     = distributionMap[iM];
      moveThisFab.toRank       = newDistMapArray[iM];
      moveThisFab.seqNum       = ParallelDescriptor::SeqNum();
      fabMoves.push_back(moveThisFab);
    }
  }

  // -- save the original index values to preserve order
  std::map<int, FAB *> tempIndexFABs;
  typename std::map<int, FAB *>::iterator tIFiter;
  if(fabMoves.size() > 0) {  // ---- there are fabs on this proc to send || recv | both
    if(indexMap.size() != m_fabs_v.size()) {
      BoxLib::Abort("**** Error:  indexMap size != m_fabs_v.size()");
    }
    for(int iim(0); iim < indexMap.size(); ++iim) {
      tIFiter = tempIndexFABs.find(indexMap[iim]);
      if(tIFiter == tempIndexFABs.end()) {
	tempIndexFABs.insert(std::pair<int, FAB *>(indexMap[iim], m_fabs_v[iim]));
      } else {
        BoxLib::Abort("**** Error:  index not in indexMap.");
      }
    }
  }

  // ---- move the fabs
  Array<MPI_Request> recvReqs, sendReqs;
  int nFabsSent(0);

  for(int imoves(0); imoves < fabMoves.size(); ++imoves) {
    FABMoves &moveThisFab = fabMoves[imoves];
    int dmi(moveThisFab.distMapIndex);

    if(myProc == moveThisFab.toRank) {   // ---- receive fab(s)
      const Box &tmpbox = BoxLib::grow(boxarray[dmi], n_grow);
      FAB *fabPtr = new FAB(tmpbox, n_comp);
      tempIndexFABs[dmi] = fabPtr;  // ---- add to map

      recvReqs.push_back(ParallelDescriptor::Arecv(fabPtr->dataPtr(),
                                                   tmpbox.numPts() * n_comp,
                                                   moveThisFab.fromRank,
						   moveThisFab.seqNum).req());
    }

    if(myProc == moveThisFab.fromRank) {    // ---- send fab(s)
      ++nFabsSent;
      FAB *fabPtr;
      tIFiter = tempIndexFABs.find(dmi);
      if(tIFiter == tempIndexFABs.end()) {
        BoxLib::Abort("**** Error:  index not in tempIndexFABs.");
      } else {
        fabPtr = tIFiter->second;
      }
      BL_ASSERT(fabPtr->nComp() == n_comp);

      if(FabArrayBase::do_async_sends) {
        sendReqs.push_back(ParallelDescriptor::Asend(fabPtr->dataPtr(),
                                                     fabPtr->box().numPts() * n_comp,
		                                     moveThisFab.toRank,
		                                     moveThisFab.seqNum).req());
      } else {
        ParallelDescriptor::Send(fabPtr->dataPtr(),
                                 fabPtr->box().numPts() * n_comp,
		                 moveThisFab.toRank,
		                 moveThisFab.seqNum);
      }
    }
  }

  // ---- we could defer this, not do it, or just do it the first time through
  ParallelDescriptor::ReduceIntSum(nFabsSent);


  // ---- wait for all the data to move
  // ---- we could defer Waitall for multiple calls to MoveFabs with a multi-step process
  Array<MPI_Status>  recvStats(recvReqs.size()), sendStats(sendReqs.size());

  if(recvReqs.size() > 0) {
    BL_MPI_REQUIRE( MPI_Waitall(recvReqs.size(), recvReqs.dataPtr(), recvStats.dataPtr()) );
  }

  if(FabArrayBase::do_async_sends) {
    if(sendReqs.size() > 0) {
      BL_MPI_REQUIRE( MPI_Waitall(sendReqs.size(), sendReqs.dataPtr(), sendStats.dataPtr()) );
    }
  }

  // ---- delete moved fabs and data from the temporary map
  for(int imoves(0); imoves < fabMoves.size(); ++imoves) {
    FABMoves &moveThisFab = fabMoves[imoves];
    if(myProc == moveThisFab.fromRank) {  // ---- delete sent fab
      tIFiter = tempIndexFABs.find(moveThisFab.distMapIndex);
      if(tIFiter == tempIndexFABs.end()) {
        BoxLib::Abort("**** Error:  index not in tempIndexFABs when deleting.");
      } else {
	delete tIFiter->second;
	tempIndexFABs.erase(tIFiter);
      }
    }
  }

  // ---- reconstruct the index and fab vectors
  indexMap.clear();
  m_fabs_v.clear();
  for(tIFiter = tempIndexFABs.begin(); tIFiter != tempIndexFABs.end(); ++ tIFiter) {
    indexMap.push_back(tIFiter->first);
    m_fabs_v.push_back(tIFiter->second);
  }

  return nFabsSent;
#else
  return 0;
#endif
}


template <class FAB>
FabArrayCopyDescriptor<FAB>::FabArrayCopyDescriptor ()
    :
    nextFillBoxId(0),
    dataAvailable(false)
{}

template <class FAB>
FabArrayId
FabArrayCopyDescriptor<FAB>::RegisterFabArray(FabArray<FAB>* fabarray)
{
    BL_ASSERT(fabArrays.size() == fabCopyDescList.size());

    FabArrayId result(fabArrays.size());

    fabArrays.push_back(fabarray);  /* Bump size() by one */

    fabCopyDescList.push_back(FCDMap());

    return result;
}

template <class FAB>
void
FabArrayCopyDescriptor<FAB>::AddBoxDoIt (FabArrayId fabarrayid,
                                         const Box& destFabBox,
                                         BoxList*   returnedUnfilledBoxes,
                                         int        faindex,
                                         int        srccomp,
                                         int        destcomp,
                                         int        numcomp,
                                         bool       bUseValidBox,
                                         BoxDomain& unfilledBoxDomain)
{
    const int MyProc = ParallelDescriptor::MyProc();

    FabArray<FAB>* fabArray = fabArrays[fabarrayid.Id()];

    BL_ASSERT(faindex >= 0 && faindex < fabArray->size());

    Box intersect = destFabBox;

    if (bUseValidBox)
    {
        intersect &= fabArray->box(faindex);
    }
    else
    {
        intersect &= fabArray->fabbox(faindex);
    }

    if (intersect.ok())
    {
        FabCopyDescriptor<FAB>* fcd = new FabCopyDescriptor<FAB>;

        int remoteProc     = fabArray->DistributionMap()[faindex];
        fcd->fillBoxId     = nextFillBoxId;
        fcd->subBox        = intersect;
        fcd->myProc        = MyProc;
        fcd->copyFromProc  = remoteProc;
        fcd->copyFromIndex = faindex;
        fcd->srcComp       = srccomp;
        fcd->destComp      = destcomp;
        fcd->nComp         = numcomp;

        if (MyProc == remoteProc)
        {
            //
            // Data is local.
            //
            fcd->fillType       = FillLocally;
            fcd->localFabSource = &(*fabArray)[faindex];
        }
        else
        {
            //
            // Data is remote.
            //
            FabArrayBase::FabComTag fabComTag;

            dataAvailable               = false;
            fcd->fillType               = FillRemotely;
            fcd->localFabSource         = new FAB(intersect, numcomp);
            fcd->cacheDataAllocated     = true;
            fabComTag.fabArrayId        = fabarrayid.Id();
            fabComTag.fillBoxId         = nextFillBoxId;
            fabComTag.fabIndex          = faindex;
            fabComTag.procThatNeedsData = MyProc;
            fabComTag.procThatHasData   = remoteProc;
            fabComTag.box               = intersect;
            fabComTag.srcComp           = srccomp;
            fabComTag.destComp          = destcomp;
            fabComTag.nComp             = numcomp;
            //
            // Do not send the data yet.
            //
            fabComTagList.push_back(fabComTag);
        }

        fabCopyDescList[fabarrayid.Id()].insert(FCDMapValueType(fcd->fillBoxId,fcd));

        if (returnedUnfilledBoxes != 0)
        {
            unfilledBoxDomain.rmBox(intersect);
        }
    }
}

template <class FAB>
FillBoxId
FabArrayCopyDescriptor<FAB>::AddBox (FabArrayId fabarrayid,
                                     const Box& destFabBox,
                                     BoxList*   returnedUnfilledBoxes,
                                     int        srccomp,
                                     int        destcomp,
                                     int        numcomp)
{
    BoxDomain unfilledBoxDomain(destFabBox.ixType());

    if (returnedUnfilledBoxes != 0)
    {
        unfilledBoxDomain.add(destFabBox);
    }

    std::vector< std::pair<int,Box> > isects;

    fabArrays[fabarrayid.Id()]->boxArray().intersections(destFabBox,isects);

    for (int j = 0, N = isects.size(); j < N; j++)
    {
        AddBoxDoIt(fabarrayid,
                   destFabBox,
                   returnedUnfilledBoxes,
                   isects[j].first,
                   srccomp,
                   destcomp,
                   numcomp,
                   true,
                   unfilledBoxDomain);
    }

    if (returnedUnfilledBoxes != 0)
    {
        returnedUnfilledBoxes->clear();
        (*returnedUnfilledBoxes) = unfilledBoxDomain.boxList();
    }

    return FillBoxId(nextFillBoxId++, destFabBox);
}

template <class FAB>
FillBoxId
FabArrayCopyDescriptor<FAB>::AddBox (FabArrayId fabarrayid,
                                     const Box& destFabBox,
                                     BoxList*   returnedUnfilledBoxes,
                                     int        fabarrayindex,
                                     int        srccomp,
                                     int        destcomp,
                                     int        numcomp,
                                     bool       bUseValidBox)
{
    BoxDomain unfilledBoxDomain(destFabBox.ixType());

    if (returnedUnfilledBoxes != 0)
    {
        unfilledBoxDomain.add(destFabBox);
    }

    AddBoxDoIt(fabarrayid,
               destFabBox,
               returnedUnfilledBoxes,
               fabarrayindex,
               srccomp,
               destcomp,
               numcomp,
               bUseValidBox,
               unfilledBoxDomain);

    if (returnedUnfilledBoxes != 0)
    {
        returnedUnfilledBoxes->clear();
        (*returnedUnfilledBoxes) = unfilledBoxDomain.boxList();
    }

    return FillBoxId(nextFillBoxId++, destFabBox);
}

template <class FAB>
FillBoxId
FabArrayCopyDescriptor<FAB>::AddBox (FabArrayId fabarrayid,
                                     const Box& destFabBox,
                                     BoxList*   returnedUnfilledBoxes)
{
    return AddBox(fabarrayid,
                  destFabBox,
                  returnedUnfilledBoxes,
                  0,
                  0,
                  fabArrays[fabarrayid.Id()]->nComp(),
                  true);
}

template <class FAB>
FabArrayCopyDescriptor<FAB>::~FabArrayCopyDescriptor()
{
   clear();
}

template <class FAB>
void
FabArrayCopyDescriptor<FAB>::clear ()
{
    for (unsigned int i = 0, N = fabCopyDescList.size(); i < N; ++i)
    {
        for (FCDMapIter fmi = fabCopyDescList[i].begin(), End = fabCopyDescList[i].end();
             fmi != End;
             ++fmi)
        {
            delete (*fmi).second;
        }
    }

    fabArrays.clear();
    fabCopyDescList.clear();
    fabComTagList.clear();

    nextFillBoxId = 0;
    dataAvailable = false;
}

template <class FAB>
void
FabArrayCopyDescriptor<FAB>::CollectData ()
{
    dataAvailable = true;

    if (ParallelDescriptor::NProcs() == 1) return;

#if BL_USE_MPI
    typedef typename FAB::value_type value_type;
    //
    // Make sure we can treat CommData as a stream of integers.
    //
    BL_ASSERT(sizeof(ParallelDescriptor::CommData) == ParallelDescriptor::CommData::DIM*sizeof(int));

    BL_PROFILE("FabArrayCopyDescriptor::CollectData()");

    const int MyProc = ParallelDescriptor::MyProc();

    int Total_Rcvs_Size = 0;
    //
    // We use this to make finding matching FabComTags more efficient.
    //
    std::map< int,FabComTagIterContainer > RcvTags;

    IntIntMap Snds, Rcvs, Npts;
    //
    // Set Rcvs[i] to # of blocks needed from CPU i
    //
    for (FabComTagContainer::const_iterator it = fabComTagList.begin(),
             End = fabComTagList.end();
         it != End;
         ++it)
    {
        BL_ASSERT(it->box.ok());
        BL_ASSERT(it->procThatNeedsData == MyProc);
        BL_ASSERT(it->procThatHasData   != MyProc);

        const int Who = it->procThatHasData;
        const int Cnt = (it->box.numPts())*(it->nComp);

        RcvTags[Who].push_back(it);

        Total_Rcvs_Size += Cnt;

        if (Rcvs.count(Who) > 0)
        {
            Rcvs[Who] += 1;
        }
        else
        {
            Rcvs[Who] = 1;
        }

        if (Npts.count(Who) > 0)
        {
            Npts[Who] += Cnt;
        }
        else
        {
            Npts[Who] = Cnt;
        }
    }
    BL_ASSERT(Rcvs.count(MyProc) == 0);

    BL_ASSERT((Total_Rcvs_Size*sizeof(value_type)) < std::numeric_limits<int>::max());

    const int NProcs = ParallelDescriptor::NProcs();

    {
        Array<int> SndsArray(NProcs,0), RcvsArray(NProcs,0);

        for (IntIntMap::const_iterator it = Rcvs.begin(), End = Rcvs.end(); it != End; ++it)
            RcvsArray[it->first] = it->second;

        {
            BL_PROFILE("CollectData_Alltoall()");
	    BL_COMM_PROFILE(BLProfiler::Alltoall, sizeof(int), ParallelDescriptor::MyProc(),
	                    BLProfiler::BeforeCall());

            BL_MPI_REQUIRE( MPI_Alltoall(RcvsArray.dataPtr(),
                                         1,
                                         ParallelDescriptor::Mpi_typemap<int>::type(),
                                         SndsArray.dataPtr(),
                                         1,
                                         ParallelDescriptor::Mpi_typemap<int>::type(),
                                         ParallelDescriptor::Communicator()) );

	    BL_COMM_PROFILE(BLProfiler::Alltoall, sizeof(int), ParallelDescriptor::MyProc(),
	                    BLProfiler::AfterCall());

        }
        BL_ASSERT(SndsArray[MyProc] == 0);

        for (int i = 0; i < NProcs; i++)
            if (SndsArray[i] > 0)
                Snds[i] = SndsArray[i];
    }

    Array<ParallelDescriptor::CommData> cd_others_need, cd_that_i_need;

    {
        Array<int> sdispls(NProcs,0), rdispls(NProcs,0), scnts(NProcs,0), rcnts(NProcs,0);

        int nrcvs = 0;
        for (IntIntMap::const_iterator it = Snds.begin(), End = Snds.end(); it != End; ++it)
        {
            nrcvs           += it->second;
            rcnts[it->first] = it->second;
        }
        for (int i = 1; i < NProcs; i++)
            rdispls[i] = rdispls[i-1] + rcnts[i-1];

        int nsnds = 0;
        for (IntIntMap::const_iterator it = Rcvs.begin(), End = Rcvs.end(); it != End; ++it)
        {
            nsnds           += it->second;
            scnts[it->first] = it->second;
        }
        for (int i = 1; i < NProcs; i++)
            sdispls[i] = sdispls[i-1] + scnts[i-1];

        Array<int> index(sdispls);

        cd_others_need.resize(nrcvs+1); // +1 so there's always at least one element.
        cd_that_i_need.resize(nsnds+1); // +1 so there's always at least one element.

        for (FabComTagContainer::const_iterator it = fabComTagList.begin(),
                 End = fabComTagList.end();
             it != End;
             ++it)
        {
            ParallelDescriptor::CommData data(0,
                                              it->fabIndex,
                                              MyProc,
                                              0,
                                              it->nComp,
                                              it->srcComp,
                                              it->fabArrayId,
                                              it->box);

            cd_that_i_need[index[it->procThatHasData]++] = data;
        }
        //
        // Increment displacements to indicate integers not CommData.
        //
        for (int i = 0; i < NProcs; i++)   scnts[i] *= ParallelDescriptor::CommData::DIM;
        for (int i = 0; i < NProcs; i++)   rcnts[i] *= ParallelDescriptor::CommData::DIM;
        for (int i = 1; i < NProcs; i++) sdispls[i] *= ParallelDescriptor::CommData::DIM;
        for (int i = 1; i < NProcs; i++) rdispls[i] *= ParallelDescriptor::CommData::DIM;

        {
            BL_PROFILE("CollectData_Alltoallv()");
	    BL_COMM_PROFILE(BLProfiler::Alltoallv, nrcvs * sizeof(int), ParallelDescriptor::MyProc(),
	                    BLProfiler::BeforeCall());

            BL_MPI_REQUIRE( MPI_Alltoallv(cd_that_i_need.dataPtr(),
                                          scnts.dataPtr(),
                                          sdispls.dataPtr(),
                                          ParallelDescriptor::Mpi_typemap<int>::type(),
                                          cd_others_need.dataPtr(),
                                          rcnts.dataPtr(),
                                          rdispls.dataPtr(),
                                          ParallelDescriptor::Mpi_typemap<int>::type(),
                                          ParallelDescriptor::Communicator()) );

	    BL_COMM_PROFILE(BLProfiler::Alltoallv, nrcvs * sizeof(int), ParallelDescriptor::MyProc(),
	                    BLProfiler::AfterCall());
        }
        cd_that_i_need.clear();
    }

    Array<int>         roffset, who_R;
    Array<MPI_Status>  stats;
    Array<MPI_Request> recv_reqs, send_reqs;
    Array<value_type*> send_data;
    //
    // Post receives.  Allocate data for rcvs as one big chunk.
    //
    const int   SeqNum    = ParallelDescriptor::SeqNum();
    value_type* recv_data = static_cast<value_type*>(BoxLib::The_Arena()->alloc(Total_Rcvs_Size*sizeof(value_type)));

    int Idx = 0;
    for (IntIntMap::const_iterator it = Rcvs.begin(), End = Rcvs.end(); it != End; ++it)
    {
        const int Who = it->first;
        const int Cnt = Npts[Who];
        BL_ASSERT(Cnt > 0);
        BL_ASSERT(Cnt < std::numeric_limits<int>::max());
        who_R.push_back(Who);
        recv_reqs.push_back(ParallelDescriptor::Arecv(&recv_data[Idx],Cnt,Who,SeqNum).req());
        roffset.push_back(Idx);
        Idx += Cnt;
    }
    //
    // Send the FAB data.
    //
    FAB fab;

    Idx = 0;
    for (IntIntMap::const_iterator it = Snds.begin(), End = Snds.end(); it != End; ++it)
    {
        const int Who   = it->first;
        const int NSnds = it->second;

        int N = 0;
        const ParallelDescriptor::CommData* cd = &cd_others_need[Idx];
        for (int k = 0; k < NSnds; k++, cd++)
            N += cd->box().numPts()*cd->nComp();

        BL_ASSERT(N < std::numeric_limits<int>::max());

        value_type* data = static_cast<value_type*>(BoxLib::The_Arena()->alloc(N*sizeof(value_type)));
        value_type* dptr = data;

        cd = &cd_others_need[Idx];

        for (int k = 0; k < NSnds; k++, cd++)
        {
            BL_ASSERT(cd->id() == 0);
            BL_ASSERT(cd->fromproc() == Who);
            const int Cnt = cd->box().numPts()*cd->nComp();
            (*fabArrays[cd->fabarrayid()])[cd->fabindex()].copyToMem(cd->box(),cd->srcComp(),cd->nComp(),dptr);
            dptr += Cnt;
        }

        BL_ASSERT(data+N == dptr);

        if (FabArrayBase::do_async_sends)
        {
            send_data.push_back(data);
            send_reqs.push_back(ParallelDescriptor::Asend(data,N,Who,SeqNum).req());
        }
        else
        {
            ParallelDescriptor::Send(data,N,Who,SeqNum);
            BoxLib::The_Arena()->free(data);
        }

        Idx += NSnds;
    }

    cd_others_need.clear();

    //
    //  wait and unpack
    //

    int N_rcvs = recv_reqs.size();

    if (N_rcvs > 0) 
    {
	stats.resize(N_rcvs);
	
	std::pair<FCDMapIter,FCDMapIter> match;
	std::map< int,FabComTagIterContainer >::const_iterator found;
	
	BL_MPI_REQUIRE( MPI_Waitall(N_rcvs, recv_reqs.dataPtr(), stats.dataPtr()) );
	
	for (int k = 0; k < N_rcvs; k++)
	{
	    const int         Who     = who_R[k];
	    const value_type* dptr    = &recv_data[roffset[k]];
	    
	    BL_ASSERT(dptr != 0);
	    
	    found = RcvTags.find(Who);
	    
	    BL_ASSERT(found != RcvTags.end());
	    
	    const FabComTagIterContainer& tags = found->second;
	    
	    for (FabComTagIterContainer::const_iterator it = tags.begin(), End = tags.end();
		 it != End;
		 ++it)
	    {
		const FabArrayBase::FabComTag& tag = **it;                  
		
		BL_ASSERT(tag.procThatHasData == Who);
		
		match = fabCopyDescList[tag.fabArrayId].equal_range(tag.fillBoxId);
		
		for (FCDMapIter fmi = match.first; fmi != match.second; ++fmi)
		{
		    FabCopyDescriptor<FAB>* fcdp = (*fmi).second;
		    
		    BL_ASSERT(fcdp->fillBoxId == tag.fillBoxId);
		    
		    if (fcdp->subBox == tag.box)
		    {
			BL_ASSERT(fcdp->localFabSource->dataPtr() != 0);
			BL_ASSERT(fcdp->localFabSource->box() == tag.box);
			const int Cnt = tag.box.numPts()*tag.nComp;
			fcdp->localFabSource->copyFromMem(tag.box,0,tag.nComp,dptr);
			dptr += Cnt;
			break;
		    }
		}
	    }
	}
    }

    BoxLib::The_Arena()->free(recv_data);

    if (FabArrayBase::do_async_sends && !send_reqs.empty())
    {
        //
        // Now grok the asynchronous send buffers & free up send buffer space.
        //
        const int N_snds = send_reqs.size();

        stats.resize(N_snds);

        BL_COMM_PROFILE(BLProfiler::Waitall, sizeof(value_type), BLProfiler::BeforeCall(), N_snds);
        BL_MPI_REQUIRE( MPI_Waitall(N_snds, send_reqs.dataPtr(), stats.dataPtr()) );
        BL_COMM_PROFILE(BLProfiler::Waitall, sizeof(value_type), BLProfiler::AfterCall(), N_snds);

        for (int i = 0; i < N_snds; i++)
            BoxLib::The_Arena()->free(send_data[i]);
    }

#endif /*BL_USE_MPI*/
}

template <class FAB>
void
FabArrayCopyDescriptor<FAB>::FillFab (FabArrayId       faid,
                                      const FillBoxId& fillboxid,
                                      FAB&             destFab)
{
    BL_ASSERT(dataAvailable);

    std::pair<FCDMapIter,FCDMapIter> match = fabCopyDescList[faid.Id()].equal_range(fillboxid.Id());

    for (FCDMapIter fmi = match.first; fmi != match.second; ++fmi)
    {
        FabCopyDescriptor<FAB>* fcdp = (*fmi).second;

        BL_ASSERT(fcdp->fillBoxId == fillboxid.Id());

        destFab.copy(*fcdp->localFabSource,
                     fcdp->subBox,
                     fcdp->fillType == FillLocally ? fcdp->srcComp : 0,
                     fcdp->subBox,
                     fcdp->destComp,
                     fcdp->nComp);
    }
}

template <class FAB>
void
FabArrayCopyDescriptor<FAB>::FillFab (FabArrayId       faid,
                                        const FillBoxId& fillboxid,
                                        FAB&             destFab,
                                        const Box&       destBox)
{
    BL_ASSERT(dataAvailable);

    FCDMapIter fmi = fabCopyDescList[faid.Id()].lower_bound(fillboxid.Id());

    BL_ASSERT(fmi != fabCopyDescList[faid.Id()].end());

    FabCopyDescriptor<FAB>* fcdp = (*fmi).second;

    BL_ASSERT(fcdp->fillBoxId == fillboxid.Id());

    BL_ASSERT(fcdp->subBox.sameSize(destBox));

    destFab.copy(*fcdp->localFabSource,
                 fcdp->subBox,
                 fcdp->fillType == FillLocally ? fcdp->srcComp : 0,
                 destBox,
                 fcdp->destComp,
                 fcdp->nComp);

    BL_ASSERT(++fmi == fabCopyDescList[faid.Id()].upper_bound(fillboxid.Id()));
}

template <class FAB>
void
FabArrayCopyDescriptor<FAB>::PrintStats () const
{
    const int MyProc = ParallelDescriptor::MyProc();

    std::cout << "----- "
         << MyProc
         << ":  Parallel stats for FabArrayCopyDescriptor:" << '\n';

    for (int fa = 0; fa < fabArrays.size(); ++fa)
    {
      std::cout << "fabArrays["
             << fa
             << "]->boxArray() = "
             << fabArrays[fa]->boxArray()
             << '\n';
    }
}

template <class FAB>
void
FabArray<FAB>::FillBoundary (bool cross)
{
#ifdef BL_USE_UPCXX
    FillBoundary_nowait(0, nComp(), cross);
    FillBoundary_finish();
#else
    FillBoundary_MPI(0, nComp(), cross);
#endif
}

template <class FAB>
void
FabArray<FAB>::FillBoundary (int  scomp,
                             int  ncomp,
                             bool cross)
{
#ifdef BL_USE_UPCXX
    FillBoundary_nowait(scomp, ncomp, cross);
    FillBoundary_finish();
#else
    FillBoundary_MPI(scomp, ncomp, cross);
#endif
}

template <class FAB>
void
FabArray<FAB>::FillBoundary_MPI (int  scomp,
			         int  ncomp,
	                         bool cross)
{
    BL_PROFILE("FabArray::FillBoundary()");

    if ( n_grow <= 0 ) return;

    FabArrayBase::FBCacheIter cache_it = FabArrayBase::TheFB(cross,*this);

    BL_ASSERT(cache_it != FabArrayBase::m_TheFBCache.end());

    const FabArrayBase::SI& TheSI = cache_it->second;

    if (ParallelDescriptor::NProcs() == 1)
    {
        //
        // There can only be local work to do.
        //
	int N_loc = (*TheSI.m_LocTags).size();
#ifdef _OPENMP
#pragma omp parallel for if (TheSI.m_threadsafe_loc)
#endif
	for (int i=0; i<N_loc; ++i)
        {
            const CopyComTag& tag = (*TheSI.m_LocTags)[i];

            BL_ASSERT(distributionMap[tag.fabIndex] == ParallelDescriptor::MyProc());
            BL_ASSERT(distributionMap[tag.srcIndex] == ParallelDescriptor::MyProc());

            get(tag.fabIndex).copy(get(tag.srcIndex),tag.box,scomp,tag.box,scomp,ncomp);
        }

        return;
    }

#ifdef BL_USE_MPI
    //
    // Do this before prematurely exiting if running in parallel.
    // Otherwise sequence numbers will not match across MPI processes.
    //
    Array<int> SeqNum(comm_num_pieces);
    for (int i=0; i<SeqNum.size(); ++i) {
	SeqNum[i] = ParallelDescriptor::SeqNum();
    }

    if (TheSI.m_LocTags->empty() && TheSI.m_RcvTags->empty() && TheSI.m_SndTags->empty())
        //
        // No work to do.
        //
        return;

    Array<MPI_Status>  stats;
    Array<int>         recv_from;
    Array<value_type*> recv_data;
    Array<MPI_Request> recv_reqs;
    //
    // Post rcvs. Allocate one chunk of space to hold'm all.
    //
    value_type* the_recv_data = 0;

    FabArrayBase::PostRcvs(*TheSI.m_RcvTags,*TheSI.m_RcvVols,the_recv_data,recv_data,recv_from,recv_reqs,ncomp,SeqNum);

    //
    // Post send's
    //
    const int N_snds = TheSI.m_SndTags->size();

    Array<value_type*>                 send_data;
    Array<int>                         send_N;
    Array<int>                         send_rank;
    Array<const CopyComTagsContainer*> send_cctc;
    
    send_data.reserve(N_snds);
    send_N   .reserve(N_snds);
    send_rank.reserve(N_snds);
    send_cctc.reserve(N_snds);

    for (MapOfCopyComTagContainers::const_iterator m_it = TheSI.m_SndTags->begin(),
             m_End = TheSI.m_SndTags->end();
         m_it != m_End;
         ++m_it)
    {
	std::map<int,int>::const_iterator vol_it = TheSI.m_SndVols->find(m_it->first);

        BL_ASSERT(vol_it != TheSI.m_SndVols->end());

        const int N = vol_it->second*ncomp;

        BL_ASSERT(N < std::numeric_limits<int>::max());

        value_type* data = static_cast<value_type*>(BoxLib::The_Arena()->alloc(N*sizeof(value_type)));

	send_data.push_back(data);
	send_N   .push_back(N);
	send_rank.push_back(m_it->first);
	send_cctc.push_back(&(m_it->second));
    }

#ifdef _OPENMP
#pragma omp parallel for
#endif
    for (int i=0; i<N_snds; ++i)
    {
	value_type* dptr = send_data[i];
	BL_ASSERT(dptr != 0);

	const CopyComTagsContainer& cctc = *send_cctc[i];

	for (CopyComTagsContainer::const_iterator it = cctc.begin();
		 it != cctc.end(); ++it)
        {
            BL_ASSERT(distributionMap[it->srcIndex] == ParallelDescriptor::MyProc());
            const Box& bx = it->box;
            get(it->srcIndex).copyToMem(bx,scomp,ncomp,dptr);
            const int Cnt = bx.numPts()*ncomp;
            dptr += Cnt;
        }
    }

    Array<MPI_Request> send_reqs;

    const int threshold = comm_piece_threshold / sizeof(value_type);

    if (FabArrayBase::do_async_sends) {
	send_reqs.reserve(N_snds*comm_num_pieces);
    }
    for (int i=0; i<N_snds; ++i) {
	const int N = send_N[i];
	int npieces = std::min((N+threshold-1)/threshold, comm_num_pieces);
	int psize = N / npieces;
	for (int ipiece = 0; ipiece < npieces; ++ipiece) {
	    int start = ipiece*psize;
	    int nelem  = (ipiece < npieces-1) ? psize : N-start;
	    if (FabArrayBase::do_async_sends) {
		send_reqs.push_back(ParallelDescriptor::Asend
				    (send_data[i]+start,
				     nelem,
				     send_rank[i],
				     SeqNum[ipiece]).req());
	    } else {
		ParallelDescriptor::Send(send_data[i]+start,
					 nelem,
					 send_rank[i],
					 SeqNum[ipiece]);		
	    }
	}
	if (! FabArrayBase::do_async_sends) {
	    BoxLib::The_Arena()->free(send_data[i]);
	}
    }

    //
    // Do the local work.  Hope for a bit of communication/computation overlap.
    //
    int N_loc = (*TheSI.m_LocTags).size();
#ifdef _OPENMP
#pragma omp parallel for if (TheSI.m_threadsafe_loc)
#endif
    for (int i=0; i<N_loc; ++i)
    {
        const CopyComTag& tag = (*TheSI.m_LocTags)[i];

        BL_ASSERT(distributionMap[tag.fabIndex] == ParallelDescriptor::MyProc());
        BL_ASSERT(distributionMap[tag.srcIndex] == ParallelDescriptor::MyProc());

        get(tag.fabIndex).copy(get(tag.srcIndex),tag.box,scomp,tag.box,scomp,ncomp);
    }

    //
    //  wait and unpack
    //

    const int N_rcvs = TheSI.m_RcvTags->size();

    if (N_rcvs > 0)
    {
	Array<const CopyComTagsContainer*> recv_cctc;
	recv_cctc.reserve(N_rcvs);

	for (int k = 0; k < N_rcvs; k++) 
	{
	    MapOfCopyComTagContainers::const_iterator m_it = TheSI.m_RcvTags->find(recv_from[k]);
	    BL_ASSERT(m_it != TheSI.m_RcvTags->end());
	    
	    recv_cctc.push_back(&(m_it->second));
	}	

	const int N_recv_reqs = recv_reqs.size();
	stats.resize(N_recv_reqs);
	BL_MPI_REQUIRE( MPI_Waitall(N_recv_reqs, recv_reqs.dataPtr(), stats.dataPtr()) );

#ifdef _OPENMP
#pragma omp parallel for if (TheSI.m_threadsafe_rcv)
#endif
	for (int k = 0; k < N_rcvs; k++) 
	{
	    value_type*  dptr = recv_data[k];
	    BL_ASSERT(dptr != 0);

	    const CopyComTagsContainer& cctc = *recv_cctc[k];

	    for (CopyComTagsContainer::const_iterator it = cctc.begin();
		 it != cctc.end(); ++it)
	    {
		const Box& bx  = it->box;
		const int  Cnt = bx.numPts()*ncomp;
		get(it->fabIndex).copyFromMem(bx,scomp,ncomp,dptr);
		dptr += Cnt;
	    }	    
	}
    }

    BoxLib::The_Arena()->free(the_recv_data);

    if (FabArrayBase::do_async_sends && !TheSI.m_SndTags->empty())
        FabArrayBase::GrokAsyncSends(TheSI.m_SndTags->size(),send_reqs,send_data,stats);

#endif /*BL_USE_MPI*/
}

template <class FAB>
void
FabArray<FAB>::FillBoundary_nowait (bool cross)
{
    FillBoundary_nowait(0, nComp(), cross);
}

template <class FAB>
void
FabArray<FAB>::FillBoundary_nowait (int scomp, int ncomp, bool cross)
{
    if ( n_grow <= 0 ) return;

    FabArrayBase::FBCacheIter cache_it = FabArrayBase::TheFB(cross,*this);

    BL_ASSERT(cache_it != FabArrayBase::m_TheFBCache.end());

    const FabArrayBase::SI& TheSI = cache_it->second;

    if (ParallelDescriptor::NProcs() == 1)
    {
        //
        // There can only be local work to do.
        //
	int N_loc = (*TheSI.m_LocTags).size();
#ifdef _OPENMP
#pragma omp parallel for if (TheSI.m_threadsafe_loc)
#endif
	for (int i=0; i<N_loc; ++i)
        {
            const CopyComTag& tag = (*TheSI.m_LocTags)[i];

            BL_ASSERT(distributionMap[tag.fabIndex] == ParallelDescriptor::MyProc());
            BL_ASSERT(distributionMap[tag.srcIndex] == ParallelDescriptor::MyProc());

            get(tag.fabIndex).copy(get(tag.srcIndex),tag.box,scomp,tag.box,scomp,ncomp);
        }

        return;
    }

    fb_cross = cross;
    fb_scomp = scomp;
    fb_ncomp = ncomp;

#ifdef BL_USE_MPI
    //
    // Do this before prematurely exiting if running in parallel.
    // Otherwise sequence numbers will not match across MPI processes.
    //
    Array<int> SeqNum(comm_num_pieces);
    for (int i=0; i<SeqNum.size(); ++i) {
	SeqNum[i] = ParallelDescriptor::SeqNum();
    }

    const int N_locs = TheSI.m_LocTags->size();
    const int N_rcvs = TheSI.m_RcvTags->size();
    const int N_snds = TheSI.m_SndTags->size();

    if (N_locs == 0 && N_rcvs == 0 && N_snds == 0)
        // No work to do.
        return;

    //
    // Post rcvs. Allocate one chunk of space to hold'm all.
    //
    if (ParallelDescriptor::isTeamReceiver() && N_rcvs > 0) {
#ifdef BL_USE_UPCXX
	FabArrayBase::PostRcvs_PGAS(*TheSI.m_RcvTags,*TheSI.m_RcvVols,fb_the_recv_data,
				    fb_recv_data,fb_recv_from,ncomp,SeqNum[0],&BLPgas::fb_recv_event);
#else
	FabArrayBase::PostRcvs     (*TheSI.m_RcvTags,*TheSI.m_RcvVols,fb_the_recv_data,
				    fb_recv_data,fb_recv_from,fb_recv_reqs,ncomp,SeqNum);
#endif
    }

    //
    // Post send's
    //
    if (ParallelDescriptor::isTeamSender() && N_snds > 0)
    {
        Array<value_type*> &               send_data = fb_send_data;
	Array<int>                         send_N;
	Array<int>                         send_rank;
	Array<const CopyComTagsContainer*> send_cctc;

	send_data.reserve(N_snds);
	send_N   .reserve(N_snds);
	send_rank.reserve(N_snds);
	send_cctc.reserve(N_snds);
	
	for (MapOfCopyComTagContainers::const_iterator m_it = TheSI.m_SndTags->begin(),
		 m_End = TheSI.m_SndTags->end();
	     m_it != m_End;
	     ++m_it)
	{
	    std::map<int,int>::const_iterator vol_it = TheSI.m_SndVols->find(m_it->first);

	    BL_ASSERT(vol_it != TheSI.m_SndVols->end());
	    
	    const int N = vol_it->second*ncomp;
	    
	    BL_ASSERT(N < std::numeric_limits<int>::max());
	    
#ifdef BL_USE_UPCXX
	    value_type* data = static_cast<value_type*>(upcxx::allocate<value_type>(N));
	    if (data == nullptr) {
		printf("Failed to allocate %zu bytes global address space memory!\n",
		       sizeof(value_type)*N);
		printf("Please try to increase the GASNET_MAX_SEGSIZE environment variable.\n");
		printf("For example, export GASNET_MAX_SEGSIZE=512MB\n");
		BoxLib::Abort("FillBoundary_nowait: Failed to allocate in global address space memory");
	    }
#else
	    value_type* data = static_cast<value_type*>(BoxLib::The_Arena()->alloc(N*sizeof(value_type)));
#endif

	    send_data.push_back(data);
	    send_N   .push_back(N);
	    send_rank.push_back(m_it->first);
	    send_cctc.push_back(&(m_it->second));
	}

#ifdef _OPENMP
#pragma omp parallel for
#endif
	for (int i=0; i<N_snds; ++i)
	{
	    value_type* dptr = send_data[i];
	    BL_ASSERT(dptr != 0);
	    
	    const CopyComTagsContainer& cctc = *send_cctc[i];
	    
	    for (CopyComTagsContainer::const_iterator it = cctc.begin();
		 it != cctc.end(); ++it)
	    {
		BL_ASSERT(distributionMap[it->srcIndex] == ParallelDescriptor::MyProc());
		const Box& bx = it->box;
		get(it->srcIndex).copyToMem(bx,scomp,ncomp,dptr);
		const int Cnt = bx.numPts()*ncomp;
		dptr += Cnt;
	    }
	}

	const int threshold = comm_piece_threshold / sizeof(value_type);

#ifdef BL_USE_UPCXX
	BLPgas::fb_send_counter = 0;
#else
	Array<MPI_Request>& send_reqs = fb_send_reqs;
	send_reqs.reserve(N_snds*comm_num_pieces);
#endif
	for (int i=0; i<N_snds; ++i) {
#ifdef BL_USE_UPCXX
	    BLPgas::Send(upcxx::global_ptr<void>((void *)send_data[i], upcxx::myrank()),
			 send_rank[i],
			 send_N[i]*sizeof(value_type),
			 SeqNum[0],
			 &BLPgas::fb_send_event,
			 &BLPgas::fb_send_counter);
#else
	    const int N = send_N[i];
	    int npieces = std::min((N+threshold-1)/threshold, comm_num_pieces);
	    int psize = N / npieces;
	    for (int ipiece = 0; ipiece < npieces; ++ipiece) {
		int start = ipiece*psize;
		int nelem  = (ipiece < npieces-1) ? psize : N-start;
		send_reqs.push_back(ParallelDescriptor::Asend
				    (send_data[i]+start,
				     nelem,
				     send_rank[i],
				     SeqNum[ipiece]).req());
	    }
#endif
	}

#ifdef BL_USE_UPCXX
	// Need to make sure at least half of the sends have been started
	while (BLPgas::fb_send_counter < N_snds)
	    upcxx::advance();
#endif
    }

    //
    // Do the local work.  Hope for a bit of communication/computation overlap.
    //
    if (ParallelDescriptor::TeamSize() > 1 && TheSI.m_threadsafe_loc)
    {
#ifdef BL_USE_UPCXX
	// Only free processes will do the local copy.
	// If none is free, all will have to do it.
	int nworkers = ParallelDescriptor::TeamFreeSize();
	int wid = ParallelDescriptor::MyRankInTeamFree();
	ParallelDescriptor::team_for(0, N_locs, wid, nworkers, [&] (int i) 
        {
	    const auto& tag = (*TheSI.m_LocTags)[i];

	    BL_ASSERT(ParallelDescriptor::sameTeam(distributionMap[tag.fabIndex]));
	    BL_ASSERT(ParallelDescriptor::sameTeam(distributionMap[tag.srcIndex]));

	    get(tag.fabIndex).copy(get(tag.srcIndex),tag.box,scomp,tag.box,scomp,ncomp);
	});
#else
	BoxLib::Abort("FillBoundary_nowait: Team only works with UPC++");
#endif
    }
    else
    {
#ifdef _OPENMP
#pragma omp parallel for if (TheSI.m_threadsafe_loc)
#endif
	for (int i=0; i<N_locs; ++i)
	{
	    const CopyComTag& tag = (*TheSI.m_LocTags)[i];

	    BL_ASSERT(ParallelDescriptor::sameTeam(distributionMap[tag.fabIndex]));
	    BL_ASSERT(ParallelDescriptor::sameTeam(distributionMap[tag.srcIndex]));
	    
	    if (distributionMap[tag.fabIndex] == ParallelDescriptor::MyProc()) {
		get(tag.fabIndex).copy(get(tag.srcIndex),tag.box,scomp,tag.box,scomp,ncomp);
	    }
	}
    }
#endif /*BL_USE_MPI*/
}

template <class FAB>
void
FabArray<FAB>::FillBoundary_finish ()
{
    if ( n_grow <= 0 ) return;

    if (ParallelDescriptor::NProcs() == 1) return;

#ifdef BL_USE_UPCXX

    FillBoundary_finish_UPCXX();

#elif defined BL_USE_MPI

    FillBoundary_finish_MPI();

#endif
}


#ifdef BL_USE_MPI
template <class FAB>
void
FabArray<FAB>::FillBoundary_finish_MPI ()
{
    FabArrayBase::FBCacheIter cache_it = FabArrayBase::TheFB(fb_cross,*this);

    BL_ASSERT(cache_it != FabArrayBase::m_TheFBCache.end());

    const FabArrayBase::SI& TheSI = cache_it->second;

    Array<MPI_Status> stats;

    const int N_rcvs = TheSI.m_RcvTags->size();

    if (ParallelDescriptor::isTeamReceiver() && N_rcvs > 0)
    {
        //
        //  wait and unpack
        //

	Array<const CopyComTagsContainer*> recv_cctc;
	recv_cctc.reserve(N_rcvs);

	for (int k = 0; k < N_rcvs; k++) 
	{
	    MapOfCopyComTagContainers::const_iterator m_it 
		= TheSI.m_RcvTags->find(fb_recv_from[k]);
	    BL_ASSERT(m_it != TheSI.m_RcvTags->end());
	    recv_cctc.push_back(&(m_it->second));
	}	

	const int N_recv_reqs = fb_recv_reqs.size();
	stats.resize(N_recv_reqs);
	BL_MPI_REQUIRE( MPI_Waitall(N_recv_reqs, fb_recv_reqs.dataPtr(), stats.dataPtr()) );

#ifdef _OPENMP
#pragma omp parallel for if (TheSI.m_threadsafe_rcv)
#endif
	for (int k = 0; k < N_rcvs; k++) 
	{
	    value_type* dptr = fb_recv_data[k];
	    BL_ASSERT(dptr != 0);

	    const CopyComTagsContainer& cctc = *recv_cctc[k];

	    for (CopyComTagsContainer::const_iterator it = cctc.begin();
		 it != cctc.end(); ++it)
	    {
		const Box& bx  = it->box;
		const int  Cnt = bx.numPts()*fb_ncomp;
		get(it->fabIndex).copyFromMem(bx,fb_scomp,fb_ncomp,dptr);
		dptr += Cnt;
	    }	    
	}

	BoxLib::The_Arena()->free(fb_the_recv_data);

	fb_recv_from.clear();
	fb_recv_data.clear();
	fb_recv_reqs.clear();
    }

    const int N_snds = TheSI.m_SndTags->size();

    if (ParallelDescriptor::isTeamSender() && N_snds > 0) {
      FabArrayBase::GrokAsyncSends(N_snds,fb_send_reqs,fb_send_data,stats);
      fb_send_data.clear();
      fb_send_reqs.clear();
    }
}
#endif /*BL_USE_MPI*/


#ifdef BL_USE_UPCXX
template <class FAB>
void
FabArray<FAB>::FillBoundary_finish_UPCXX ()
{
    auto cache_it = FabArrayBase::TheFB(fb_cross,*this);

    BL_ASSERT(cache_it != FabArrayBase::m_TheFBCache.end());

    const auto& TheSI = cache_it->second;

    const int N_rcvs = TheSI.m_RcvTags->size();

    if (ParallelDescriptor::isTeamReceiver() && N_rcvs > 0)
    {
	//
	//  wait and unpack
	//
	
	BLPgas::fb_recv_event.wait(); // wait for the recvs

	Array<const CopyComTagsContainer*> recv_cctc;
	recv_cctc.reserve(N_rcvs);

	for (int k = 0; k < N_rcvs; k++) 
	{
	    auto m_it = TheSI.m_RcvTags->find(fb_recv_from[k]);
	    BL_ASSERT(m_it != TheSI.m_RcvTags->end());
	    recv_cctc.push_back(&(m_it->second));
	}	

#ifdef _OPENMP
#pragma omp parallel for if (TheSI.m_threadsafe_rcv)
#endif
	for (int k = 0; k < N_rcvs; k++) 
	{
	    value_type* dptr = fb_recv_data[k];
	    BL_ASSERT(dptr != 0);
		
	    const auto& cctc = *recv_cctc[k];
	    
	    for (auto it = cctc.begin(); it != cctc.end(); ++it)
	    {
	        const Box& bx  = it->box;
		const int  Cnt = bx.numPts()*fb_ncomp;
		get(it->fabIndex).copyFromMem(bx,fb_scomp,fb_ncomp,dptr);
		dptr += Cnt;
	    }	    
	}

	upcxx::deallocate(fb_the_recv_data);

	fb_recv_from.clear();
	fb_recv_data.clear();
	fb_recv_reqs.clear();
    }

    const int N_snds = TheSI.m_SndTags->size();

    if (ParallelDescriptor::isTeamSender() && N_snds > 0)
    {
        // Don't need to wait in the PGAS version but call GrokAsyncSends_PGAS to free the send buffers
        FabArrayBase::GrokAsyncSends_PGAS(N_snds,fb_send_data,
					  &BLPgas::fb_send_event,
					  &BLPgas::fb_send_counter);
	
	fb_send_data.clear();
	fb_send_reqs.clear();
    }

    ParallelDescriptor::TeamBarrier();
}

template<typename T1, typename T2>
void
FabArrayBase::PostRcvs_PGAS (const std::map< int,std::vector<T1> >& m_RcvTags,
                             const std::map<int,int>&               m_RcvVols,
                             T2*&                                   the_recv_data,
                             Array<T2*>&                            recv_data,
                             Array<int>&                            recv_from,
                             int                                    ncomp,
                             int                                    SeqNum,
                             upcxx::event*                          recv_event)
{
  int TotalRcvsVolume = 0;

  for (auto it = m_RcvVols.begin(); it != m_RcvVols.end(); ++it)
  {
      TotalRcvsVolume += it->second;
  }

  TotalRcvsVolume *= ncomp;

  BL_ASSERT((TotalRcvsVolume*sizeof(T2)) < std::numeric_limits<int>::max());

  /// the_recv_data = static_cast<T2*>(BoxLib::The_Arena()->alloc(TotalRcvsVolume*sizeof(T2)));
  the_recv_data = (T2*)upcxx::allocate<T2>(TotalRcvsVolume);
  if (the_recv_data == NULL) {
    printf("Failed to allocate %d bytes global address space memory!\n",
           TotalRcvsVolume);
    printf("Please try to increase the GASNET_MAX_SEGSIZE environment variable.\n");
    printf("For example, export GASNET_MAX_SEGSIZE=512MB\n");
    BoxLib::Abort("PostRcvs_PGAS: Failed to allocate in global address space memory");
  }

  int Offset = 0;

  for (auto m_it = m_RcvTags.begin(); m_it != m_RcvTags.end(); ++m_it)
  {
      auto vol_it = m_RcvVols.find(m_it->first);

      BL_ASSERT(vol_it != m_RcvVols.end());

      const int N = vol_it->second*ncomp;

      BL_ASSERT(N < std::numeric_limits<int>::max());

      recv_data.push_back(&the_recv_data[Offset]);
      recv_from.push_back(m_it->first);
      /// recv_reqs.push_back(ParallelDescriptor::Arecv(recv_data.back(),N,m_it->first,SeqNum).req());
      /// Send an AM to the sender m_it->first with the recv pointer being &the_recv_data[Offset]
      upcxx::global_ptr<void> dst_ptr =
        upcxx::global_ptr<void>(&the_recv_data[Offset], upcxx::myrank());
      // Increment the event reference before launching the remote task
      recv_event->incref();
      // Launch a remote task on the sender to send me data
      BLPgas::Request(m_it->first,
                      dst_ptr,
                      N*sizeof(T2),
                      SeqNum,
                      recv_event);
      upcxx::advance(); // poll the UPC++ progress engine and the network
      Offset += N;
    }
}

template<typename T>
void
FabArrayBase::GrokAsyncSends_PGAS (int                 N_snds,
                                   Array<T*>&          send_data,
                                   upcxx::event*       send_event,
                                   volatile int*       send_counter)
{
  BL_ASSERT(N_snds > 0);
  BL_ASSERT(send_data.size() == N_snds);
  // Need to make sure all sends have been started
  while ((*send_counter) < N_snds)
    upcxx::advance();
  send_event->wait(); // wait for the sends
  for (int i = 0; i < N_snds; i++)
    upcxx::deallocate(send_data[i]);
}
#endif /* BL_USE_UPCXX */

template <typename FAB> std::map<int, std::map<int, FabArray<FAB> *> > FabArray<FAB>::allocatedFAPointers;

#endif /*BL_FABARRAY_H*/<|MERGE_RESOLUTION|>--- conflicted
+++ resolved
@@ -586,16 +586,10 @@
     explicit MFIter (const FabArrayBase& fabarray, 
 		     const IntVect&      tilesize,
 		     unsigned char       flags_=0);
-<<<<<<< HEAD
-    explicit MFIter (bool,
-		     const FabArrayBase& fabarray, 
-		     const IntVect&      tilesize);
-=======
     // tiling with explicit tilearray and flags
     explicit MFIter (const FabArrayBase&            fabarray, 
 		     const FabArrayBase::TileArray* pta_,
 		     unsigned char                  flags_=0);
->>>>>>> b8c7b546
     // dtor
     ~MFIter ();
     //
