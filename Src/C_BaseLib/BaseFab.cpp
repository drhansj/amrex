
#include <winstd.H>

#include <cstring>
#include <cstdlib>

#include <BaseFab.H>
#include <BArena.H>
#include <CArena.H>
#if !(defined(BL_NO_FORT) || defined(WIN32))
#include <SPECIALIZE_F.H>
#endif

<<<<<<< HEAD
long long BoxLib::total_bytes_allocated_in_fabs     = 0;
long long BoxLib::total_bytes_allocated_in_fabs_hwm = 0;
long BoxLib::total_cells_allocated_in_fabs     = 0;
long BoxLib::total_cells_allocated_in_fabs_hwm = 0;
=======
long BoxLib::total_bytes_allocated_in_fabs     = 0;
long BoxLib::total_bytes_allocated_in_fabs_hwm = 0;
>>>>>>> c08554b2

int BoxLib::BF_init::m_cnt = 0;

namespace
{
    Arena* the_arena = 0;
}

BoxLib::BF_init::BF_init ()
{
    if (m_cnt++ == 0)
    {
        BL_ASSERT(the_arena == 0);

#if defined(BL_COALESCE_FABS)
        the_arena = new CArena;
#else
        the_arena = new BArena;
#endif
    }
}

BoxLib::BF_init::~BF_init ()
{
    if (--m_cnt == 0)
        delete the_arena;
}

Arena*
BoxLib::The_Arena ()
{
    BL_ASSERT(the_arena != 0);

    return the_arena;
}

#if !(defined(BL_NO_FORT) || defined(WIN32))
template<>
void
BaseFab<Real>::performCopy (const BaseFab<Real>& src,
                            const Box&           srcbox,
                            int                  srccomp,
                            const Box&           destbox,
                            int                  destcomp,
                            int                  numcomp)
{
    BL_ASSERT(destbox.ok());
    BL_ASSERT(src.box().contains(srcbox));
    BL_ASSERT(box().contains(destbox));
    BL_ASSERT(destbox.sameSize(srcbox));
    BL_ASSERT(srccomp >= 0 && srccomp+numcomp <= src.nComp());
    BL_ASSERT(destcomp >= 0 && destcomp+numcomp <= nComp());

    if (destbox == domain && srcbox == src.box())
    {
        Real*       data_dst = dataPtr(destcomp);
        const Real* data_src = src.dataPtr(srccomp);

        for (long i = 0, N = numcomp*numpts; i < N; i++)
        {
            *data_dst++ = *data_src++;
        }
    }
    else
    {
        const int* destboxlo  = destbox.loVect();
        const int* destboxhi  = destbox.hiVect();
        const int* _th_plo    = loVect();
        const int* _th_phi    = hiVect();
        const int* _x_lo      = srcbox.loVect();
        const int* _x_plo     = src.loVect();
        const int* _x_phi     = src.hiVect();
        Real*       _th_p     = dataPtr(destcomp);
        const Real* _x_p      = src.dataPtr(srccomp);

        FORT_FASTCOPY(_th_p,
                      ARLIM(_th_plo),
                      ARLIM(_th_phi),
                      D_DECL(destboxlo[0],destboxlo[1],destboxlo[2]),
                      D_DECL(destboxhi[0],destboxhi[1],destboxhi[2]),
                      _x_p,
                      ARLIM(_x_plo),
                      ARLIM(_x_phi),
                      D_DECL(_x_lo[0],_x_lo[1],_x_lo[2]),
                      &numcomp);
    }
}

template <>
void
BaseFab<Real>::copyToMem (const Box& srcbox,
                          int        srccomp,
                          int        numcomp,
                          Real*      dst) const
{
    BL_ASSERT(box().contains(srcbox));
    BL_ASSERT(srccomp >= 0 && srccomp+numcomp <= nComp());

    if (srcbox.ok())
    {
        const Real* data   = dataPtr(srccomp);
        const int* _box_lo = srcbox.loVect(); 
        const int* _box_hi = srcbox.hiVect(); 
        const int* _th_plo = loVect(); 
        const int* _th_phi = hiVect(); 

        FORT_FASTCOPYTOMEM(_box_lo,
                           _box_hi,
                           data,
                           ARLIM(_th_plo),
                           ARLIM(_th_phi),
                           &numcomp,
                           dst);
    }
}

template <>
void
BaseFab<Real>::copyFromMem (const Box&  dstbox,
                            int         dstcomp,
                            int         numcomp,
                            const Real* src)
{
    BL_ASSERT(box().contains(dstbox));
    BL_ASSERT(dstcomp >= 0 && dstcomp+numcomp <= nComp());

    if (dstbox.ok()) 
    {
        Real*      data    = dataPtr(dstcomp);
        const int* _box_lo = dstbox.loVect(); 
        const int* _box_hi = dstbox.hiVect(); 
        const int* _th_plo = loVect(); 
        const int* _th_phi = hiVect(); 

        FORT_FASTCOPYFROMMEM(_box_lo,
                             _box_hi,
                             data,
                             ARLIM(_th_plo),
                             ARLIM(_th_phi),
                             &numcomp,
                             src);
    }
}

template<>
void
BaseFab<Real>::performSetVal (Real       val,
                              const Box& bx,
                              int        comp,
                              int        ncomp)
{
    BL_ASSERT(domain.contains(bx));
    BL_ASSERT(comp >= 0 && comp + ncomp <= nvar);

    Real* data = dataPtr(comp);

    if (bx == domain)
    {
        for (long i = 0, N = ncomp*numpts; i < N; i++)
        {
            *data++ = val;
        }
    }
    else
    {
        const int* _box_lo = bx.loVect(); 
        const int* _box_hi = bx.hiVect(); 
        const int* _th_plo = loVect(); 
        const int* _th_phi = hiVect(); 

        FORT_FASTSETVAL(&val,
                        _box_lo,
                        _box_hi,
                        data,
                        ARLIM(_th_plo),
                        ARLIM(_th_phi),
                        &ncomp);
    }
}

template<>
BaseFab<Real>&
BaseFab<Real>::invert (Real       val,
                       const Box& bx,
                       int        comp,
                       int        ncomp)
{
    BL_ASSERT(domain.contains(bx));
    BL_ASSERT(comp >= 0 && comp + ncomp <= nvar);

    const int* _box_lo = bx.loVect();            
    const int* _box_hi = bx.hiVect();            
    const int* _datalo = loVect();                           
    const int* _datahi = hiVect();

    const Real* _data = dataPtr(comp);

    FORT_FASTINVERT(_data,
                    ARLIM(_datalo),
                    ARLIM(_datahi),
                    _box_lo,
                    _box_hi,
                    &val,
                    &ncomp);
    return *this;
}

template<>
Real
BaseFab<Real>::norm (const Box& bx,
                     int        p,
                     int        comp,
                     int        ncomp) const
{
    BL_ASSERT(domain.contains(bx));
    BL_ASSERT(comp >= 0 && comp + ncomp <= nvar);

    const int* _box_lo = bx.loVect();            
    const int* _box_hi = bx.hiVect();            
    const int* _datalo = loVect();                           
    const int* _datahi = hiVect();

    const Real* _data = dataPtr(comp);

    Real nrm = 0;

    if (p == 0)
    {
        FORT_FASTZERONORM(_data,
                          ARLIM(_datalo),
                          ARLIM(_datahi),
                          _box_lo,
                          _box_hi,
                          &ncomp,
                          &nrm);
    }
    else if (p == 1)
    {
        FORT_FASTONENORM(_data,
                         ARLIM(_datalo),
                         ARLIM(_datahi),
                         _box_lo,
                         _box_hi,
                         &ncomp,
                         &nrm);
    }
    else
    {
        BoxLib::Error("BaseFab<Real>::norm(): only p == 0 or p == 1 are supported");
    }

    return nrm;
}

template<>
Real
BaseFab<Real>::sum (const Box& bx,
                    int        comp,
                    int        ncomp) const
{
    BL_ASSERT(domain.contains(bx));
    BL_ASSERT(comp >= 0 && comp + ncomp <= nvar);

    const int* _box_lo = bx.loVect();            
    const int* _box_hi = bx.hiVect();            
    const int* _datalo = loVect();                           
    const int* _datahi = hiVect();

    const Real* _data = dataPtr(comp);

    Real sm = 0;

    FORT_FASTSUM(_data,
                 ARLIM(_datalo),
                 ARLIM(_datahi),
                 _box_lo,
                 _box_hi,
                 &ncomp,
                 &sm);

    return sm;
}

template<>
BaseFab<Real>&
BaseFab<Real>::plus (const BaseFab<Real>& src,
                     const Box&           srcbox,
                     const Box&           destbox,
                     int                  srccomp,
                     int                  destcomp,
                     int                  numcomp)
{
    BL_ASSERT(destbox.ok());
    BL_ASSERT(src.box().contains(srcbox));
    BL_ASSERT(box().contains(destbox));
    BL_ASSERT(destbox.sameSize(srcbox));
    BL_ASSERT(srccomp >= 0 && srccomp+numcomp <= src.nComp());
    BL_ASSERT(destcomp >= 0 && destcomp+numcomp <= nComp());

    const int* destboxlo  = destbox.loVect();
    const int* destboxhi  = destbox.hiVect();
    const int* _th_plo    = loVect();
    const int* _th_phi    = hiVect();
    const int* _x_lo      = srcbox.loVect();
    const int* _x_plo     = src.loVect();
    const int* _x_phi     = src.hiVect();
    Real*       _th_p     = dataPtr(destcomp);
    const Real* _x_p      = src.dataPtr(srccomp);

    FORT_FASTPLUS(_th_p,
                  ARLIM(_th_plo),
                  ARLIM(_th_phi),
                  D_DECL(destboxlo[0],destboxlo[1],destboxlo[2]),
                  D_DECL(destboxhi[0],destboxhi[1],destboxhi[2]),
                  _x_p,
                  ARLIM(_x_plo),
                  ARLIM(_x_phi),
                  D_DECL(_x_lo[0],_x_lo[1],_x_lo[2]),
                  &numcomp);
    return *this;
}

template<>
BaseFab<Real>&
BaseFab<Real>::mult (const BaseFab<Real>& src,
                     const Box&           srcbox,
                     const Box&           destbox,
                     int                  srccomp,
                     int                  destcomp,
                     int                  numcomp)
{
    BL_ASSERT(destbox.ok());
    BL_ASSERT(src.box().contains(srcbox));
    BL_ASSERT(box().contains(destbox));
    BL_ASSERT(destbox.sameSize(srcbox));
    BL_ASSERT(srccomp >= 0 && srccomp+numcomp <= src.nComp());
    BL_ASSERT(destcomp >= 0 && destcomp+numcomp <= nComp());

    const int* destboxlo  = destbox.loVect();
    const int* destboxhi  = destbox.hiVect();
    const int* _th_plo    = loVect();
    const int* _th_phi    = hiVect();
    const int* _x_lo      = srcbox.loVect();
    const int* _x_plo     = src.loVect();
    const int* _x_phi     = src.hiVect();
    Real*       _th_p     = dataPtr(destcomp);
    const Real* _x_p      = src.dataPtr(srccomp);

    FORT_FASTMULT(_th_p,
                  ARLIM(_th_plo),
                  ARLIM(_th_phi),
                  D_DECL(destboxlo[0],destboxlo[1],destboxlo[2]),
                  D_DECL(destboxhi[0],destboxhi[1],destboxhi[2]),
                  _x_p,
                  ARLIM(_x_plo),
                  ARLIM(_x_phi),
                  D_DECL(_x_lo[0],_x_lo[1],_x_lo[2]),
                  &numcomp);
    return *this;
}

template <>
BaseFab<Real>&
BaseFab<Real>::saxpy (Real a, const BaseFab<Real>& src,
                      const Box&        srcbox,
                      const Box&        destbox,
                      int               srccomp,
                      int               destcomp,
                      int               numcomp)
{
    const int* destboxlo  = destbox.loVect();
    const int* destboxhi  = destbox.hiVect();
    const int* _th_plo    = loVect();
    const int* _th_phi    = hiVect();
    const int* _x_lo      = srcbox.loVect();
    const int* _x_plo     = src.loVect();
    const int* _x_phi     = src.hiVect();
    Real*       _th_p     = dataPtr(destcomp);
    const Real* _x_p      = src.dataPtr(srccomp);

    FORT_FASTSAXPY(_th_p,
                   ARLIM(_th_plo),
                   ARLIM(_th_phi),
                   D_DECL(destboxlo[0],destboxlo[1],destboxlo[2]),
                   D_DECL(destboxhi[0],destboxhi[1],destboxhi[2]),
                   &a,
                   _x_p,
                   ARLIM(_x_plo),
                   ARLIM(_x_phi),
                   D_DECL(_x_lo[0],_x_lo[1],_x_lo[2]),
                   &numcomp);

    return *this;
}

template<>
BaseFab<Real>&
BaseFab<Real>::minus (const BaseFab<Real>& src,
                      const Box&           srcbox,
                      const Box&           destbox,
                      int                  srccomp,
                      int                  destcomp,
                      int                  numcomp)
{
    BL_ASSERT(destbox.ok());
    BL_ASSERT(src.box().contains(srcbox));
    BL_ASSERT(box().contains(destbox));
    BL_ASSERT(destbox.sameSize(srcbox));
    BL_ASSERT(srccomp >= 0 && srccomp+numcomp <= src.nComp());
    BL_ASSERT(destcomp >= 0 && destcomp+numcomp <= nComp());

    const int* destboxlo  = destbox.loVect();
    const int* destboxhi  = destbox.hiVect();
    const int* _th_plo    = loVect();
    const int* _th_phi    = hiVect();
    const int* _x_lo      = srcbox.loVect();
    const int* _x_plo     = src.loVect();
    const int* _x_phi     = src.hiVect();
    Real*       _th_p     = dataPtr(destcomp);
    const Real* _x_p      = src.dataPtr(srccomp);

    FORT_FASTMINUS(_th_p,
                   ARLIM(_th_plo),
                   ARLIM(_th_phi),
                   D_DECL(destboxlo[0],destboxlo[1],destboxlo[2]),
                   D_DECL(destboxhi[0],destboxhi[1],destboxhi[2]),
                   _x_p,
                   ARLIM(_x_plo),
                   ARLIM(_x_phi),
                   D_DECL(_x_lo[0],_x_lo[1],_x_lo[2]),
                   &numcomp);
    return *this;
}

template<>
BaseFab<Real>&
BaseFab<Real>::divide (const BaseFab<Real>& src,
                       const Box&           srcbox,
                       const Box&           destbox,
                       int                  srccomp,
                       int                  destcomp,
                       int                  numcomp)
{
    BL_ASSERT(destbox.ok());
    BL_ASSERT(src.box().contains(srcbox));
    BL_ASSERT(box().contains(destbox));
    BL_ASSERT(destbox.sameSize(srcbox));
    BL_ASSERT(srccomp >= 0 && srccomp+numcomp <= src.nComp());
    BL_ASSERT(destcomp >= 0 && destcomp+numcomp <= nComp());

    const int* destboxlo  = destbox.loVect();
    const int* destboxhi  = destbox.hiVect();
    const int* _th_plo    = loVect();
    const int* _th_phi    = hiVect();
    const int* _x_lo      = srcbox.loVect();
    const int* _x_plo     = src.loVect();
    const int* _x_phi     = src.hiVect();
    Real*       _th_p     = dataPtr(destcomp);
    const Real* _x_p      = src.dataPtr(srccomp);

    FORT_FASTDIVIDE(_th_p,
                    ARLIM(_th_plo),
                    ARLIM(_th_phi),
                    D_DECL(destboxlo[0],destboxlo[1],destboxlo[2]),
                    D_DECL(destboxhi[0],destboxhi[1],destboxhi[2]),
                    _x_p,
                    ARLIM(_x_plo),
                    ARLIM(_x_phi),
                    D_DECL(_x_lo[0],_x_lo[1],_x_lo[2]),
                    &numcomp);
    return *this;
}

template<>
BaseFab<Real>&
BaseFab<Real>::protected_divide (const BaseFab<Real>& src,
                                 const Box&           srcbox,
                                 const Box&           destbox,
                                 int                  srccomp,
                                 int                  destcomp,
                                 int                  numcomp)
{
    BL_ASSERT(destbox.ok());
    BL_ASSERT(src.box().contains(srcbox));
    BL_ASSERT(box().contains(destbox));
    BL_ASSERT(destbox.sameSize(srcbox));
    BL_ASSERT(srccomp >= 0 && srccomp+numcomp <= src.nComp());
    BL_ASSERT(destcomp >= 0 && destcomp+numcomp <= nComp());

    const int* destboxlo  = destbox.loVect();
    const int* destboxhi  = destbox.hiVect();
    const int* _th_plo    = loVect();
    const int* _th_phi    = hiVect();
    const int* _x_lo      = srcbox.loVect();
    const int* _x_plo     = src.loVect();
    const int* _x_phi     = src.hiVect();
    Real*       _th_p     = dataPtr(destcomp);
    const Real* _x_p      = src.dataPtr(srccomp);

    FORT_FASTPROTDIVIDE(_th_p,
                        ARLIM(_th_plo),
                        ARLIM(_th_phi),
                        D_DECL(destboxlo[0],destboxlo[1],destboxlo[2]),
                        D_DECL(destboxhi[0],destboxhi[1],destboxhi[2]),
                        _x_p,
                        ARLIM(_x_plo),
                        ARLIM(_x_phi),
                        D_DECL(_x_lo[0],_x_lo[1],_x_lo[2]),
                        &numcomp);
    return *this;
}

#endif<|MERGE_RESOLUTION|>--- conflicted
+++ resolved
@@ -11,15 +11,10 @@
 #include <SPECIALIZE_F.H>
 #endif
 
-<<<<<<< HEAD
-long long BoxLib::total_bytes_allocated_in_fabs     = 0;
-long long BoxLib::total_bytes_allocated_in_fabs_hwm = 0;
+long BoxLib::total_bytes_allocated_in_fabs     = 0;
+long BoxLib::total_bytes_allocated_in_fabs_hwm = 0;
 long BoxLib::total_cells_allocated_in_fabs     = 0;
 long BoxLib::total_cells_allocated_in_fabs_hwm = 0;
-=======
-long BoxLib::total_bytes_allocated_in_fabs     = 0;
-long BoxLib::total_bytes_allocated_in_fabs_hwm = 0;
->>>>>>> c08554b2
 
 int BoxLib::BF_init::m_cnt = 0;
 
