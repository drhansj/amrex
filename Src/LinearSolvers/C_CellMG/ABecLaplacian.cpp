--- conflicted
+++ resolved
@@ -401,10 +401,7 @@
                         int             level,
                         int             redBlackFlag)
 {
-<<<<<<< HEAD
-=======
     BL_PROFILE("ABecLaplacian::Fsmooth()");
->>>>>>> 5db099fa
 
     OrientationIter oitr;
 
