--- conflicted
+++ resolved
@@ -384,13 +384,6 @@
     IntVectSet ivsirreg;
     IntVectSet ivsdrop ;
     long int numCovered=0, numReg=0, numIrreg=0;
-
-<<<<<<< HEAD
-=======
-    //IntVect ivdeblo(AMREX_D_DECL(62,510,0));
-    //IntVect ivdebhi(AMREX_D_DECL(63,513,0));
-    //Box debbox(ivdeblo, ivdebhi);
->>>>>>> 567ce100
 
     for (BoxIterator bit(a_ghostRegion); bit.ok(); ++bit)
       {
