--- conflicted
+++ resolved
@@ -379,7 +379,6 @@
 #endif
     }
 
-<<<<<<< HEAD
 #ifdef CUDA
     // set device
     int device_count;  
@@ -423,12 +422,10 @@
 
     amrex::Print() << "CUDA initialized.\n";
 #endif // CUDA
-=======
     //
     // Initialize random seed after we're running in parallel.
     //
     amrex::InitRandom(ParallelDescriptor::MyProc()+1, ParallelDescriptor::NProcs());
->>>>>>> a2587082
 
     ParallelDescriptor::StartTeams();
 
