--- conflicted
+++ resolved
@@ -317,26 +317,6 @@
 
     BL_PROFILE_INITIALIZE();
 
-<<<<<<< HEAD
-    //
-    // Initialize random seed after we're running in parallel.
-    //
-    amrex::InitRandom(ParallelDescriptor::MyProc()+1, ParallelDescriptor::NProcs());
-=======
-#ifdef BL_USE_MPI
-    amrex::Print() << "MPI initialized with "
-		   << ParallelDescriptor::NProcs()
-		   << " MPI processes\n";
-#endif
-
-#ifdef _OPENMP
-//    static_assert(_OPENMP >= 201107, "OpenMP >= 3.1 is required.");
-    amrex::Print() << "OMP initialized with "
-		   << omp_get_max_threads()
-		   << " OMP threads\n";
-#endif
->>>>>>> d8d6269c
-
     signal(SIGSEGV, BLBackTrace::handler); // catch seg falult
     signal(SIGINT,  BLBackTrace::handler);
     signal(SIGABRT, BLBackTrace::handler);
