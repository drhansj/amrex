
#ifndef BL_FABFACTORY_H_
#define BL_FABFACTORY_H_

#include <AMReX_Box.H>
#include <AMReX_Print.H>

namespace amrex
{

class FArrayBox;

enum class FabType : int {
    covered = -1,
    regular = 0,
    singlevalued = 1,
    multivalued = 2,
    undefined = 100
};

struct FabInfo
{
    bool alloc = true;
    bool shared = false;

    FabInfo& SetAlloc (bool a) {
        alloc = a;
        return *this;
    }

    FabInfo& SetShared (bool s) {
        shared = s;
        return *this;
    }
};

template <class FAB>
class FabFactory
{
public:
    virtual ~FabFactory () {}
    virtual FAB* create (const Box& box, int ncomps, const FabInfo& info, int box_index) const = 0;
    virtual FabFactory<FAB>* clone () const = 0;
};

template <class FAB>
class DefaultFabFactory
    : public FabFactory<FAB>
{
public:
    virtual FAB* create (const Box& box, int ncomps, const FabInfo& info, int box_index) const override
    {
        return new FAB(box, ncomps, info.alloc, info.shared);
    }

    virtual DefaultFabFactory<FAB>* clone () const override {
        return new DefaultFabFactory<FAB>();
    }
};

<<<<<<< HEAD
using FArrayBoxFactory = DefaultFabFactory<FArrayBox>;

=======
>>>>>>> 4c1f2fde
}

#endif<|MERGE_RESOLUTION|>--- conflicted
+++ resolved
@@ -58,11 +58,6 @@
     }
 };
 
-<<<<<<< HEAD
-using FArrayBoxFactory = DefaultFabFactory<FArrayBox>;
-
-=======
->>>>>>> 4c1f2fde
 }
 
 #endif