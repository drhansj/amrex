--- conflicted
+++ resolved
@@ -12,10 +12,7 @@
 
 #ifdef AMREX_USE_EB
 #include <AMReX_EBFabFactory.H>
-<<<<<<< HEAD
-=======
 #include <AMReX_EBFArrayBox.H>
->>>>>>> 20d2b33b
 #endif
 
 namespace amrex
