--- conflicted
+++ resolved
@@ -9,7 +9,6 @@
 extern "C"
 {
 #endif
-<<<<<<< HEAD
     FORT_LAUNCHABLE(void fort_fab_copy)(const int* lo, const int* hi,
                                         amrex_real* dst, const int* dlo, const int* dhi,
                                         const amrex_real* src, const int* slo, const int* shi, const int* sblo,
@@ -93,95 +92,10 @@
                                        const amrex_real* x, const int* xlo, const int* xhi,
                                        const amrex_real* y, const int* ylo, const int* yhi, const int* yblo,
                                        const int ncomp, amrex_real* dp);
-=======
-    void fort_fab_copy (const int* lo, const int* hi,
-			amrex_real* dst, const int* dlo, const int* dhi,
-			const amrex_real* src, const int* slo, const int* shi, const int* sblo,
-			const int* ncomp);
-
-    long fort_fab_copytomem (const int* lo, const int* hi,
-                             amrex_real* dst,
-                             const amrex_real* src, const int* slo, const int* shi,
-                             const int* ncomp);
-
-    long fort_fab_copyfrommem (const int* lo, const int* hi,
-                               const amrex_real* dst, const int* dlo, const int* dhi, const int* ncomp,
-                               const amrex_real* src);
-
-    void fort_fab_setval (const int* lo, const int* hi, 
-			  const amrex_real* dst, const int* dlo, const int* dhi, const int* ncomp,
-			  const amrex_real* val);
 
     amrex_real fort_fab_norminfmask (const int* lo, const int* hi,
                                      const int* msk, const int* mlo, const int* mhi,
                                      const amrex_real* src, const int* slo, const int* shi, const int* ncomp);
-
-    amrex_real fort_fab_norm (const int* lo, const int* hi,
-			const amrex_real* src, const int* slo, const int* shi, const int* ncomp,
-			const int* p);
-
-    amrex_real fort_fab_sum (const int* lo, const int* hi,
-		       const amrex_real* src, const int* slo, const int* shi, const int* ncomp);
-
-    void fort_fab_plus (const int* lo, const int* hi,
-			amrex_real* dst, const int* dlo, const int* dhi,
-			const amrex_real* src, const int* slo, const int* shi, const int* sblo,
-			const int* ncomp);    
-
-    void fort_fab_minus (const int* lo, const int* hi,
-			 amrex_real* dst, const int* dlo, const int* dhi,
-			 const amrex_real* src, const int* slo, const int* shi, const int* sblo,
-			 const int* ncomp);    
-
-    void fort_fab_mult (const int* lo, const int* hi,
-			amrex_real* dst, const int* dlo, const int* dhi,
-			const amrex_real* src, const int* slo, const int* shi, const int* sblo,
-			const int* ncomp);    
-
-    void fort_fab_divide (const int* lo, const int* hi,
-			  amrex_real* dst, const int* dlo, const int* dhi,
-			  const amrex_real* src, const int* slo, const int* shi, const int* sblo,
-			  const int* ncomp);    
-
-    void fort_fab_protdivide (const int* lo, const int* hi,
-			      amrex_real* dst, const int* dlo, const int* dhi,
-			      const amrex_real* src, const int* slo, const int* shi, const int* sblo,
-			      const int* ncomp);        
-
-    void fort_fab_invert (const int* lo, const int* hi,
-			  amrex_real* dst, const int* dlo, const int* dhi, const int* ncomp,
-			  const amrex_real* a);
-
-    void fort_fab_saxpy (const int* lo, const int* hi,
-			 amrex_real* dst, const int* dlo, const int* dhi,
-			 const amrex_real* a,
-			 const amrex_real* src, const int* slo, const int* shi, const int* sblo,
-			 const int* ncomp);
-
-    void fort_fab_xpay (const int* lo, const int* hi,
-			amrex_real* dst, const int* dlo, const int* dhi,
-			const amrex_real* a,
-			const amrex_real* src, const int* slo, const int* shi, const int* sblo,
-			const int* ncomp);
-
-    void fort_fab_lincomb (const int* lo, const int* hi,
-			   amrex_real* dst, const int* dlo, const int* dhi,
-			   const amrex_real* a, const amrex_real* x, const int* xlo, const int* xhi, const int* xblo,
-			   const amrex_real* b, const amrex_real* y, const int* ylo, const int* yhi, const int* yblo,
-			   const int* ncomp);
-
-    void fort_fab_addproduct (const int* lo, const int* hi,
-			      amrex_real* dst, const int* dlo, const int* dhi,
-			      const amrex_real* src1, const int* s1lo, const int* s1hi,
-			      const amrex_real* src2, const int* s2lo, const int* s2hi,
-			      const int* ncomp);
-
-    amrex_real fort_fab_dot (const int* lo, const int* hi,
-		       const amrex_real* x, const int* xlo, const int* xhi,
-		       const amrex_real* y, const int* ylo, const int* yhi, const int* yblo,
-		       const int* ncomp);
-
->>>>>>> abddd622
 
     void fort_ifab_copy (const int* lo, const int* hi,
                          int* dst, const int* dlo, const int* dhi,
