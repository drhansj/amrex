--- conflicted
+++ resolved
@@ -135,11 +135,7 @@
     }
     if(ranksToWrite[r] == myProc) {
       if(mySparseFileNumber == -1) {
-<<<<<<< HEAD
-        mySparseFileNumber = r;
-=======
         mySparseFileNumber = myProc;
->>>>>>> 34c39800
       } else {
         amrex::Abort("**** Error in NFilesIter::SetSparseFPP:  ranksToWrite not unique.");
       }
@@ -163,12 +159,6 @@
   } else {
     fullFileName  = "fullFileNameUndefined";
   }
-<<<<<<< HEAD
-  amrex::USleep(myProc / 10);
-  std::cout << myProc << "::mySparseFileNumber fullFileName = " << mySparseFileNumber << "  " << fullFileName << std::endl;
-
-=======
->>>>>>> 34c39800
 
   useSparseFPP = true;
   useStaticSetSelection = true;
@@ -229,13 +219,7 @@
 
     if(useSparseFPP) {
 
-<<<<<<< HEAD
-      //sparseWritingRanks = ranksToWrite;
       if(mySparseFileNumber != -1) {
-        std::cout << myProc << ":: fullFileName = " << fullFileName << std::endl;
-=======
-      if(mySparseFileNumber != -1) {
->>>>>>> 34c39800
         if( ! appendFirst) {
           fileStream.open(fullFileName.c_str(),
                           std::ios::out | std::ios::trunc | std::ios::binary);
