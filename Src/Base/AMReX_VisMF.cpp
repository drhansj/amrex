--- conflicted
+++ resolved
@@ -1192,21 +1192,6 @@
 	  }
 	}
 
-<<<<<<< HEAD
-if(nfi.GetSparseFPP()) {
-  std::cout << "SPARSE CHECK:" << std::endl;
-  std::cout << "SPARSE CHECK:  fileNumbers:" << std::endl;
-  for(int i(0); i < fileNumbers.size(); ++i) {
-    std::cout << "fileNumbers[" << i << "] = " << fileNumbers[i] << std::endl;
-  }
-  std::cout << "SPARSE CHECK:  FileNumbersWritten:" << std::endl;
-  for(int i(0); i < nProcs; ++i) {
-    std::cout << "FileNumbersWritten[" << i << "] = " << nfi.FileNumbersWritten()[i] << std::endl;
-  }
-}
-
-=======
->>>>>>> b6ba71d2
 	const Vector< Vector<int> > &fileNumbersWriteOrder = nfi.FileNumbersWriteOrder();
 
 	for(int fn(0); fn < fileNumbersWriteOrder.size(); ++fn) {
