
AMREX_BASE=EXE

C$(AMREX_BASE)_headers += AMReX_ccse-mpi.H AMReX_Array.H AMReX_BaseIndex.H

#
# Utility classes.
#
C$(AMREX_BASE)_headers += AMReX.H
C$(AMREX_BASE)_sources += AMReX.cpp AMReX_error_fi.cpp

C$(AMREX_BASE)_sources += AMReX_ParmParse.cpp AMReX_parmparse_fi.cpp AMReX_Utility.cpp
C$(AMREX_BASE)_headers += AMReX_ParmParse.H AMReX_Utility.H AMReX_BLassert.H AMReX_ArrayLim.H

C$(AMREX_BASE)_headers += AMReX_REAL.H AMReX_CONSTANTS.H AMReX_SPACE.H AMReX_SPACE_F.H

C$(AMREX_BASE)_sources += AMReX_DistributionMapping.cpp AMReX_ParallelDescriptor.cpp
C$(AMREX_BASE)_headers += AMReX_DistributionMapping.H AMReX_ParallelDescriptor.H

C$(AMREX_BASE)_sources += AMReX_VisMF.cpp AMReX_Arena.cpp AMReX_BArena.cpp AMReX_CArena.cpp
C$(AMREX_BASE)_headers += AMReX_VisMF.H AMReX_Arena.H AMReX_BArena.H AMReX_CArena.H

C$(AMREX_BASE)_headers += AMReX_BLProfiler.H

C$(AMREX_BASE)_headers += AMReX_BLBackTrace.H

C$(AMREX_BASE)_headers += AMReX_BLFort.H

C$(AMREX_BASE)_sources += AMReX_NFiles.cpp
C$(AMREX_BASE)_headers += AMReX_NFiles.H


C$(AMREX_BASE)_headers += AMReX_SPMD.H AMReX_SPMDI.H 
C$(AMREX_BASE)_sources += AMReX_SPMD.cpp

C$(AMREX_BASE)_headers += AMReX_parstream.H
C$(AMREX_BASE)_sources += AMReX_parstream.cpp

#
# FAB I/O stuff.
#
C${AMREX_BASE}_headers += AMReX_FabConv.H AMReX_FPC.H AMReX_Print.H
C${AMREX_BASE}_sources += AMReX_FabConv.cpp AMReX_FPC.cpp

#
# Index space.
#
C$(AMREX_BASE)_sources += AMReX_Box.cpp AMReX_BoxIterator.cpp AMReX_IntVect.cpp AMReX_IndexType.cpp AMReX_Orientation.cpp AMReX_Periodicity.cpp
C$(AMREX_BASE)_headers += AMReX_Box.H AMReX_BoxIterator.H AMReX_IntVect.H AMReX_IndexType.H AMReX_Orientation.H AMReX_Periodicity.H

#
# Real space.
#
C$(AMREX_BASE)_sources += AMReX_RealBox.cpp AMReX_RealVect.cpp
C$(AMREX_BASE)_headers += AMReX_RealBox.H   AMReX_RealVect.H

#
# Unions of rectangles.
#
C$(AMREX_BASE)_sources += AMReX_BoxList.cpp AMReX_BoxArray.cpp AMReX_BoxDomain.cpp
C$(AMREX_BASE)_headers += AMReX_BoxList.H AMReX_BoxArray.H AMReX_BoxDomain.H

#
# FORTRAN array data.
#
C$(AMREX_BASE)_sources += AMReX_FArrayBox.cpp
C$(AMREX_BASE)_headers += AMReX_FArrayBox.H

C$(AMREX_BASE)_sources += AMReX_IArrayBox.cpp
C$(AMREX_BASE)_headers += AMReX_IArrayBox.H

C$(AMREX_BASE)_headers += AMReX_Looping.H

C$(AMREX_BASE)_headers += AMReX_MakeType.H
C$(AMREX_BASE)_headers += AMReX_TypeTraits.H

C$(AMREX_BASE)_sources += AMReX_BaseFab.cpp
C$(AMREX_BASE)_headers += AMReX_BaseFab.H
C$(AMREX_BASE)_headers += AMReX_FabFactory.H

#
# FORTRAN data defined on unions of rectangles.
#
C$(AMREX_BASE)_sources += AMReX_MultiFab.cpp AMReX_MFCopyDescriptor.cpp
C$(AMREX_BASE)_headers += AMReX_MultiFab.H AMReX_MFCopyDescriptor.H

C$(AMREX_BASE)_sources += AMReX_iMultiFab.cpp
C$(AMREX_BASE)_headers += AMReX_iMultiFab.H

C$(AMREX_BASE)_sources += AMReX_FabArrayBase.cpp AMReX_MFIter.cpp
C$(AMREX_BASE)_headers += AMReX_FabArray.H AMReX_FACopyDescriptor.H AMReX_FabArrayBase.H AMReX_MFIter.H

#
# Geometry / Coordinate system routines.
#
ifneq ($(BL_NO_FORT),TRUE)
  C$(AMREX_BASE)_sources += AMReX_CoordSys.cpp AMReX_Geometry.cpp AMReX_MultiFabUtil.cpp
  C$(AMREX_BASE)_headers += AMReX_CoordSys.H AMReX_Geometry.H AMReX_MultiFabUtil.H
endif

#
# Boundary-related 
#
C$(AMREX_BASE)_sources += AMReX_BCRec.cpp AMReX_PhysBCFunct.cpp AMReX_BCUtil.cpp
C$(AMREX_BASE)_headers += AMReX_BCRec.H AMReX_PhysBCFunct.H
C$(AMREX_BASE)_headers += AMReX_BC_TYPES.H AMReX_BCUtil.H

#
# Plotfile
#
C$(AMREX_BASE)_sources += AMReX_PlotFileUtil.cpp
C$(AMREX_BASE)_headers += AMReX_PlotFileUtil.H

#
# Fortran interface routines.
#
ifneq ($(BL_NO_FORT),TRUE)
  F$(AMREX_BASE)_sources += AMReX_COORDSYS_$(DIM)D.F
  F$(AMREX_BASE)_headers += AMReX_COORDSYS_F.H
<<<<<<< HEAD
  F90$(AMREX_BASE)_sources += AMReX_FILCC_${DIM}D.F90
=======
  F$(AMREX_BASE)_sources += AMReX_FILCC_${DIM}D.F
  F90$(AMREX_BASE)_headers += AMReX_filcc_f.H
>>>>>>> a2587082

  f$(AMREX_BASE)_sources += AMReX_BLutil_F.f
  f$(AMREX_BASE)_sources += AMReX_BLParmParse_F.f
  f$(AMREX_BASE)_sources += AMReX_BLBoxLib_F.f
  f$(AMREX_BASE)_sources += AMReX_BLProfiler_F.f

  F90$(AMREX_BASE)_sources += AMReX_BaseFab_nd.F90
  f90$(AMREX_BASE)_headers += AMReX_BaseFab_f.H

  f90$(AMREX_BASE)_sources += AMReX_MultiFabUtil_$(DIM)d.f90
  f90$(AMREX_BASE)_headers += AMReX_MultiFabUtil_F.H

  F90$(AMREX_BASE)_sources += AMReX_filcc_mod.F90
  F90$(AMREX_BASE)_sources += AMReX_omp_mod.F90
  F90$(AMREX_BASE)_sources += AMReX_fort_mod.F90 AMReX_error_mod.F90
  F90$(AMREX_BASE)_sources += AMReX_parmparse_mod.F90 AMReX_string_mod.F90

  F90$(AMREX_BASE)_sources += AMReX_bc_types_mod.F90
endif

C$(AMREX_BASE)_sources += AMReX_BLProfiler.cpp
C$(AMREX_BASE)_sources += AMReX_BLBackTrace.cpp

C$(AMREX_BASE)_headers += AMReX_Device.H
C$(AMREX_BASE)_sources += AMReX_Device.cpp

ifeq ($(USE_CUDA),TRUE)
  F90$(AMREX_BASE)_sources += AMReX_CUDA.F90
  C$(AMREX_BASE)_sources += AMReX_Kernels.cpp
  C$(AMREX_BASE)_headers += AMReX_Kernels.H
endif

ifeq ($(LAZY),TRUE)
  C$(AMREX_BASE)_sources += AMReX_Lazy.cpp
  C$(AMREX_BASE)_headers += AMReX_Lazy.H
endif

# Memory pool
C$(AMREX_BASE)_headers += AMReX_MemPool.H
C$(AMREX_BASE)_sources += AMReX_MemPool.cpp
ifneq ($(BL_NO_FORT),TRUE)
  f90$(AMREX_BASE)_sources += AMReX_mempool_f.f90
endif

# UPCXX
ifeq ($(USE_UPCXX),TRUE)
  C$(AMREX_BASE)_sources += AMReX_BLPgas.cpp
  C$(AMREX_BASE)_headers += AMReX_BLPgas.H
endif

# Memory Profiler
ifeq ($(MEM_PROFILE),TRUE)
  C$(AMREX_BASE)_sources += AMReX_MemProfiler.cpp
  C$(AMREX_BASE)_headers += AMReX_MemProfiler.H
endif

# Basic Profiler
ifeq ($(TINY_PROFILE),TRUE)
  C$(AMREX_BASE)_headers += AMReX_TinyProfiler.H
  C$(AMREX_BASE)_sources += AMReX_TinyProfiler.cpp
endif

VPATH_LOCATIONS += $(AMREX_HOME)/Src/Base
INCLUDE_LOCATIONS += $(AMREX_HOME)/Src/Base
<|MERGE_RESOLUTION|>--- conflicted
+++ resolved
@@ -117,12 +117,8 @@
 ifneq ($(BL_NO_FORT),TRUE)
   F$(AMREX_BASE)_sources += AMReX_COORDSYS_$(DIM)D.F
   F$(AMREX_BASE)_headers += AMReX_COORDSYS_F.H
-<<<<<<< HEAD
-  F90$(AMREX_BASE)_sources += AMReX_FILCC_${DIM}D.F90
-=======
   F$(AMREX_BASE)_sources += AMReX_FILCC_${DIM}D.F
   F90$(AMREX_BASE)_headers += AMReX_filcc_f.H
->>>>>>> a2587082
 
   f$(AMREX_BASE)_sources += AMReX_BLutil_F.f
   f$(AMREX_BASE)_sources += AMReX_BLParmParse_F.f
