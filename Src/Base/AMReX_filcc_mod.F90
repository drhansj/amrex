
#include "AMReX_BC_TYPES.H"
#include "AMReX_CONSTANTS.H"

module amrex_filcc_module

  use amrex_fort_module, only : amrex_real, amrex_spacedim, get_loop_bounds
<<<<<<< HEAD
#ifdef AMREX_USE_CUDA
  use cuda_module, only: numBlocks, numThreads, cuda_stream
#endif
=======
>>>>>>> 033bbf7d

  implicit none

  interface amrex_filcc
     module procedure amrex_filcc_1
     module procedure amrex_filcc_n
  end interface amrex_filcc

  private
  public :: amrex_filcc, amrex_fab_filcc, filccn

contains

  subroutine amrex_filcc_n(q,qlo,qhi,domlo,domhi,dx,xlo,bclo,bchi)
    integer, intent(in) :: qlo(4), qhi(4)
    integer, dimension(amrex_spacedim), intent(in) :: domlo, domhi
    real(amrex_real), intent(in) :: dx(amrex_spacedim), xlo(amrex_spacedim)
    integer, intent(in) :: bclo(amrex_spacedim,*), bchi(amrex_spacedim,*)
    real(amrex_real), intent(inout) :: q(qlo(1):qhi(1),qlo(2):qhi(2),qlo(3):qhi(3),qlo(4):qhi(4))
    integer :: i, bc(amrex_spacedim,2)
    do i = qlo(4), qhi(4)
       bc(:,1) = bclo(:,i)
       bc(:,2) = bchi(:,i)
#if (BL_SPACEDIM == 3)
       call filcc(q(:,:,:,i),qlo(1),qlo(2),qlo(3),qhi(1),qhi(2),qhi(3),domlo,domhi,dx,xlo,bc)
#elif (BL_SPACEDIM == 2)
       call filcc(q(:,:,:,i),qlo(1),qlo(2),       qhi(1),qhi(2),       domlo,domhi,dx,xlo,bc)
#else
       call filcc(q(:,:,:,i),qlo(1),              qhi(1),              domlo,domhi,dx,xlo,bc)
#endif
    end do
  end subroutine amrex_filcc_n

#if (BL_SPACEDIM == 3)

  subroutine amrex_filcc_1(q,qlo1,qlo2,qlo3,qhi1,qhi2,qhi3,domlo,domhi,dx,xlo,bc)
    integer, intent(in) :: qlo1,qlo2,qlo3,qhi1,qhi2,qhi3,domlo(amrex_spacedim),domhi(amrex_spacedim)
    real(amrex_real), intent(in) :: dx(amrex_spacedim), xlo(amrex_spacedim)
    integer, intent(in) :: bc(amrex_spacedim, 2)
    real(amrex_real), intent(inout) :: q(qlo1:qhi1,qlo2:qhi2,qlo3:qhi3)
    call filcc(q,qlo1,qlo2,qlo3,qhi1,qhi2,qhi3,domlo,domhi,dx,xlo,bc)
  end subroutine amrex_filcc_1

#elif (BL_SPACEDIM == 2)

  subroutine amrex_filcc_1(q,qlo1,qlo2,qhi1,qhi2,domlo,domhi,dx,xlo,bc)
    integer, intent(in) :: qlo1,qlo2,qhi1,qhi2,domlo(amrex_spacedim),domhi(amrex_spacedim)
    real(amrex_real), intent(in) :: dx(amrex_spacedim), xlo(amrex_spacedim)
    integer, intent(in) :: bc(amrex_spacedim, 2)
    real(amrex_real), intent(inout) :: q(qlo1:qhi1,qlo2:qhi2)
    call filcc(q,qlo1,qlo2,qhi1,qhi2,domlo,domhi,dx,xlo,bc)
  end subroutine amrex_filcc_1

  subroutine amrex_filcc_2(q,qlo1,qlo2,qhi1,qhi2,domlo,domhi,dx,xlo,bclo,bchi)
    integer, intent(in) :: qlo1,qlo2,qhi1,qhi2,domlo(amrex_spacedim),domhi(amrex_spacedim)
    real(amrex_real), intent(in) :: dx(amrex_spacedim), xlo(amrex_spacedim)
    integer, intent(in) :: bclo(amrex_spacedim), bchi(amrex_spacedim)
    real(amrex_real), intent(inout) :: q(qlo1:qhi1,qlo2:qhi2)
    integer :: bc(amrex_spacedim,2)
    bc(:,1) = bclo
    bc(:,2) = bchi
    call filcc(q,qlo1,qlo2,qhi1,qhi2,domlo,domhi,dx,xlo,bc)
  end subroutine amrex_filcc_2

#else

  subroutine amrex_filcc_1(q,qlo1,qhi1,domlo,domhi,dx,xlo,bc)
    integer, intent(in) :: qlo1,qhi1,domlo(amrex_spacedim),domhi(amrex_spacedim)
    real(amrex_real), intent(in) :: dx(amrex_spacedim), xlo(amrex_spacedim)
    integer, intent(in) :: bc(amrex_spacedim, 2)
    real(amrex_real), intent(inout) :: q(qlo1:qhi1)
    call filcc(q,qlo1,qhi1,domlo,domhi,dx,xlo,bc)
  end subroutine amrex_filcc_1

#endif

  AMREX_LAUNCH subroutine amrex_fab_filcc (q, qlo, qhi, nq, domlo, domhi, dx, xlo, bc) &
       bind(c, name='amrex_fab_filcc')

    implicit none

    integer, intent(in) :: qlo(3), qhi(3), nq
    integer, dimension(amrex_spacedim), intent(in) :: domlo, domhi
    real(amrex_real), intent(in) :: dx(amrex_spacedim), xlo(amrex_spacedim)
    integer, intent(in) :: bc(amrex_spacedim,2,nq)
    real(amrex_real), intent(inout) :: q(qlo(1):qhi(1),qlo(2):qhi(2),qlo(3):qhi(3),nq)

<<<<<<< HEAD
    integer :: blo(3), bhi(3)

    call get_loop_bounds(blo, bhi, qlo, qhi)

    call filccn(blo, bhi, q, qlo, qhi, nq, domlo, domhi, dx, xlo, bc)
=======
    integer :: lo(3), hi(3)

    call get_loop_bounds(lo, hi, qlo, qhi)

    call filccn(lo, hi, q, qlo, qhi, nq, domlo, domhi, dx, xlo, bc)
>>>>>>> 033bbf7d

  end subroutine amrex_fab_filcc



<<<<<<< HEAD
  AMREX_DEVICE subroutine filccn(blo, bhi, q, q_lo, q_hi, ncomp, domlo, domhi, dx, xlo, bc)

    implicit none

    integer,          intent(in   ) :: blo(3), bhi(3)
=======
  subroutine filccn(lo, hi, q, q_lo, q_hi, ncomp, domlo, domhi, dx, xlo, bc)

    implicit none

    integer,          intent(in   ) :: lo(3), hi(3)
>>>>>>> 033bbf7d
    integer,          intent(in   ) :: q_lo(3), q_hi(3)
    integer,          intent(in   ) :: domlo(amrex_spacedim), domhi(amrex_spacedim)
    real(amrex_real), intent(in   ) :: xlo(amrex_spacedim), dx(amrex_spacedim)
    real(amrex_real), intent(inout) :: q(q_lo(1):q_hi(1),q_lo(2):q_hi(2),q_lo(3):q_hi(3),ncomp)
    integer,          intent(in   ) :: bc(amrex_spacedim,2,ncomp)
    integer,          intent(in   ) :: ncomp

    integer :: ilo, ihi, jlo, jhi, klo, khi
    integer :: is, ie, js, je, ks, ke
    integer :: i, j, k, n
<<<<<<< HEAD
=======
    integer :: imin, imax, jmin, jmax, kmin, kmax
>>>>>>> 033bbf7d

    is = max(q_lo(1), domlo(1))
    ie = min(q_hi(1), domhi(1))
    js = max(q_lo(2), domlo(2))
    je = min(q_hi(2), domhi(2))
    ks = max(q_lo(3), domlo(3))
    ke = min(q_hi(3), domhi(3))

    ilo = domlo(1)
    ihi = domhi(1)
    jlo = domlo(2)
    jhi = domhi(2)
    klo = domlo(3)
    khi = domhi(3)

    do n = 1, ncomp

<<<<<<< HEAD
       if (bc(1,1,n) .eq. EXT_DIR) then

          ! Do nothing.

       else if (bc(1,1,n) .eq. FOEXTRAP) then

          do k = blo(3), bhi(3)
             do j = blo(2), bhi(2)
                do i = blo(1), bhi(1)

                   if (i < ilo) then
                      q(i,j,k,n) = q(ilo,j,k,n)
                   end if

                end do
             end do
          end do

       else if (bc(1,1,n) .eq. HOEXTRAP) then

          do k = blo(3), bhi(3)
             do j = blo(2), bhi(2)
                do i = blo(1), bhi(1)

                   if (i < ilo - 1) then
                      q(i,j,k,n) = q(ilo,j,k,n)
                   else if (i == ilo - 1) then
                      if (ilo+2 <= ie) then
                         q(i,j,k,n) = eighth * (15*q(ilo,j,k,n) - 10*q(ilo+1,j,k,n) + 3*q(ilo+2,j,k,n))
                      else
                         q(i,j,k,n) = half * (3*q(ilo,j,k,n) - q(ilo+1,j,k,n))
                      end if
                   end if

                end do
             end do
          end do

       else if (bc(1,1,n) .eq. REFLECT_EVEN) then

          do k = blo(3), bhi(3)
             do j = blo(2), bhi(2)
                do i = blo(1), bhi(1)

                   if (i < ilo) then
                      q(i,j,k,n) = q(ilo+(ilo-i)-1,j,k,n)
                   end if

                end do
             end do
          end do

       else if (bc(1,1,n) .eq. REFLECT_ODD) then

          do k = blo(3), bhi(3)
             do j = blo(2), bhi(2)
                do i = blo(1), bhi(1)

                   if (i < ilo) then
                      q(i,j,k,n) = -q(ilo+(ilo-i)-1,j,k,n)
                   end if

                end do
             end do
          end do

       end if



       if (bc(1,2,n) .eq. EXT_DIR) then

          ! Do nothing.

       else if (bc(1,2,n) .eq. FOEXTRAP) then

          do k = blo(3), bhi(3)
             do j = blo(2), bhi(2)
                do i = blo(1), bhi(1)

                   if (i > ihi) then
                      q(i,j,k,n) = q(ihi,j,k,n)
                   end if

                end do
             end do
          end do

       else if (bc(1,2,n) .eq. HOEXTRAP) then

          do k = blo(3), bhi(3)
             do j = blo(2), bhi(2)
                do i = blo(1), bhi(1)

                   if (i > ihi + 1) then
                      q(i,j,k,n) = q(ihi,j,k,n)
                   else if (i == ihi + 1) then
                      if (ihi-2 >= is) then
                         q(i,j,k,n) = eighth * (15*q(ihi,j,k,n) - 10*q(ihi-1,j,k,n) + 3*q(ihi-2,j,k,n))
                      else
                         q(i,j,k,n) = half * (3*q(ihi,j,k,n) - q(ihi-1,j,k,n))
                      end if
                   end if

                end do
             end do
          end do

       else if (bc(1,2,n) .eq. REFLECT_EVEN) then

          do k = blo(3), bhi(3)
             do j = blo(2), bhi(2)
                do i = blo(1), bhi(1)

                   if (i > ihi) then
                      q(i,j,k,n) = q(ihi-(i-ihi)+1,j,k,n)
                   end if

                end do
             end do
          end do

       else if (bc(1,2,n) .eq. REFLECT_ODD) then

          do k = blo(3), bhi(3)
             do j = blo(2), bhi(2)
                do i = blo(1), bhi(1)

                   if (i > ihi) then
                      q(i,j,k,n) = -q(ihi-(i-ihi)+1,j,k,n)
                   end if

                end do
             end do
          end do

       end if

       ! We need to synchronize the threadblock after each
       ! dimension, since the results for the corners depend
       ! on the i, j, and k directions being done in order.
       ! Note: this will only work if the threadblock size is
       ! larger in each dimension than the number of ghost zones.

#ifdef AMREX_USE_CUDA
       call syncthreads()
#endif



#if AMREX_SPACEDIM >= 2
       if (bc(2,1,n) .eq. EXT_DIR) then

          ! Do nothing.

       else if (bc(2,1,n) .eq. FOEXTRAP) then

          do k = blo(3), bhi(3)
             do j = blo(2), bhi(2)
                do i = blo(1), bhi(1)

                   if (j < jlo) then
                      q(i,j,k,n) = q(i,jlo,k,n)
                   end if

                end do
             end do
          end do

       else if (bc(2,1,n) .eq. HOEXTRAP) then

          do k = blo(3), bhi(3)
             do j = blo(2), bhi(2)
                do i = blo(1), bhi(1)

                   if (j < jlo - 1) then
                      q(i,j,k,n) = q(i,jlo,k,n)
                   else if (j == jlo - 1) then
                      if (jlo+2 <= je) then
                         q(i,j,k,n) = eighth * (15*q(i,jlo,k,n) - 10*q(i,jlo+1,k,n) + 3*q(i,jlo+2,k,n))
                      else
                         q(i,j,k,n) = half * (3*q(i,jlo,k,n) - q(i,jlo+1,k,n))
                      end if
                   end if

                end do
             end do
          end do

       else if (bc(2,1,n) .eq. REFLECT_EVEN) then

          do k = blo(3), bhi(3)
             do j = blo(2), bhi(2)
                do i = blo(1), bhi(1)

                   if (j < jlo) then
                      q(i,j,k,n) = q(i,jlo+(jlo-j)-1,k,n)
                   end if

                end do
             end do
          end do

       else if (bc(2,1,n) .eq. REFLECT_ODD) then

          do k = blo(3), bhi(3)
             do j = blo(2), bhi(2)
                do i = blo(1), bhi(1)

                   if (j < jlo) then
                      q(i,j,k,n) = -q(i,jlo+(jlo-j)-1,k,n)
                   end if

                end do
             end do
          end do

       end if



       if (bc(2,2,n) .eq. EXT_DIR) then

          ! Do nothing.

       else if (bc(2,2,n) .eq. FOEXTRAP) then

          do k = blo(3), bhi(3)
             do j = blo(2), bhi(2)
                do i = blo(1), bhi(1)

                   if (j > jhi) then
                      q(i,j,k,n) = q(i,jhi,k,n)
                   end if

                end do
             end do
          end do

       else if (bc(2,2,n) .eq. HOEXTRAP) then

          do k = blo(3), bhi(3)
             do j = blo(2), bhi(2)
                do i = blo(1), bhi(1)

                   if (j > jhi + 1) then
                      q(i,j,k,n) = q(i,jhi,k,n)
                   else if (j == jhi + 1) then
                      if (jhi-2 >= js) then
                         q(i,j,k,n) = eighth * (15*q(i,jhi,k,n) - 10*q(i,jhi-1,k,n) + 3*q(i,jhi-2,k,n))
                      else
                         q(i,j,k,n) = half * (3*q(i,jhi,k,n) - q(i,jhi-1,k,n))
                      end if
                   end if

                end do
             end do
          end do

       else if (bc(2,2,n) .eq. REFLECT_EVEN) then

          do k = blo(3), bhi(3)
             do j = blo(2), bhi(2)
                do i = blo(1), bhi(1)

                   if (j > jhi) then
                      q(i,j,k,n) = q(i,jhi-(j-jhi)+1,k,n)
                   end if

                end do
             end do
          end do

       else if (bc(2,2,n) .eq. REFLECT_ODD) then

          do k = blo(3), bhi(3)
             do j = blo(2), bhi(2)
                do i = blo(1), bhi(1)

                   if (j > jhi) then
                      q(i,j,k,n) = -q(i,jhi-(j-jhi)+1,k,n)
                   end if

                end do
             end do
          end do

       end if
#endif

#ifdef AMREX_USE_CUDA
       call syncthreads()
#endif



#if AMREX_SPACEDIM == 3
       if (bc(3,1,n) .eq. EXT_DIR) then

          ! Do nothing.

       else if (bc(3,1,n) .eq. FOEXTRAP) then

          do k = blo(3), bhi(3)
             do j = blo(2), bhi(2)
                do i = blo(1), bhi(1)

                   if (k < klo) then
                      q(i,j,k,n) = q(i,j,klo,n)
                   end if

                end do
             end do
          end do

       else if (bc(3,1,n) .eq. HOEXTRAP) then

          do k = blo(3), bhi(3)
             do j = blo(2), bhi(2)
                do i = blo(1), bhi(1)

                   if (k < klo - 1) then
                      q(i,j,k,n) = q(i,j,klo,n)
                   else if (k == klo - 1) then
                      if (klo+2 <= ke) then
                         q(i,j,k,n) = eighth * (15*q(i,j,klo,n) - 10*q(i,j,klo+1,n) + 3*q(i,j,klo+2,n))
                      else
                         q(i,j,k,n) = half * (3*q(i,j,klo,n) - q(i,j,klo+1,n))
                      end if
                   end if

                end do
             end do
          end do

       else if (bc(3,1,n) .eq. REFLECT_EVEN) then

          do k = blo(3), bhi(3)
             do j = blo(2), bhi(2)
                do i = blo(1), bhi(1)

                   if (k < klo) then
                      q(i,j,k,n) = q(i,j,klo+(klo-k)-1,n)
                   end if

                end do
             end do
          end do

       else if (bc(3,1,n) .eq. REFLECT_ODD) then

          do k = blo(3), bhi(3)
             do j = blo(2), bhi(2)
                do i = blo(1), bhi(1)

                   if (k < klo) then
                      q(i,j,k,n) = -q(i,j,klo+(klo-k)-1,n)
                   end if

                end do
             end do
          end do

       end if



       if (bc(3,2,n) .eq. EXT_DIR) then

          ! Do nothing.

       else if (bc(3,2,n) .eq. FOEXTRAP) then

          do k = blo(3), bhi(3)
             do j = blo(2), bhi(2)
                do i = blo(1), bhi(1)

                   if (k > khi) then
                      q(i,j,k,n) = q(i,j,khi,n)
                   end if

                end do
             end do
          end do

       else if (bc(3,2,n) .eq. HOEXTRAP) then

          do k = blo(3), bhi(3)
             do j = blo(2), bhi(2)
                do i = blo(1), bhi(1)

                   if (k > khi + 1) then
                      q(i,j,k,n) = q(i,j,khi,n)
                   else if (k == khi + 1) then
                      if (khi-2 >= ks) then
                         q(i,j,k,n) = eighth * (15*q(i,j,khi,n) - 10*q(i,j,khi-1,n) + 3*q(i,j,khi-2,n))
                      else
                         q(i,j,k,n) = half * (3*q(i,j,khi,n) - q(i,j,khi-1,n))
                      end if
                   end if

                end do
             end do
          end do

       else if (bc(3,2,n) .eq. REFLECT_EVEN) then

          do k = blo(3), bhi(3)
             do j = blo(2), bhi(2)
                do i = blo(1), bhi(1)

                   if (k > khi) then
                      q(i,j,k,n) = q(i,j,khi-(k-khi)+1,n)
                   end if

                end do
             end do
          end do

       else if (bc(3,2,n) .eq. REFLECT_ODD) then

          do k = blo(3), bhi(3)
             do j = blo(2), bhi(2)
                do i = blo(1), bhi(1)

                   if (k > khi) then
                      q(i,j,k,n) = -q(i,j,khi-(k-khi)+1,n)
                   end if

                end do
             end do
          end do

       end if
#endif

#ifdef AMREX_USE_CUDA
       call syncthreads()
#endif



#if AMREX_SPACEDIM >= 2
       ! Now take care of the higher contributions

       !
       ! First correct the i-j edges and all corners
       !

       if (bc(1,1,n) .eq. HOEXTRAP .and. bc(2,1,n) .eq. HOEXTRAP) then

          do k = blo(3), bhi(3)
             do j = blo(2), bhi(2)
                do i = blo(1), bhi(1)

                   if (i == ilo-1 .and. j == jlo-1) then

                      if (jlo+2 <= je) then
                         q(i,j,k,n) = half * eighth * (15*q(ilo-1,jlo,k,n) - 10*q(ilo-1,jlo+1,k,n) + 3*q(ilo-1,jlo+2,k,n))
                      else
                         q(i,j,k,n) = half * half * (3*q(ilo-1,jlo,k,n) - q(ilo-1,jlo+1,k,n))
                      end if

                      if (ilo+2 <= ie) then
                         q(i,j,k,n) = q(ilo-1,jlo-1,k,n) + &
                                      half * eighth * (15*q(ilo,jlo-1,k,n) - 10*q(ilo+1,jlo-1,k,n) + 3*q(ilo+2,jlo-1,k,n))
                      else
                         q(i,j,k,n) = q(ilo-1,jlo-1,k,n) + half * half * (3*q(ilo,jlo-1,k,n) - q(ilo+1,jlo-1,k,n))
                      end if

                      if (k == klo-1 .and. bc(3,1,n) .eq. HOEXTRAP) then
                         if (klo+2 <= ke) then
                            q(i,j,k,n) = eighth * ( (15*q(ilo-1,jlo-1,klo,n) - 10*q(ilo-1,jlo-1,klo+1,n) + &
                                                     3*q(ilo-1,jlo-1,klo+2,n)) )
                         else
                            q(i,j,k,n) = half * (3*q(ilo-1,jlo-1,klo,n) - q(ilo-1,jlo-1,klo+1,n))
                         end if
                      end if

                      if (k == khi+1 .and. bc(3,2,n) .eq. HOEXTRAP) then
                         if (khi-2 >= ks) then
                            q(i,j,k,n) = eighth * ( (15*q(ilo-1,jlo-1,khi,n) - 10*q(ilo-1,jlo-1,khi-1,n) + &
                                                     3*q(ilo-1,jlo-1,khi-2,n)) )
                         else
                            q(i,j,k,n) = half * (3*q(ilo-1,jlo-1,khi,n) - q(ilo-1,jlo-1,khi-1,n))
                         end if
                      end if

                   end if

                end do
             end do
          end do

       end if

       !
       ! ****************************************************************************
       !

       if (bc(1,1,n) .eq. HOEXTRAP .and. bc(2,2,n) .eq. HOEXTRAP) then

          do k = blo(3), bhi(3)
             do j = blo(2), bhi(2)
                do i = blo(1), bhi(1)

                   if (i == ilo-1 .and. j == jhi+1) then

                      if (jhi-2 >= js) then
                         q(i,j,k,n) = half * eighth * (15*q(ilo-1,jhi,k,n) - 10*q(ilo-1,jhi-1,k,n) + 3*q(ilo-1,jhi-2,k,n))
                      else
                         q(i,j,k,n) = half * half * (3*q(ilo-1,jhi,k,n) - q(ilo-1,jhi-1,k,n))
                      end if

                      if (ilo+2 <= ie) then
                         q(i,j,k,n) = q(ilo-1,jhi+1,k,n) + &
                                      half * eighth * (15*q(ilo,jhi+1,k,n) - 10*q(ilo+1,jhi+1,k,n) + 3*q(ilo+2,jhi+1,k,n))
                      else
                         q(i,j,k,n) = q(ilo-1,jhi+1,k,n) + half * half * (3*q(ilo,jhi+1,k,n) - q(ilo+1,jhi+1,k,n))
                      end if

                      if (k == klo-1 .and. bc(3,1,n) .eq. HOEXTRAP) then
                         if (klo+2 <= ke) then
                            q(i,j,k,n) = eighth * ( (15*q(ilo-1,jhi+1,klo,n) - 10*q(ilo-1,jhi+1,klo+1,n) + &
                                                     3*q(ilo-1,jhi+1,klo+2,n)) )
                         else
                            q(i,j,k,n) = half * (3*q(ilo-1,jhi+1,klo,n) - q(ilo-1,jhi+1,klo+1,n))
                         end if
                      end if

                      if (k == khi+1 .and. bc(3,2,n) .eq. HOEXTRAP) then
                         if (khi-2 >= ks) then
                            q(i,j,k,n) = eighth * ( (15*q(ilo-1,jhi+1,khi,n) - 10*q(ilo-1,jhi+1,khi-1,n) + &
                                                     3*q(ilo-1,jhi+1,khi-2,n)) )
                         else
                            q(i,j,k,n) = half * (3*q(ilo-1,jhi+1,khi,n) - q(ilo-1,jhi+1,khi-1,n))
                         end if
                      end if

                   end if

                end do
             end do
          end do

       end if

       !
       ! ****************************************************************************
       !

       if (bc(1,2,n) .eq. HOEXTRAP .and. bc(2,1,n) .eq. HOEXTRAP) then

          do k = blo(3), bhi(3)
             do j = blo(2), bhi(2)
                do i = blo(1), bhi(1)

                   if (i == ihi+1 .and. j == jlo-1) then

                      if (jlo+2 <= je) then
                         q(i,j,k,n) = half * eighth * (15*q(ihi+1,jlo,k,n) - 10*q(ihi+1,jlo+1,k,n) + 3*q(ihi+1,jlo+2,k,n))
                      else
                         q(i,j,k,n) = half * half * (3*q(ihi+1,jlo,k,n) - q(ihi+1,jlo+1,k,n))
                      end if

                      if (ihi-2 >= is) then
                         q(i,j,k,n) = q(ihi+1,jlo-1,k,n) + &
                                      half * eighth * (15*q(ihi,jlo-1,k,n) - 10*q(ihi-1,jlo-1,k,n) + 3*q(ihi-2,jlo-1,k,n))
                      else
                         q(i,j,k,n) = q(ihi+1,jlo-1,k,n) + half * half * (3*q(ihi,jlo-1,k,n) - q(ihi-1,jlo-1,k,n))
                      end if

                      if (k == klo-1 .and. bc(3,1,n) .eq. HOEXTRAP) then
                         if (klo+2 <= ke) then
                            q(i,j,k,n) = eighth * (15*q(ihi+1,jlo-1,klo,n) - 10*q(ihi+1,jlo-1,klo+1,n) + 3*q(ihi+1,jlo-1,klo+2,n))
                         else
                            q(i,j,k,n) = half * (3*q(ihi+1,jlo-1,klo,n) - q(ihi+1,jlo-1,klo+1,n))
                         end if
                      end if

                      if (k == khi+1 .and. bc(3,2,n) .eq. HOEXTRAP) then
                         if (khi-2 >= ks) then
                            q(i,j,k,n) = eighth * (15*q(ihi+1,jlo-1,khi,n) - 10*q(ihi+1,jlo-1,khi-1,n) + 3*q(ihi+1,jlo-1,khi-2,n))
                         else
                            q(i,j,k,n) = half * (3*q(ihi+1,jlo-1,khi,n) - q(ihi+1,jlo-1,khi-1,n))
                         end if
                      end if

                   end if

                end do
             end do
          end do

       end if

       !
       ! ****************************************************************************
       !

       if (bc(1,2,n) .eq. HOEXTRAP .and. bc(2,2,n) .eq. HOEXTRAP) then

          do k = blo(3), bhi(3)
             do j = blo(2), bhi(2)
                do i = blo(1), bhi(1)

                   if (i == ihi+1 .and. j == jhi+1) then

                      if (jhi-2 >= js) then
                         q(i,j,k,n) = half * eighth * (15*q(ihi+1,jhi,k,n) - 10*q(ihi+1,jhi-1,k,n) + 3*q(ihi+1,jhi-2,k,n))
                      else
                         q(i,j,k,n) = half * half * (3*q(ihi+1,jhi,k,n) - q(ihi+1,jhi-1,k,n))
                      end if

                      if (ihi-2 >= is) then
                         q(i,j,k,n) = q(ihi+1,jhi+1,k,n) + &
                                      half * eighth * (15*q(ihi,jhi+1,k,n) - 10*q(ihi-1,jhi+1,k,n) + 3*q(ihi-2,jhi+1,k,n))
                      else
                         q(i,j,k,n) = q(ihi+1,jhi+1,k,n) + half * half * (3*q(ihi,jhi+1,k,n) - q(ihi-1,jhi+1,k,n))
                      end if

                      if (k == klo-1 .and. bc(3,1,n) .eq. HOEXTRAP) then
                         if (klo+2 <= ke) then
                            q(i,j,k,n) = eighth * (15*q(ihi+1,jhi+1,klo,n) - 10*q(ihi+1,jhi+1,klo+1,n) + 3*q(ihi+1,jhi+1,klo+2,n))
                         else
                            q(i,j,k,n) = half * (3*q(ihi+1,jhi+1,klo,n) - q(ihi+1,jhi+1,klo+1,n))
                         end if
                      end if

                      if (k == khi+1 .and. bc(3,2,n) .eq. HOEXTRAP) then
                         if (khi-2 >= ks) then
                            q(i,j,k,n) = eighth * (15*q(ihi+1,jhi+1,khi,n) - 10*q(ihi+1,jhi+1,khi-1,n) + 3*q(ihi+1,jhi+1,khi-2,n))
                         else
                            q(i,j,k,n) = half * (3*q(ihi+1,jhi+1,khi,n) - q(ihi+1,jhi+1,khi-1,n))
                         end if
                      end if

                   end if

                end do
             end do
          end do

       end if
#endif

#if AMREX_SPACEDIM == 3
       !
       ! Next correct the i-k edges
       !

       if (bc(1,1,n) .eq. HOEXTRAP .and. bc(3,1,n) .eq. HOEXTRAP) then

          do k = blo(3), bhi(3)
             do j = blo(2), bhi(2)
                do i = blo(1), bhi(1)

                   if (i == ilo-1 .and. k == klo-1) then

                      if (klo+2 <= ke) then
                         q(i,j,k,n) = half * eighth * (15*q(ilo-1,j,klo,n) - 10*q(ilo-1,j,klo+1,n) + 3*q(ilo-1,j,klo+2,n))
                      else
                         q(i,j,k,n) = half * half * (3*q(ilo-1,j,klo,n) - q(ilo-1,j,klo+1,n))
                      end if

                      if (ilo+2 <= ie) then
                         q(i,j,k,n) = q(ilo-1,j,klo-1,n) + &
                                      half * eighth * (15*q(ilo,j,klo-1,n) - 10*q(ilo+1,j,klo-1,n) + 3*q(ilo+2,j,klo-1,n))
                      else
                         q(i,j,k,n) = q(ilo-1,j,klo-1,n) + half * half * (3*q(ilo,j,klo-1,n) - q(ilo+1,j,klo-1,n))
                      end if

                   end if

                end do
             end do
          end do

       end if

       !
       ! ****************************************************************************
       !

       if (bc(1,1,n) .eq. HOEXTRAP .and. bc(3,2,n) .eq. HOEXTRAP) then

          do k = blo(3), bhi(3)
             do j = blo(2), bhi(2)
                do i = blo(1), bhi(1)

                   if (i == ilo-1 .and. k == khi+1) then

                      if (khi-2 >= ks) then
                         q(i,j,k,n) = half * eighth * (15*q(ilo-1,j,khi,n) - 10*q(ilo-1,j,khi-1,n) + 3*q(ilo-1,j,khi-2,n))
                      else
                         q(i,j,k,n) = half * half * (3*q(ilo-1,j,khi,n) - q(ilo-1,j,khi-1,n))
                      end if

                      if (ilo+2 <= ie) then
                         q(i,j,k,n) = q(ilo-1,j,khi+1,n) + &
                                      half * eighth * (15*q(ilo,j,khi+1,n) - 10*q(ilo+1,j,khi+1,n) + 3*q(ilo+2,j,khi+1,n))
                      else
                         q(i,j,k,n) = q(ilo-1,j,khi+1,n) + half * half * (3*q(ilo,j,khi+1,n) - q(ilo+1,j,khi+1,n))
                      end if

                   end if

                end do
             end do
          end do

       end if

       !
       ! ****************************************************************************
       !

       if (bc(1,2,n) .eq. HOEXTRAP .and. bc(3,1,n) .eq. HOEXTRAP) then

          do k = blo(3), bhi(3)
             do j = blo(2), bhi(2)
                do i = blo(1), bhi(1)

                   if (i == ihi+1 .and. k == klo-1) then

                      if (klo+2 <= ke) then
                         q(i,j,k,n) = half * eighth * (15*q(ihi+1,j,klo,n) - 10*q(ihi+1,j,klo+1,n) + 3*q(ihi+1,j,klo+2,n))
                      else
                         q(i,j,k,n) = half * half * (3*q(ihi+1,j,klo,n) - q(ihi+1,j,klo+1,n))
                      end if

                      if (ihi-2 >= is) then
                         q(i,j,k,n) = q(ihi+1,j,klo-1,n) + &
                                    half * eighth * (15*q(ihi,j,klo-1,n) - 10*q(ihi-1,j,klo-1,n) + 3*q(ihi-2,j,klo-1,n))
                      else
                         q(i,j,k,n) = q(ihi+1,j,klo-1,n) + half * half * (3*q(ihi,j,klo-1,n) - q(ihi-1,j,klo-1,n))
                      end if

                   end if

                end do
             end do
          end do

       end if

       !
       ! ****************************************************************************
       !

       if (bc(1,2,n) .eq. HOEXTRAP .and. bc(3,2,n) .eq. HOEXTRAP) then

          do k = blo(3), bhi(3)
             do j = blo(2), bhi(2)
                do i = blo(1), bhi(1)

                   if (i == ihi+1 .and. k == khi+1) then

                      if (khi-2 >= ks) then
                         q(i,j,k,n) = half * eighth * (15*q(ihi+1,j,khi,n) - 10*q(ihi+1,j,khi-1,n) + 3*q(ihi+1,j,khi-2,n))
                      else
                         q(i,j,k,n) = half * half * (3*q(ihi+1,j,khi,n) - q(ihi+1,j,khi-1,n))
                      end if

                      if (ihi-2 >= is) then
                         q(i,j,k,n) = q(ihi+1,j,khi+1,n) + &
                                      half * eighth * (15*q(ihi,j,khi+1,n) - 10*q(ihi-1,j,khi+1,n) + 3*q(ihi-2,j,khi+1,n))
                      else
                         q(i,j,k,n) = q(ihi+1,j,khi+1,n) + half * half * (3*q(ihi,j,khi+1,n) - q(ihi-1,j,khi+1,n))
                      end if

                   end if

                end do
             end do
          end do

       end if

       !
       ! Next correct the j-k edges
       !

       if (bc(2,1,n) .eq. HOEXTRAP .and. bc(3,1,n) .eq. HOEXTRAP) then

          do k = blo(3), bhi(3)
             do j = blo(2), bhi(2)
                do i = blo(1), bhi(1)

                   if (j == jlo-1 .and. k == klo-1) then

                      if (klo+2 <= ke) then
                         q(i,j,k,n) = half * eighth * (15*q(i,jlo-1,klo,n) - 10*q(i,jlo-1,klo+1,n) + 3*q(i,jlo-1,klo+2,n))
                      else
                         q(i,j,k,n) = half * half * (3*q(i,jlo-1,klo,n) - q(i,jlo-1,klo+1,n))
                      end if

                      if (jlo+2 <= je) then
                         q(i,j,k,n) = q(i,jlo-1,klo-1,n) + &
                                      half * eighth * (15*q(i,jlo,klo-1,n) - 10*q(i,jlo+1,klo-1,n) + 3*q(i,jlo+2,klo-1,n))
                      else
                         q(i,j,k,n) = q(i,jlo-1,klo-1,n) + half * half * (3*q(i,jlo,klo-1,n) - q(i,jlo+1,klo-1,n))
                      end if

                   end if

                end do
             end do
          end do

       end if

       !
       ! ****************************************************************************
       !

       if (bc(2,1,n) .eq. HOEXTRAP .and. bc(3,2,n) .eq. HOEXTRAP) then

          do k = blo(3), bhi(3)
             do j = blo(2), bhi(2)
                do i = blo(1), bhi(1)

                   if (j == jlo-1 .and. k == khi+1) then

                      if (khi-2 >= ks) then
                         q(i,j,k,n) = half * eighth * (15*q(i,jlo-1,khi,n) - 10*q(i,jlo-1,khi-1,n) + 3*q(i,jlo-1,khi-2,n))
                      else
                         q(i,j,k,n) = half * half * (3*q(i,jlo-1,khi,n) - q(i,jlo-1,khi-1,n))
                      end if

                      if (jlo+2 <= je) then
                         q(i,j,k,n) = q(i,jlo-1,khi+1,n) + &
                                       half * eighth * (15*q(i,jlo,khi+1,n) - 10*q(i,jlo+1,khi+1,n) + 3*q(i,jlo+2,khi+1,n))
                      else
                         q(i,j,k,n) = q(i,jlo-1,khi+1,n) + half * half * (3*q(i,jlo,khi+1,n) - q(i,jlo+1,khi+1,n))
                      end if

                   end if

                end do
             end do
          end do

       end if

       !
       ! ****************************************************************************
       !

       if (bc(2,2,n) .eq. HOEXTRAP .and. bc(3,1,n) .eq. HOEXTRAP) then

          do k = blo(3), bhi(3)
             do j = blo(2), bhi(2)
                do i = blo(1), bhi(1)

                   if (j == jhi+1 .and. k == klo-1) then

                      if (klo+2 <= ke) then
                         q(i,j,k,n) = half * eighth * (15*q(i,jhi+1,klo,n) - 10*q(i,jhi+1,klo+1,n) + 3*q(i,jhi+1,klo+2,n))
                      else
                         q(i,j,k,n) = half * half * (3*q(i,jhi+1,klo,n) - q(i,jhi+1,klo+1,n))
                      end if

                      if (jhi-2 >= js) then
                         q(i,j,k,n) = q(i,jhi+1,klo-1,n) + &
                                      half * eighth * (15*q(i,jhi,klo-1,n) - 10*q(i,jhi-1,klo-1,n) + 3*q(i,jhi-2,klo-1,n))
                      else
                         q(i,j,k,n) = q(i,jhi+1,klo-1,n) + half * half * (3*q(i,jhi,klo-1,n) - q(i,jhi-1,klo-1,n))
                      end if

                   end if

                end do
             end do
          end do

       end if

       !
       ! ****************************************************************************
       !

       if (bc(2,2,n) .eq. HOEXTRAP .and. bc(3,2,n) .eq. HOEXTRAP) then

          do k = blo(3), bhi(3)
             do j = blo(2), bhi(2)
                do i = blo(1), bhi(1)

                   if (j == jhi+1 .and. k == khi+1) then

                      if (khi-2 >= ks) then
                         q(i,j,k,n) = half * eighth * (15*q(i,jhi+1,khi,n) - 10*q(i,jhi+1,khi-1,n) + 3*q(i,jhi+1,khi-2,n))
                      else
                         q(i,j,k,n) = half * half * (3*q(i,jhi+1,khi,n) - q(i,jhi+1,khi-1,n))
                      end if

                      if (jhi-2 >= js) then
                         q(i,j,k,n) = q(i,jhi+1,khi+1,n) + &
                                      half * eighth * (15*q(i,jhi,khi+1,n) - 10*q(i,jhi-1,khi+1,n) + 3*q(i,jhi-2,khi+1,n))
                      else
                         q(i,j,k,n) = q(i,jhi+1,khi+1,n) + half * half * (3*q(i,jhi,khi+1,n) - q(i,jhi-1,khi+1,n))
                      end if

                   end if

                end do
             end do
          end do

       end if
#endif

=======
       if (lo(1) < ilo) then
          imin = lo(1)
          imax = min(hi(1),ilo-1)

          if (bc(1,1,n) .eq. EXT_DIR) then

             ! Do nothing.

          else if (bc(1,1,n) .eq. FOEXTRAP) then
             
             do k = lo(3), hi(3)
                do j = lo(2), hi(2)
                   do i = imin, imax
                      q(i,j,k,n) = q(ilo,j,k,n)
                   end do
                end do
             end do
             
          else if (bc(1,1,n) .eq. HOEXTRAP) then

             do k = lo(3), hi(3)
                do j = lo(2), hi(2)
                   do i = imin, imax

                      if (i < ilo - 1) then
                         q(i,j,k,n) = q(ilo,j,k,n)
                      else if (i == ilo - 1) then
                         if (ilo+2 <= ie) then
                            q(i,j,k,n) = eighth * (15*q(ilo,j,k,n) - 10*q(ilo+1,j,k,n) + 3*q(ilo+2,j,k,n))
                         else
                            q(i,j,k,n) = half * (3*q(ilo,j,k,n) - q(ilo+1,j,k,n))
                         end if
                      end if

                   end do
                end do
             end do
             
          else if (bc(1,1,n) .eq. REFLECT_EVEN) then

             do k = lo(3), hi(3)
                do j = lo(2), hi(2)
                   do i = imin, imax
                      q(i,j,k,n) = q(ilo+(ilo-i)-1,j,k,n)
                   end do
                end do
             end do

          else if (bc(1,1,n) .eq. REFLECT_ODD) then

             do k = lo(3), hi(3)
                do j = lo(2), hi(2)
                   do i = imin, imax
                      q(i,j,k,n) = -q(ilo+(ilo-i)-1,j,k,n)
                   end do
                end do
             end do
             
          end if

       end if

       if (hi(1) > ihi) then
          imin = max(lo(1),ihi+1)
          imax = hi(1)

          if (bc(1,2,n) .eq. EXT_DIR) then

             ! Do nothing.

          else if (bc(1,2,n) .eq. FOEXTRAP) then

             do k = lo(3), hi(3)
                do j = lo(2), hi(2)
                   do i = imin, imax
                      q(i,j,k,n) = q(ihi,j,k,n)
                   end do
                end do
             end do
             
          else if (bc(1,2,n) .eq. HOEXTRAP) then

             do k = lo(3), hi(3)
                do j = lo(2), hi(2)
                   do i = imin, imax

                      if (i > ihi + 1) then
                         q(i,j,k,n) = q(ihi,j,k,n)
                      else if (i == ihi + 1) then
                         if (ihi-2 >= is) then
                            q(i,j,k,n) = eighth * (15*q(ihi,j,k,n) - 10*q(ihi-1,j,k,n) + 3*q(ihi-2,j,k,n))
                         else
                            q(i,j,k,n) = half * (3*q(ihi,j,k,n) - q(ihi-1,j,k,n))
                         end if
                      end if

                   end do
                end do
             end do

          else if (bc(1,2,n) .eq. REFLECT_EVEN) then

             do k = lo(3), hi(3)
                do j = lo(2), hi(2)
                   do i = imin, imax
                      q(i,j,k,n) = q(ihi-(i-ihi)+1,j,k,n)
                   end do
                end do
             end do
             
          else if (bc(1,2,n) .eq. REFLECT_ODD) then

             do k = lo(3), hi(3)
                do j = lo(2), hi(2)
                   do i = imin, imax
                      q(i,j,k,n) = -q(ihi-(i-ihi)+1,j,k,n)
                   end do
                end do
             end do
             
          end if

       end if


#if AMREX_SPACEDIM >= 2

       if (lo(2) < jlo) then
          jmin = lo(2)
          jmax = min(hi(2),jlo-1)

          if (bc(2,1,n) .eq. EXT_DIR) then

             ! Do nothing.

          else if (bc(2,1,n) .eq. FOEXTRAP) then

             do k = lo(3), hi(3)
                do j = jmin, jmax
                   do i = lo(1), hi(1)
                      q(i,j,k,n) = q(i,jlo,k,n)
                   end do
                end do
             end do
             
          else if (bc(2,1,n) .eq. HOEXTRAP) then

             do k = lo(3), hi(3)
                do j = jmin, jmax
                   do i = lo(1), hi(1)

                      if (j < jlo - 1) then
                         q(i,j,k,n) = q(i,jlo,k,n)
                      else if (j == jlo - 1) then
                         if (jlo+2 <= je) then
                            q(i,j,k,n) = eighth * (15*q(i,jlo,k,n) - 10*q(i,jlo+1,k,n) + 3*q(i,jlo+2,k,n))
                         else
                            q(i,j,k,n) = half * (3*q(i,jlo,k,n) - q(i,jlo+1,k,n))
                         end if
                      end if

                   end do
                end do
             end do

          else if (bc(2,1,n) .eq. REFLECT_EVEN) then

             do k = lo(3), hi(3)
                do j = jmin, jmax
                   do i = lo(1), hi(1)
                      q(i,j,k,n) = q(i,jlo+(jlo-j)-1,k,n)
                   end do
                end do
             end do

          else if (bc(2,1,n) .eq. REFLECT_ODD) then

             do k = lo(3), hi(3)
                do j = jmin, jmax
                   do i = lo(1), hi(1)
                      q(i,j,k,n) = -q(i,jlo+(jlo-j)-1,k,n)
                   end do
                end do
             end do
             
          end if

       end if

       if (hi(2) > jhi) then
          jmin = max(lo(2),jhi+1)
          jmax = hi(2)

          if (bc(2,2,n) .eq. EXT_DIR) then

             ! Do nothing.

          else if (bc(2,2,n) .eq. FOEXTRAP) then

             do k = lo(3), hi(3)
                do j = jmin, jmax
                   do i = lo(1), hi(1)
                      q(i,j,k,n) = q(i,jhi,k,n)
                   end do
                end do
             end do
             
          else if (bc(2,2,n) .eq. HOEXTRAP) then

             do k = lo(3), hi(3)
                do j = jmin, jmax
                   do i = lo(1), hi(1)

                      if (j > jhi + 1) then
                         q(i,j,k,n) = q(i,jhi,k,n)
                      else if (j == jhi + 1) then
                         if (jhi-2 >= js) then
                            q(i,j,k,n) = eighth * (15*q(i,jhi,k,n) - 10*q(i,jhi-1,k,n) + 3*q(i,jhi-2,k,n))
                         else
                            q(i,j,k,n) = half * (3*q(i,jhi,k,n) - q(i,jhi-1,k,n))
                         end if
                      end if
                      
                   end do
                end do
             end do

          else if (bc(2,2,n) .eq. REFLECT_EVEN) then

             do k = lo(3), hi(3)
                do j = jmin, jmax
                   do i = lo(1), hi(1)
                      q(i,j,k,n) = q(i,jhi-(j-jhi)+1,k,n)
                   end do
                end do
             end do
             
          else if (bc(2,2,n) .eq. REFLECT_ODD) then

             do k = lo(3), hi(3)
                do j = jmin, jmax
                   do i = lo(1), hi(1)
                      q(i,j,k,n) = -q(i,jhi-(j-jhi)+1,k,n)
                   end do
                end do
             end do
             
          end if

       end if
#endif



#if AMREX_SPACEDIM == 3

       if (lo(3) < klo) then
          kmin = lo(3)
          kmax = min(hi(3),klo-1)

          if (bc(3,1,n) .eq. EXT_DIR) then

             ! Do nothing.
             
          else if (bc(3,1,n) .eq. FOEXTRAP) then
             
             do k = kmin, kmax
                do j = lo(2), hi(2)
                   do i = lo(1), hi(1)
                      q(i,j,k,n) = q(i,j,klo,n)
                   end do
                end do
             end do

          else if (bc(3,1,n) .eq. HOEXTRAP) then

             do k = kmin, kmax
                do j = lo(2), hi(2)
                   do i = lo(1), hi(1)

                      if (k < klo - 1) then
                         q(i,j,k,n) = q(i,j,klo,n)
                      else if (k == klo - 1) then
                         if (klo+2 <= ke) then
                            q(i,j,k,n) = eighth * (15*q(i,j,klo,n) - 10*q(i,j,klo+1,n) + 3*q(i,j,klo+2,n))
                         else
                            q(i,j,k,n) = half * (3*q(i,j,klo,n) - q(i,j,klo+1,n))
                         end if
                      end if

                   end do
                end do
             end do
             
          else if (bc(3,1,n) .eq. REFLECT_EVEN) then

             do k = kmin, kmax
                do j = lo(2), hi(2)
                   do i = lo(1), hi(1)
                      q(i,j,k,n) = q(i,j,klo+(klo-k)-1,n)
                   end do
                end do
             end do
             
          else if (bc(3,1,n) .eq. REFLECT_ODD) then

             do k = kmin, kmax
                do j = lo(2), hi(2)
                   do i = lo(1), hi(1)
                      q(i,j,k,n) = -q(i,j,klo+(klo-k)-1,n)
                   end do
                end do
             end do
             
          end if

       end if

       if (hi(3) > khi) then
          kmin = max(lo(3),khi+1)
          kmax = hi(3)

          if (bc(3,2,n) .eq. EXT_DIR) then

             ! Do nothing.
             
          else if (bc(3,2,n) .eq. FOEXTRAP) then
             
             do k = kmin, kmax
                do j = lo(2), hi(2)
                   do i = lo(1), hi(1)
                      q(i,j,k,n) = q(i,j,khi,n)
                   end do
                end do
             end do

          else if (bc(3,2,n) .eq. HOEXTRAP) then

             do k = kmin, kmax
                do j = lo(2), hi(2)
                   do i = lo(1), hi(1)

                      if (k > khi + 1) then
                         q(i,j,k,n) = q(i,j,khi,n)
                      else if (k == khi + 1) then
                         if (khi-2 >= ks) then
                            q(i,j,k,n) = eighth * (15*q(i,j,khi,n) - 10*q(i,j,khi-1,n) + 3*q(i,j,khi-2,n))
                         else
                            q(i,j,k,n) = half * (3*q(i,j,khi,n) - q(i,j,khi-1,n))
                         end if
                      end if

                   end do
                end do
             end do
             
          else if (bc(3,2,n) .eq. REFLECT_EVEN) then

             do k = kmin, kmax
                do j = lo(2), hi(2)
                   do i = lo(1), hi(1)
                      q(i,j,k,n) = q(i,j,khi-(k-khi)+1,n)
                   end do
                end do
             end do
             
          else if (bc(3,2,n) .eq. REFLECT_ODD) then

             do k = kmin, kmax
                do j = lo(2), hi(2)
                   do i = lo(1), hi(1)
                      q(i,j,k,n) = -q(i,j,khi-(k-khi)+1,n)
                   end do
                end do
             end do

          end if

       end if
#endif



#if AMREX_SPACEDIM >= 2
       ! Now take care of the higher contributions

       !
       ! First correct the i-j edges and all corners
       !

       if (bc(1,1,n) .eq. HOEXTRAP .and. bc(2,1,n) .eq. HOEXTRAP) then

          if (lo(1) < ilo .and. lo(2) < jlo) then
             imin = lo(1)
             imax = min(hi(1),ilo-1)
             jmin = lo(2)
             jmax = min(hi(2),jlo-1)

             i = ilo-1
             j = jlo-1

             if (i.ge.imin .and. i.le.imax .and. j.ge.jmin .and. j.le.jmax) then

                do k = lo(3), hi(3)
                      
                   if (jlo+2 <= je) then
                      q(i,j,k,n) = half * eighth * (15*q(ilo-1,jlo,k,n) - 10*q(ilo-1,jlo+1,k,n) + 3*q(ilo-1,jlo+2,k,n))
                   else
                      q(i,j,k,n) = half * half * (3*q(ilo-1,jlo,k,n) - q(ilo-1,jlo+1,k,n))
                   end if
                   
                   if (ilo+2 <= ie) then
                      q(i,j,k,n) = q(ilo-1,jlo-1,k,n) + &
                           half * eighth * (15*q(ilo,jlo-1,k,n) - 10*q(ilo+1,jlo-1,k,n) + 3*q(ilo+2,jlo-1,k,n))
                   else
                      q(i,j,k,n) = q(ilo-1,jlo-1,k,n) + half * half * (3*q(ilo,jlo-1,k,n) - q(ilo+1,jlo-1,k,n))
                   end if
                   
#if AMREX_SPACEDIM == 3
                   
                   if (k == klo-1 .and. bc(3,1,n) .eq. HOEXTRAP) then
                      if (klo+2 <= ke) then
                         q(i,j,k,n) = eighth * ( (15*q(ilo-1,jlo-1,klo,n) - 10*q(ilo-1,jlo-1,klo+1,n) + &
                              3*q(ilo-1,jlo-1,klo+2,n)) )
                      else
                         q(i,j,k,n) = half * (3*q(ilo-1,jlo-1,klo,n) - q(ilo-1,jlo-1,klo+1,n))
                      end if
                   end if
                   
                   if (k == khi+1 .and. bc(3,2,n) .eq. HOEXTRAP) then
                      if (khi-2 >= ks) then
                         q(i,j,k,n) = eighth * ( (15*q(ilo-1,jlo-1,khi,n) - 10*q(ilo-1,jlo-1,khi-1,n) + &
                              3*q(ilo-1,jlo-1,khi-2,n)) )
                      else
                         q(i,j,k,n) = half * (3*q(ilo-1,jlo-1,khi,n) - q(ilo-1,jlo-1,khi-1,n))
                      end if
                   end if
#endif
                   
                end do
             end if
          end if
       end if

       !
       ! ****************************************************************************
       !

       if (bc(1,1,n) .eq. HOEXTRAP .and. bc(2,2,n) .eq. HOEXTRAP) then

          if (lo(1) < ilo .and. hi(2) > jhi) then
             imin = lo(1)
             imax = min(hi(1),ilo-1)
             jmin = max(lo(2),jhi+1)
             jmax = hi(2)

             i = ilo-1
             j = jhi+1

             if (i.ge.imin .and. i.le.imax .and. j.ge.jmin .and. j.le.jmax) then

                do k = lo(3), hi(3)

                   if (jhi-2 >= js) then
                      q(i,j,k,n) = half * eighth * (15*q(ilo-1,jhi,k,n) - 10*q(ilo-1,jhi-1,k,n) + 3*q(ilo-1,jhi-2,k,n))
                   else
                      q(i,j,k,n) = half * half * (3*q(ilo-1,jhi,k,n) - q(ilo-1,jhi-1,k,n))
                   end if
                   
                   if (ilo+2 <= ie) then
                      q(i,j,k,n) = q(ilo-1,jhi+1,k,n) + &
                           half * eighth * (15*q(ilo,jhi+1,k,n) - 10*q(ilo+1,jhi+1,k,n) + 3*q(ilo+2,jhi+1,k,n))
                   else
                      q(i,j,k,n) = q(ilo-1,jhi+1,k,n) + half * half * (3*q(ilo,jhi+1,k,n) - q(ilo+1,jhi+1,k,n))
                   end if

#if (AMREX_SPACEDIM == 3)
                   if (k == klo-1 .and. bc(3,1,n) .eq. HOEXTRAP) then
                      if (klo+2 <= ke) then
                         q(i,j,k,n) = eighth * ( (15*q(ilo-1,jhi+1,klo,n) - 10*q(ilo-1,jhi+1,klo+1,n) + &
                              3*q(ilo-1,jhi+1,klo+2,n)) )
                      else
                         q(i,j,k,n) = half * (3*q(ilo-1,jhi+1,klo,n) - q(ilo-1,jhi+1,klo+1,n))
                      end if
                   end if
                   
                   if (k == khi+1 .and. bc(3,2,n) .eq. HOEXTRAP) then
                      if (khi-2 >= ks) then
                         q(i,j,k,n) = eighth * ( (15*q(ilo-1,jhi+1,khi,n) - 10*q(ilo-1,jhi+1,khi-1,n) + &
                              3*q(ilo-1,jhi+1,khi-2,n)) )
                      else
                         q(i,j,k,n) = half * (3*q(ilo-1,jhi+1,khi,n) - q(ilo-1,jhi+1,khi-1,n))
                      end if
                   end if

#endif

                end do
             end if
          end if
       end if

       !
       ! ****************************************************************************
       !

       if (bc(1,2,n) .eq. HOEXTRAP .and. bc(2,1,n) .eq. HOEXTRAP) then

          if (hi(1) > ihi .and. lo(2) < jlo) then
             imin = max(lo(1),ihi+1)
             imax = hi(1)
             jmin = lo(2)
             jmax = min(hi(2),jlo-1)

             i = ihi+1
             j = jlo-1

             if (i.ge.imin .and. i.le.imax .and. j.ge.jmin .and. j.le.jmax) then

                do k = lo(3), hi(3)

                   if (jlo+2 <= je) then
                      q(i,j,k,n) = half * eighth * (15*q(ihi+1,jlo,k,n) - 10*q(ihi+1,jlo+1,k,n) + 3*q(ihi+1,jlo+2,k,n))
                   else
                      q(i,j,k,n) = half * half * (3*q(ihi+1,jlo,k,n) - q(ihi+1,jlo+1,k,n))
                   end if
                   
                   if (ihi-2 >= is) then
                      q(i,j,k,n) = q(ihi+1,jlo-1,k,n) + &
                           half * eighth * (15*q(ihi,jlo-1,k,n) - 10*q(ihi-1,jlo-1,k,n) + 3*q(ihi-2,jlo-1,k,n))
                   else
                      q(i,j,k,n) = q(ihi+1,jlo-1,k,n) + half * half * (3*q(ihi,jlo-1,k,n) - q(ihi-1,jlo-1,k,n))
                   end if
                   
#if (AMREX_SPACEDIM == 3)
                   if (k == klo-1 .and. bc(3,1,n) .eq. HOEXTRAP) then
                      if (klo+2 <= ke) then
                         q(i,j,k,n) = eighth * (15*q(ihi+1,jlo-1,klo,n) - 10*q(ihi+1,jlo-1,klo+1,n) + 3*q(ihi+1,jlo-1,klo+2,n))
                      else
                         q(i,j,k,n) = half * (3*q(ihi+1,jlo-1,klo,n) - q(ihi+1,jlo-1,klo+1,n))
                      end if
                   end if
                   
                   if (k == khi+1 .and. bc(3,2,n) .eq. HOEXTRAP) then
                      if (khi-2 >= ks) then
                         q(i,j,k,n) = eighth * (15*q(ihi+1,jlo-1,khi,n) - 10*q(ihi+1,jlo-1,khi-1,n) + 3*q(ihi+1,jlo-1,khi-2,n))
                      else
                         q(i,j,k,n) = half * (3*q(ihi+1,jlo-1,khi,n) - q(ihi+1,jlo-1,khi-1,n))
                      end if
                   end if
#endif

                end do
             end if
          end if
       end if

       !
       ! ****************************************************************************
       !

       if (bc(1,2,n) .eq. HOEXTRAP .and. bc(2,2,n) .eq. HOEXTRAP) then

          if (hi(1) > ihi .and. hi(2) > jhi) then
             imin = max(lo(1),ihi+1)
             imax = hi(1)
             jmin = max(lo(2),jhi+1)
             jmax = hi(2)

             i = ihi+1
             j = jhi+1

             if (i.ge.imin .and. i.le.imax .and. j.ge.jmin .and. j.le.jmax) then

                do k = lo(3), hi(3)
                   
                   if (jhi-2 >= js) then
                      q(i,j,k,n) = half * eighth * (15*q(ihi+1,jhi,k,n) - 10*q(ihi+1,jhi-1,k,n) + 3*q(ihi+1,jhi-2,k,n))
                   else
                      q(i,j,k,n) = half * half * (3*q(ihi+1,jhi,k,n) - q(ihi+1,jhi-1,k,n))
                   end if
                   
                   if (ihi-2 >= is) then
                      q(i,j,k,n) = q(ihi+1,jhi+1,k,n) + &
                           half * eighth * (15*q(ihi,jhi+1,k,n) - 10*q(ihi-1,jhi+1,k,n) + 3*q(ihi-2,jhi+1,k,n))
                   else
                      q(i,j,k,n) = q(ihi+1,jhi+1,k,n) + half * half * (3*q(ihi,jhi+1,k,n) - q(ihi-1,jhi+1,k,n))
                   end if
                   
#if (AMREX_SPACEDIM == 3)
                   if (k == klo-1 .and. bc(3,1,n) .eq. HOEXTRAP) then
                      if (klo+2 <= ke) then
                         q(i,j,k,n) = eighth * (15*q(ihi+1,jhi+1,klo,n) - 10*q(ihi+1,jhi+1,klo+1,n) + 3*q(ihi+1,jhi+1,klo+2,n))
                      else
                         q(i,j,k,n) = half * (3*q(ihi+1,jhi+1,klo,n) - q(ihi+1,jhi+1,klo+1,n))
                      end if
                   end if
                   
                   if (k == khi+1 .and. bc(3,2,n) .eq. HOEXTRAP) then
                      if (khi-2 >= ks) then
                         q(i,j,k,n) = eighth * (15*q(ihi+1,jhi+1,khi,n) - 10*q(ihi+1,jhi+1,khi-1,n) + 3*q(ihi+1,jhi+1,khi-2,n))
                      else
                         q(i,j,k,n) = half * (3*q(ihi+1,jhi+1,khi,n) - q(ihi+1,jhi+1,khi-1,n))
                      end if
                   end if
#endif
                   
                end do
             end if
          end if
       end if
#endif

#if AMREX_SPACEDIM == 3
       !
       ! Next correct the i-k edges
       !

       if (bc(1,1,n) .eq. HOEXTRAP .and. bc(3,1,n) .eq. HOEXTRAP) then

          if (lo(1) < ilo .and. lo(3) < klo) then
             imin = lo(1)
             imax = min(hi(1),ilo-1)
             kmin = lo(3)
             kmax = min(hi(3),klo-1)

             i = ilo-1
             k = klo-1

             if (i.ge.imin .and. i.le.imax .and. k.ge.kmin .and. k.le.kmax) then
             
                do j = lo(2), hi(2)

                   if (klo+2 <= ke) then
                      q(i,j,k,n) = half * eighth * (15*q(ilo-1,j,klo,n) - 10*q(ilo-1,j,klo+1,n) + 3*q(ilo-1,j,klo+2,n))
                   else
                      q(i,j,k,n) = half * half * (3*q(ilo-1,j,klo,n) - q(ilo-1,j,klo+1,n))
                   end if
                   
                   if (ilo+2 <= ie) then
                      q(i,j,k,n) = q(ilo-1,j,klo-1,n) + &
                           half * eighth * (15*q(ilo,j,klo-1,n) - 10*q(ilo+1,j,klo-1,n) + 3*q(ilo+2,j,klo-1,n))
                   else
                      q(i,j,k,n) = q(ilo-1,j,klo-1,n) + half * half * (3*q(ilo,j,klo-1,n) - q(ilo+1,j,klo-1,n))
                   end if

                end do
             end if
          end if
       end if

       !
       ! ****************************************************************************
       !

       if (bc(1,1,n) .eq. HOEXTRAP .and. bc(3,2,n) .eq. HOEXTRAP) then

          if (lo(1) < ilo .and. hi(3) > khi) then
             imin = lo(1)
             imax = min(hi(1),ilo-1)
             kmin = max(lo(3),khi+1)
             kmax = hi(3)

             i = ilo-1
             k = khi+1

             if (i.ge.imin .and. i.le.imax .and. k.ge.kmin .and. k.le.kmax) then

                do j = lo(2), hi(2)

                   if (khi-2 >= ks) then
                      q(i,j,k,n) = half * eighth * (15*q(ilo-1,j,khi,n) - 10*q(ilo-1,j,khi-1,n) + 3*q(ilo-1,j,khi-2,n))
                   else
                      q(i,j,k,n) = half * half * (3*q(ilo-1,j,khi,n) - q(ilo-1,j,khi-1,n))
                   end if
                   
                   if (ilo+2 <= ie) then
                      q(i,j,k,n) = q(ilo-1,j,khi+1,n) + &
                           half * eighth * (15*q(ilo,j,khi+1,n) - 10*q(ilo+1,j,khi+1,n) + 3*q(ilo+2,j,khi+1,n))
                   else
                      q(i,j,k,n) = q(ilo-1,j,khi+1,n) + half * half * (3*q(ilo,j,khi+1,n) - q(ilo+1,j,khi+1,n))
                   end if
                end do
             end if
          end if
       end if

       !
       ! ****************************************************************************
       !

       if (bc(1,2,n) .eq. HOEXTRAP .and. bc(3,1,n) .eq. HOEXTRAP) then

          if (hi(1) > ihi .and. lo(3) < klo) then
             imin = max(lo(1),ihi+1)
             imax = hi(1)
             kmin = lo(3)
             kmax = min(hi(3),klo-1)

             i = ihi+1
             k = klo-1

             if (i.ge.imin .and. i.le.imax .and. k.ge.kmin .and. k.le.kmax) then

                do j = lo(2), hi(2)

                   if (klo+2 <= ke) then
                      q(i,j,k,n) = half * eighth * (15*q(ihi+1,j,klo,n) - 10*q(ihi+1,j,klo+1,n) + 3*q(ihi+1,j,klo+2,n))
                   else
                      q(i,j,k,n) = half * half * (3*q(ihi+1,j,klo,n) - q(ihi+1,j,klo+1,n))
                   end if
                   
                   if (ihi-2 >= is) then
                      q(i,j,k,n) = q(ihi+1,j,klo-1,n) + &
                           half * eighth * (15*q(ihi,j,klo-1,n) - 10*q(ihi-1,j,klo-1,n) + 3*q(ihi-2,j,klo-1,n))
                   else
                      q(i,j,k,n) = q(ihi+1,j,klo-1,n) + half * half * (3*q(ihi,j,klo-1,n) - q(ihi-1,j,klo-1,n))
                   end if
                end do
             end if
          end if
       end if

       !
       ! ****************************************************************************
       !

       if (bc(1,2,n) .eq. HOEXTRAP .and. bc(3,2,n) .eq. HOEXTRAP) then
          
          if (hi(1) > ihi .and. hi(3) > khi) then
             imin = max(lo(1),ihi+1)
             imax = hi(1)
             kmin = max(lo(3),khi+1)
             kmax = hi(3)

             i = ihi+1
             k = khi+1

             if (i.ge.imin .and. i.le.imax .and. k.ge.kmin .and. k.le.kmax) then

                do j = lo(2), hi(2)

                   if (khi-2 >= ks) then
                      q(i,j,k,n) = half * eighth * (15*q(ihi+1,j,khi,n) - 10*q(ihi+1,j,khi-1,n) + 3*q(ihi+1,j,khi-2,n))
                   else
                      q(i,j,k,n) = half * half * (3*q(ihi+1,j,khi,n) - q(ihi+1,j,khi-1,n))
                   end if
                   
                   if (ihi-2 >= is) then
                      q(i,j,k,n) = q(ihi+1,j,khi+1,n) + &
                           half * eighth * (15*q(ihi,j,khi+1,n) - 10*q(ihi-1,j,khi+1,n) + 3*q(ihi-2,j,khi+1,n))
                   else
                      q(i,j,k,n) = q(ihi+1,j,khi+1,n) + half * half * (3*q(ihi,j,khi+1,n) - q(ihi-1,j,khi+1,n))
                   end if
                   
                end do
             end if
          end if
       end if

       !
       ! Next correct the j-k edges
       !

       if (bc(2,1,n) .eq. HOEXTRAP .and. bc(3,1,n) .eq. HOEXTRAP) then

          if (lo(2) < jlo .and. lo(3) < klo) then
             jmin = lo(2)
             jmax = min(hi(2),jlo-1)
             kmin = lo(3)
             kmax = min(hi(3),klo-1)

             j = jlo-1
             k = klo-1

             if (j.ge.jmin .and. j.le.jmax .and. k.ge.kmin .and. k.le.kmax) then

                do i = lo(1), hi(1)

                   if (klo+2 <= ke) then
                      q(i,j,k,n) = half * eighth * (15*q(i,jlo-1,klo,n) - 10*q(i,jlo-1,klo+1,n) + 3*q(i,jlo-1,klo+2,n))
                   else
                      q(i,j,k,n) = half * half * (3*q(i,jlo-1,klo,n) - q(i,jlo-1,klo+1,n))
                   end if
                   
                   if (jlo+2 <= je) then
                      q(i,j,k,n) = q(i,jlo-1,klo-1,n) + &
                           half * eighth * (15*q(i,jlo,klo-1,n) - 10*q(i,jlo+1,klo-1,n) + 3*q(i,jlo+2,klo-1,n))
                   else
                      q(i,j,k,n) = q(i,jlo-1,klo-1,n) + half * half * (3*q(i,jlo,klo-1,n) - q(i,jlo+1,klo-1,n))
                   end if

                end do
             end if
          end if
       end if

       !
       ! ****************************************************************************
       !

       if (bc(2,1,n) .eq. HOEXTRAP .and. bc(3,2,n) .eq. HOEXTRAP) then

          if (lo(2) < jlo .and. hi(3) > khi) then
             jmin = lo(2)
             jmax = min(hi(2),jlo-1)
             kmin = max(lo(3),khi+1)
             kmax = hi(3)

             j = jlo-1
             k = khi+1

             if (j.ge.jmin .and. j.le.jmax .and. k.ge.kmin .and. k.le.kmax) then

                do i = lo(1), hi(1)

                   if (khi-2 >= ks) then
                      q(i,j,k,n) = half * eighth * (15*q(i,jlo-1,khi,n) - 10*q(i,jlo-1,khi-1,n) + 3*q(i,jlo-1,khi-2,n))
                   else
                      q(i,j,k,n) = half * half * (3*q(i,jlo-1,khi,n) - q(i,jlo-1,khi-1,n))
                   end if
                   
                   if (jlo+2 <= je) then
                      q(i,j,k,n) = q(i,jlo-1,khi+1,n) + &
                           half * eighth * (15*q(i,jlo,khi+1,n) - 10*q(i,jlo+1,khi+1,n) + 3*q(i,jlo+2,khi+1,n))
                   else
                      q(i,j,k,n) = q(i,jlo-1,khi+1,n) + half * half * (3*q(i,jlo,khi+1,n) - q(i,jlo+1,khi+1,n))
                   end if
                   
                end do
             end if
          end if
       end if

       !
       ! ****************************************************************************
       !

       if (bc(2,2,n) .eq. HOEXTRAP .and. bc(3,1,n) .eq. HOEXTRAP) then

          if (hi(2) > jhi .and. lo(3) < klo) then
             jmin = max(lo(2),jhi+1)
             jmax = hi(2)
             kmin = lo(3)
             kmax = min(hi(3),klo-1)

             j = jhi+1
             k = klo-1

             if (j.ge.jmin .and. j.le.jmax .and. k.ge.kmin .and. k.le.kmax) then

                do i = lo(1), hi(1)

                   if (klo+2 <= ke) then
                      q(i,j,k,n) = half * eighth * (15*q(i,jhi+1,klo,n) - 10*q(i,jhi+1,klo+1,n) + 3*q(i,jhi+1,klo+2,n))
                   else
                      q(i,j,k,n) = half * half * (3*q(i,jhi+1,klo,n) - q(i,jhi+1,klo+1,n))
                   end if
                   
                   if (jhi-2 >= js) then
                      q(i,j,k,n) = q(i,jhi+1,klo-1,n) + &
                           half * eighth * (15*q(i,jhi,klo-1,n) - 10*q(i,jhi-1,klo-1,n) + 3*q(i,jhi-2,klo-1,n))
                   else
                      q(i,j,k,n) = q(i,jhi+1,klo-1,n) + half * half * (3*q(i,jhi,klo-1,n) - q(i,jhi-1,klo-1,n))
                   end if
                   
                end do
             end if
          end if
       end if

       !
       ! ****************************************************************************
       !

       if (bc(2,2,n) .eq. HOEXTRAP .and. bc(3,2,n) .eq. HOEXTRAP) then

          if (hi(2) > jhi .and. hi(3) > khi) then
             jmin = max(lo(2),jhi+1)
             jmax = hi(2)
             kmin = max(lo(3),khi+1)
             kmax = hi(3)

             j = jhi+1
             k = khi+1

             if (j.ge.jmin .and. j.le.jmax .and. k.ge.kmin .and. k.le.kmax) then

                do i = lo(1), hi(1)

                   if (khi-2 >= ks) then
                      q(i,j,k,n) = half * eighth * (15*q(i,jhi+1,khi,n) - 10*q(i,jhi+1,khi-1,n) + 3*q(i,jhi+1,khi-2,n))
                   else
                      q(i,j,k,n) = half * half * (3*q(i,jhi+1,khi,n) - q(i,jhi+1,khi-1,n))
                   end if
                   
                   if (jhi-2 >= js) then
                      q(i,j,k,n) = q(i,jhi+1,khi+1,n) + &
                           half * eighth * (15*q(i,jhi,khi+1,n) - 10*q(i,jhi-1,khi+1,n) + 3*q(i,jhi-2,khi+1,n))
                   else
                      q(i,j,k,n) = q(i,jhi+1,khi+1,n) + half * half * (3*q(i,jhi,khi+1,n) - q(i,jhi-1,khi+1,n))
                   end if
                   
                end do
             end if
          end if
       end if
#endif

>>>>>>> 033bbf7d
    end do

  end subroutine filccn

end module amrex_filcc_module<|MERGE_RESOLUTION|>--- conflicted
+++ resolved
@@ -5,12 +5,9 @@
 module amrex_filcc_module
 
   use amrex_fort_module, only : amrex_real, amrex_spacedim, get_loop_bounds
-<<<<<<< HEAD
 #ifdef AMREX_USE_CUDA
   use cuda_module, only: numBlocks, numThreads, cuda_stream
 #endif
-=======
->>>>>>> 033bbf7d
 
   implicit none
 
@@ -98,37 +95,21 @@
     integer, intent(in) :: bc(amrex_spacedim,2,nq)
     real(amrex_real), intent(inout) :: q(qlo(1):qhi(1),qlo(2):qhi(2),qlo(3):qhi(3),nq)
 
-<<<<<<< HEAD
-    integer :: blo(3), bhi(3)
-
-    call get_loop_bounds(blo, bhi, qlo, qhi)
-
-    call filccn(blo, bhi, q, qlo, qhi, nq, domlo, domhi, dx, xlo, bc)
-=======
     integer :: lo(3), hi(3)
 
     call get_loop_bounds(lo, hi, qlo, qhi)
 
     call filccn(lo, hi, q, qlo, qhi, nq, domlo, domhi, dx, xlo, bc)
->>>>>>> 033bbf7d
 
   end subroutine amrex_fab_filcc
 
 
 
-<<<<<<< HEAD
-  AMREX_DEVICE subroutine filccn(blo, bhi, q, q_lo, q_hi, ncomp, domlo, domhi, dx, xlo, bc)
+  AMREX_DEVICE subroutine filccn(lo, hi, q, q_lo, q_hi, ncomp, domlo, domhi, dx, xlo, bc)
 
     implicit none
 
-    integer,          intent(in   ) :: blo(3), bhi(3)
-=======
-  subroutine filccn(lo, hi, q, q_lo, q_hi, ncomp, domlo, domhi, dx, xlo, bc)
-
-    implicit none
-
     integer,          intent(in   ) :: lo(3), hi(3)
->>>>>>> 033bbf7d
     integer,          intent(in   ) :: q_lo(3), q_hi(3)
     integer,          intent(in   ) :: domlo(amrex_spacedim), domhi(amrex_spacedim)
     real(amrex_real), intent(in   ) :: xlo(amrex_spacedim), dx(amrex_spacedim)
@@ -139,10 +120,7 @@
     integer :: ilo, ihi, jlo, jhi, klo, khi
     integer :: is, ie, js, je, ks, ke
     integer :: i, j, k, n
-<<<<<<< HEAD
-=======
     integer :: imin, imax, jmin, jmax, kmin, kmax
->>>>>>> 033bbf7d
 
     is = max(q_lo(1), domlo(1))
     ie = min(q_hi(1), domhi(1))
@@ -160,920 +138,6 @@
 
     do n = 1, ncomp
 
-<<<<<<< HEAD
-       if (bc(1,1,n) .eq. EXT_DIR) then
-
-          ! Do nothing.
-
-       else if (bc(1,1,n) .eq. FOEXTRAP) then
-
-          do k = blo(3), bhi(3)
-             do j = blo(2), bhi(2)
-                do i = blo(1), bhi(1)
-
-                   if (i < ilo) then
-                      q(i,j,k,n) = q(ilo,j,k,n)
-                   end if
-
-                end do
-             end do
-          end do
-
-       else if (bc(1,1,n) .eq. HOEXTRAP) then
-
-          do k = blo(3), bhi(3)
-             do j = blo(2), bhi(2)
-                do i = blo(1), bhi(1)
-
-                   if (i < ilo - 1) then
-                      q(i,j,k,n) = q(ilo,j,k,n)
-                   else if (i == ilo - 1) then
-                      if (ilo+2 <= ie) then
-                         q(i,j,k,n) = eighth * (15*q(ilo,j,k,n) - 10*q(ilo+1,j,k,n) + 3*q(ilo+2,j,k,n))
-                      else
-                         q(i,j,k,n) = half * (3*q(ilo,j,k,n) - q(ilo+1,j,k,n))
-                      end if
-                   end if
-
-                end do
-             end do
-          end do
-
-       else if (bc(1,1,n) .eq. REFLECT_EVEN) then
-
-          do k = blo(3), bhi(3)
-             do j = blo(2), bhi(2)
-                do i = blo(1), bhi(1)
-
-                   if (i < ilo) then
-                      q(i,j,k,n) = q(ilo+(ilo-i)-1,j,k,n)
-                   end if
-
-                end do
-             end do
-          end do
-
-       else if (bc(1,1,n) .eq. REFLECT_ODD) then
-
-          do k = blo(3), bhi(3)
-             do j = blo(2), bhi(2)
-                do i = blo(1), bhi(1)
-
-                   if (i < ilo) then
-                      q(i,j,k,n) = -q(ilo+(ilo-i)-1,j,k,n)
-                   end if
-
-                end do
-             end do
-          end do
-
-       end if
-
-
-
-       if (bc(1,2,n) .eq. EXT_DIR) then
-
-          ! Do nothing.
-
-       else if (bc(1,2,n) .eq. FOEXTRAP) then
-
-          do k = blo(3), bhi(3)
-             do j = blo(2), bhi(2)
-                do i = blo(1), bhi(1)
-
-                   if (i > ihi) then
-                      q(i,j,k,n) = q(ihi,j,k,n)
-                   end if
-
-                end do
-             end do
-          end do
-
-       else if (bc(1,2,n) .eq. HOEXTRAP) then
-
-          do k = blo(3), bhi(3)
-             do j = blo(2), bhi(2)
-                do i = blo(1), bhi(1)
-
-                   if (i > ihi + 1) then
-                      q(i,j,k,n) = q(ihi,j,k,n)
-                   else if (i == ihi + 1) then
-                      if (ihi-2 >= is) then
-                         q(i,j,k,n) = eighth * (15*q(ihi,j,k,n) - 10*q(ihi-1,j,k,n) + 3*q(ihi-2,j,k,n))
-                      else
-                         q(i,j,k,n) = half * (3*q(ihi,j,k,n) - q(ihi-1,j,k,n))
-                      end if
-                   end if
-
-                end do
-             end do
-          end do
-
-       else if (bc(1,2,n) .eq. REFLECT_EVEN) then
-
-          do k = blo(3), bhi(3)
-             do j = blo(2), bhi(2)
-                do i = blo(1), bhi(1)
-
-                   if (i > ihi) then
-                      q(i,j,k,n) = q(ihi-(i-ihi)+1,j,k,n)
-                   end if
-
-                end do
-             end do
-          end do
-
-       else if (bc(1,2,n) .eq. REFLECT_ODD) then
-
-          do k = blo(3), bhi(3)
-             do j = blo(2), bhi(2)
-                do i = blo(1), bhi(1)
-
-                   if (i > ihi) then
-                      q(i,j,k,n) = -q(ihi-(i-ihi)+1,j,k,n)
-                   end if
-
-                end do
-             end do
-          end do
-
-       end if
-
-       ! We need to synchronize the threadblock after each
-       ! dimension, since the results for the corners depend
-       ! on the i, j, and k directions being done in order.
-       ! Note: this will only work if the threadblock size is
-       ! larger in each dimension than the number of ghost zones.
-
-#ifdef AMREX_USE_CUDA
-       call syncthreads()
-#endif
-
-
-
-#if AMREX_SPACEDIM >= 2
-       if (bc(2,1,n) .eq. EXT_DIR) then
-
-          ! Do nothing.
-
-       else if (bc(2,1,n) .eq. FOEXTRAP) then
-
-          do k = blo(3), bhi(3)
-             do j = blo(2), bhi(2)
-                do i = blo(1), bhi(1)
-
-                   if (j < jlo) then
-                      q(i,j,k,n) = q(i,jlo,k,n)
-                   end if
-
-                end do
-             end do
-          end do
-
-       else if (bc(2,1,n) .eq. HOEXTRAP) then
-
-          do k = blo(3), bhi(3)
-             do j = blo(2), bhi(2)
-                do i = blo(1), bhi(1)
-
-                   if (j < jlo - 1) then
-                      q(i,j,k,n) = q(i,jlo,k,n)
-                   else if (j == jlo - 1) then
-                      if (jlo+2 <= je) then
-                         q(i,j,k,n) = eighth * (15*q(i,jlo,k,n) - 10*q(i,jlo+1,k,n) + 3*q(i,jlo+2,k,n))
-                      else
-                         q(i,j,k,n) = half * (3*q(i,jlo,k,n) - q(i,jlo+1,k,n))
-                      end if
-                   end if
-
-                end do
-             end do
-          end do
-
-       else if (bc(2,1,n) .eq. REFLECT_EVEN) then
-
-          do k = blo(3), bhi(3)
-             do j = blo(2), bhi(2)
-                do i = blo(1), bhi(1)
-
-                   if (j < jlo) then
-                      q(i,j,k,n) = q(i,jlo+(jlo-j)-1,k,n)
-                   end if
-
-                end do
-             end do
-          end do
-
-       else if (bc(2,1,n) .eq. REFLECT_ODD) then
-
-          do k = blo(3), bhi(3)
-             do j = blo(2), bhi(2)
-                do i = blo(1), bhi(1)
-
-                   if (j < jlo) then
-                      q(i,j,k,n) = -q(i,jlo+(jlo-j)-1,k,n)
-                   end if
-
-                end do
-             end do
-          end do
-
-       end if
-
-
-
-       if (bc(2,2,n) .eq. EXT_DIR) then
-
-          ! Do nothing.
-
-       else if (bc(2,2,n) .eq. FOEXTRAP) then
-
-          do k = blo(3), bhi(3)
-             do j = blo(2), bhi(2)
-                do i = blo(1), bhi(1)
-
-                   if (j > jhi) then
-                      q(i,j,k,n) = q(i,jhi,k,n)
-                   end if
-
-                end do
-             end do
-          end do
-
-       else if (bc(2,2,n) .eq. HOEXTRAP) then
-
-          do k = blo(3), bhi(3)
-             do j = blo(2), bhi(2)
-                do i = blo(1), bhi(1)
-
-                   if (j > jhi + 1) then
-                      q(i,j,k,n) = q(i,jhi,k,n)
-                   else if (j == jhi + 1) then
-                      if (jhi-2 >= js) then
-                         q(i,j,k,n) = eighth * (15*q(i,jhi,k,n) - 10*q(i,jhi-1,k,n) + 3*q(i,jhi-2,k,n))
-                      else
-                         q(i,j,k,n) = half * (3*q(i,jhi,k,n) - q(i,jhi-1,k,n))
-                      end if
-                   end if
-
-                end do
-             end do
-          end do
-
-       else if (bc(2,2,n) .eq. REFLECT_EVEN) then
-
-          do k = blo(3), bhi(3)
-             do j = blo(2), bhi(2)
-                do i = blo(1), bhi(1)
-
-                   if (j > jhi) then
-                      q(i,j,k,n) = q(i,jhi-(j-jhi)+1,k,n)
-                   end if
-
-                end do
-             end do
-          end do
-
-       else if (bc(2,2,n) .eq. REFLECT_ODD) then
-
-          do k = blo(3), bhi(3)
-             do j = blo(2), bhi(2)
-                do i = blo(1), bhi(1)
-
-                   if (j > jhi) then
-                      q(i,j,k,n) = -q(i,jhi-(j-jhi)+1,k,n)
-                   end if
-
-                end do
-             end do
-          end do
-
-       end if
-#endif
-
-#ifdef AMREX_USE_CUDA
-       call syncthreads()
-#endif
-
-
-
-#if AMREX_SPACEDIM == 3
-       if (bc(3,1,n) .eq. EXT_DIR) then
-
-          ! Do nothing.
-
-       else if (bc(3,1,n) .eq. FOEXTRAP) then
-
-          do k = blo(3), bhi(3)
-             do j = blo(2), bhi(2)
-                do i = blo(1), bhi(1)
-
-                   if (k < klo) then
-                      q(i,j,k,n) = q(i,j,klo,n)
-                   end if
-
-                end do
-             end do
-          end do
-
-       else if (bc(3,1,n) .eq. HOEXTRAP) then
-
-          do k = blo(3), bhi(3)
-             do j = blo(2), bhi(2)
-                do i = blo(1), bhi(1)
-
-                   if (k < klo - 1) then
-                      q(i,j,k,n) = q(i,j,klo,n)
-                   else if (k == klo - 1) then
-                      if (klo+2 <= ke) then
-                         q(i,j,k,n) = eighth * (15*q(i,j,klo,n) - 10*q(i,j,klo+1,n) + 3*q(i,j,klo+2,n))
-                      else
-                         q(i,j,k,n) = half * (3*q(i,j,klo,n) - q(i,j,klo+1,n))
-                      end if
-                   end if
-
-                end do
-             end do
-          end do
-
-       else if (bc(3,1,n) .eq. REFLECT_EVEN) then
-
-          do k = blo(3), bhi(3)
-             do j = blo(2), bhi(2)
-                do i = blo(1), bhi(1)
-
-                   if (k < klo) then
-                      q(i,j,k,n) = q(i,j,klo+(klo-k)-1,n)
-                   end if
-
-                end do
-             end do
-          end do
-
-       else if (bc(3,1,n) .eq. REFLECT_ODD) then
-
-          do k = blo(3), bhi(3)
-             do j = blo(2), bhi(2)
-                do i = blo(1), bhi(1)
-
-                   if (k < klo) then
-                      q(i,j,k,n) = -q(i,j,klo+(klo-k)-1,n)
-                   end if
-
-                end do
-             end do
-          end do
-
-       end if
-
-
-
-       if (bc(3,2,n) .eq. EXT_DIR) then
-
-          ! Do nothing.
-
-       else if (bc(3,2,n) .eq. FOEXTRAP) then
-
-          do k = blo(3), bhi(3)
-             do j = blo(2), bhi(2)
-                do i = blo(1), bhi(1)
-
-                   if (k > khi) then
-                      q(i,j,k,n) = q(i,j,khi,n)
-                   end if
-
-                end do
-             end do
-          end do
-
-       else if (bc(3,2,n) .eq. HOEXTRAP) then
-
-          do k = blo(3), bhi(3)
-             do j = blo(2), bhi(2)
-                do i = blo(1), bhi(1)
-
-                   if (k > khi + 1) then
-                      q(i,j,k,n) = q(i,j,khi,n)
-                   else if (k == khi + 1) then
-                      if (khi-2 >= ks) then
-                         q(i,j,k,n) = eighth * (15*q(i,j,khi,n) - 10*q(i,j,khi-1,n) + 3*q(i,j,khi-2,n))
-                      else
-                         q(i,j,k,n) = half * (3*q(i,j,khi,n) - q(i,j,khi-1,n))
-                      end if
-                   end if
-
-                end do
-             end do
-          end do
-
-       else if (bc(3,2,n) .eq. REFLECT_EVEN) then
-
-          do k = blo(3), bhi(3)
-             do j = blo(2), bhi(2)
-                do i = blo(1), bhi(1)
-
-                   if (k > khi) then
-                      q(i,j,k,n) = q(i,j,khi-(k-khi)+1,n)
-                   end if
-
-                end do
-             end do
-          end do
-
-       else if (bc(3,2,n) .eq. REFLECT_ODD) then
-
-          do k = blo(3), bhi(3)
-             do j = blo(2), bhi(2)
-                do i = blo(1), bhi(1)
-
-                   if (k > khi) then
-                      q(i,j,k,n) = -q(i,j,khi-(k-khi)+1,n)
-                   end if
-
-                end do
-             end do
-          end do
-
-       end if
-#endif
-
-#ifdef AMREX_USE_CUDA
-       call syncthreads()
-#endif
-
-
-
-#if AMREX_SPACEDIM >= 2
-       ! Now take care of the higher contributions
-
-       !
-       ! First correct the i-j edges and all corners
-       !
-
-       if (bc(1,1,n) .eq. HOEXTRAP .and. bc(2,1,n) .eq. HOEXTRAP) then
-
-          do k = blo(3), bhi(3)
-             do j = blo(2), bhi(2)
-                do i = blo(1), bhi(1)
-
-                   if (i == ilo-1 .and. j == jlo-1) then
-
-                      if (jlo+2 <= je) then
-                         q(i,j,k,n) = half * eighth * (15*q(ilo-1,jlo,k,n) - 10*q(ilo-1,jlo+1,k,n) + 3*q(ilo-1,jlo+2,k,n))
-                      else
-                         q(i,j,k,n) = half * half * (3*q(ilo-1,jlo,k,n) - q(ilo-1,jlo+1,k,n))
-                      end if
-
-                      if (ilo+2 <= ie) then
-                         q(i,j,k,n) = q(ilo-1,jlo-1,k,n) + &
-                                      half * eighth * (15*q(ilo,jlo-1,k,n) - 10*q(ilo+1,jlo-1,k,n) + 3*q(ilo+2,jlo-1,k,n))
-                      else
-                         q(i,j,k,n) = q(ilo-1,jlo-1,k,n) + half * half * (3*q(ilo,jlo-1,k,n) - q(ilo+1,jlo-1,k,n))
-                      end if
-
-                      if (k == klo-1 .and. bc(3,1,n) .eq. HOEXTRAP) then
-                         if (klo+2 <= ke) then
-                            q(i,j,k,n) = eighth * ( (15*q(ilo-1,jlo-1,klo,n) - 10*q(ilo-1,jlo-1,klo+1,n) + &
-                                                     3*q(ilo-1,jlo-1,klo+2,n)) )
-                         else
-                            q(i,j,k,n) = half * (3*q(ilo-1,jlo-1,klo,n) - q(ilo-1,jlo-1,klo+1,n))
-                         end if
-                      end if
-
-                      if (k == khi+1 .and. bc(3,2,n) .eq. HOEXTRAP) then
-                         if (khi-2 >= ks) then
-                            q(i,j,k,n) = eighth * ( (15*q(ilo-1,jlo-1,khi,n) - 10*q(ilo-1,jlo-1,khi-1,n) + &
-                                                     3*q(ilo-1,jlo-1,khi-2,n)) )
-                         else
-                            q(i,j,k,n) = half * (3*q(ilo-1,jlo-1,khi,n) - q(ilo-1,jlo-1,khi-1,n))
-                         end if
-                      end if
-
-                   end if
-
-                end do
-             end do
-          end do
-
-       end if
-
-       !
-       ! ****************************************************************************
-       !
-
-       if (bc(1,1,n) .eq. HOEXTRAP .and. bc(2,2,n) .eq. HOEXTRAP) then
-
-          do k = blo(3), bhi(3)
-             do j = blo(2), bhi(2)
-                do i = blo(1), bhi(1)
-
-                   if (i == ilo-1 .and. j == jhi+1) then
-
-                      if (jhi-2 >= js) then
-                         q(i,j,k,n) = half * eighth * (15*q(ilo-1,jhi,k,n) - 10*q(ilo-1,jhi-1,k,n) + 3*q(ilo-1,jhi-2,k,n))
-                      else
-                         q(i,j,k,n) = half * half * (3*q(ilo-1,jhi,k,n) - q(ilo-1,jhi-1,k,n))
-                      end if
-
-                      if (ilo+2 <= ie) then
-                         q(i,j,k,n) = q(ilo-1,jhi+1,k,n) + &
-                                      half * eighth * (15*q(ilo,jhi+1,k,n) - 10*q(ilo+1,jhi+1,k,n) + 3*q(ilo+2,jhi+1,k,n))
-                      else
-                         q(i,j,k,n) = q(ilo-1,jhi+1,k,n) + half * half * (3*q(ilo,jhi+1,k,n) - q(ilo+1,jhi+1,k,n))
-                      end if
-
-                      if (k == klo-1 .and. bc(3,1,n) .eq. HOEXTRAP) then
-                         if (klo+2 <= ke) then
-                            q(i,j,k,n) = eighth * ( (15*q(ilo-1,jhi+1,klo,n) - 10*q(ilo-1,jhi+1,klo+1,n) + &
-                                                     3*q(ilo-1,jhi+1,klo+2,n)) )
-                         else
-                            q(i,j,k,n) = half * (3*q(ilo-1,jhi+1,klo,n) - q(ilo-1,jhi+1,klo+1,n))
-                         end if
-                      end if
-
-                      if (k == khi+1 .and. bc(3,2,n) .eq. HOEXTRAP) then
-                         if (khi-2 >= ks) then
-                            q(i,j,k,n) = eighth * ( (15*q(ilo-1,jhi+1,khi,n) - 10*q(ilo-1,jhi+1,khi-1,n) + &
-                                                     3*q(ilo-1,jhi+1,khi-2,n)) )
-                         else
-                            q(i,j,k,n) = half * (3*q(ilo-1,jhi+1,khi,n) - q(ilo-1,jhi+1,khi-1,n))
-                         end if
-                      end if
-
-                   end if
-
-                end do
-             end do
-          end do
-
-       end if
-
-       !
-       ! ****************************************************************************
-       !
-
-       if (bc(1,2,n) .eq. HOEXTRAP .and. bc(2,1,n) .eq. HOEXTRAP) then
-
-          do k = blo(3), bhi(3)
-             do j = blo(2), bhi(2)
-                do i = blo(1), bhi(1)
-
-                   if (i == ihi+1 .and. j == jlo-1) then
-
-                      if (jlo+2 <= je) then
-                         q(i,j,k,n) = half * eighth * (15*q(ihi+1,jlo,k,n) - 10*q(ihi+1,jlo+1,k,n) + 3*q(ihi+1,jlo+2,k,n))
-                      else
-                         q(i,j,k,n) = half * half * (3*q(ihi+1,jlo,k,n) - q(ihi+1,jlo+1,k,n))
-                      end if
-
-                      if (ihi-2 >= is) then
-                         q(i,j,k,n) = q(ihi+1,jlo-1,k,n) + &
-                                      half * eighth * (15*q(ihi,jlo-1,k,n) - 10*q(ihi-1,jlo-1,k,n) + 3*q(ihi-2,jlo-1,k,n))
-                      else
-                         q(i,j,k,n) = q(ihi+1,jlo-1,k,n) + half * half * (3*q(ihi,jlo-1,k,n) - q(ihi-1,jlo-1,k,n))
-                      end if
-
-                      if (k == klo-1 .and. bc(3,1,n) .eq. HOEXTRAP) then
-                         if (klo+2 <= ke) then
-                            q(i,j,k,n) = eighth * (15*q(ihi+1,jlo-1,klo,n) - 10*q(ihi+1,jlo-1,klo+1,n) + 3*q(ihi+1,jlo-1,klo+2,n))
-                         else
-                            q(i,j,k,n) = half * (3*q(ihi+1,jlo-1,klo,n) - q(ihi+1,jlo-1,klo+1,n))
-                         end if
-                      end if
-
-                      if (k == khi+1 .and. bc(3,2,n) .eq. HOEXTRAP) then
-                         if (khi-2 >= ks) then
-                            q(i,j,k,n) = eighth * (15*q(ihi+1,jlo-1,khi,n) - 10*q(ihi+1,jlo-1,khi-1,n) + 3*q(ihi+1,jlo-1,khi-2,n))
-                         else
-                            q(i,j,k,n) = half * (3*q(ihi+1,jlo-1,khi,n) - q(ihi+1,jlo-1,khi-1,n))
-                         end if
-                      end if
-
-                   end if
-
-                end do
-             end do
-          end do
-
-       end if
-
-       !
-       ! ****************************************************************************
-       !
-
-       if (bc(1,2,n) .eq. HOEXTRAP .and. bc(2,2,n) .eq. HOEXTRAP) then
-
-          do k = blo(3), bhi(3)
-             do j = blo(2), bhi(2)
-                do i = blo(1), bhi(1)
-
-                   if (i == ihi+1 .and. j == jhi+1) then
-
-                      if (jhi-2 >= js) then
-                         q(i,j,k,n) = half * eighth * (15*q(ihi+1,jhi,k,n) - 10*q(ihi+1,jhi-1,k,n) + 3*q(ihi+1,jhi-2,k,n))
-                      else
-                         q(i,j,k,n) = half * half * (3*q(ihi+1,jhi,k,n) - q(ihi+1,jhi-1,k,n))
-                      end if
-
-                      if (ihi-2 >= is) then
-                         q(i,j,k,n) = q(ihi+1,jhi+1,k,n) + &
-                                      half * eighth * (15*q(ihi,jhi+1,k,n) - 10*q(ihi-1,jhi+1,k,n) + 3*q(ihi-2,jhi+1,k,n))
-                      else
-                         q(i,j,k,n) = q(ihi+1,jhi+1,k,n) + half * half * (3*q(ihi,jhi+1,k,n) - q(ihi-1,jhi+1,k,n))
-                      end if
-
-                      if (k == klo-1 .and. bc(3,1,n) .eq. HOEXTRAP) then
-                         if (klo+2 <= ke) then
-                            q(i,j,k,n) = eighth * (15*q(ihi+1,jhi+1,klo,n) - 10*q(ihi+1,jhi+1,klo+1,n) + 3*q(ihi+1,jhi+1,klo+2,n))
-                         else
-                            q(i,j,k,n) = half * (3*q(ihi+1,jhi+1,klo,n) - q(ihi+1,jhi+1,klo+1,n))
-                         end if
-                      end if
-
-                      if (k == khi+1 .and. bc(3,2,n) .eq. HOEXTRAP) then
-                         if (khi-2 >= ks) then
-                            q(i,j,k,n) = eighth * (15*q(ihi+1,jhi+1,khi,n) - 10*q(ihi+1,jhi+1,khi-1,n) + 3*q(ihi+1,jhi+1,khi-2,n))
-                         else
-                            q(i,j,k,n) = half * (3*q(ihi+1,jhi+1,khi,n) - q(ihi+1,jhi+1,khi-1,n))
-                         end if
-                      end if
-
-                   end if
-
-                end do
-             end do
-          end do
-
-       end if
-#endif
-
-#if AMREX_SPACEDIM == 3
-       !
-       ! Next correct the i-k edges
-       !
-
-       if (bc(1,1,n) .eq. HOEXTRAP .and. bc(3,1,n) .eq. HOEXTRAP) then
-
-          do k = blo(3), bhi(3)
-             do j = blo(2), bhi(2)
-                do i = blo(1), bhi(1)
-
-                   if (i == ilo-1 .and. k == klo-1) then
-
-                      if (klo+2 <= ke) then
-                         q(i,j,k,n) = half * eighth * (15*q(ilo-1,j,klo,n) - 10*q(ilo-1,j,klo+1,n) + 3*q(ilo-1,j,klo+2,n))
-                      else
-                         q(i,j,k,n) = half * half * (3*q(ilo-1,j,klo,n) - q(ilo-1,j,klo+1,n))
-                      end if
-
-                      if (ilo+2 <= ie) then
-                         q(i,j,k,n) = q(ilo-1,j,klo-1,n) + &
-                                      half * eighth * (15*q(ilo,j,klo-1,n) - 10*q(ilo+1,j,klo-1,n) + 3*q(ilo+2,j,klo-1,n))
-                      else
-                         q(i,j,k,n) = q(ilo-1,j,klo-1,n) + half * half * (3*q(ilo,j,klo-1,n) - q(ilo+1,j,klo-1,n))
-                      end if
-
-                   end if
-
-                end do
-             end do
-          end do
-
-       end if
-
-       !
-       ! ****************************************************************************
-       !
-
-       if (bc(1,1,n) .eq. HOEXTRAP .and. bc(3,2,n) .eq. HOEXTRAP) then
-
-          do k = blo(3), bhi(3)
-             do j = blo(2), bhi(2)
-                do i = blo(1), bhi(1)
-
-                   if (i == ilo-1 .and. k == khi+1) then
-
-                      if (khi-2 >= ks) then
-                         q(i,j,k,n) = half * eighth * (15*q(ilo-1,j,khi,n) - 10*q(ilo-1,j,khi-1,n) + 3*q(ilo-1,j,khi-2,n))
-                      else
-                         q(i,j,k,n) = half * half * (3*q(ilo-1,j,khi,n) - q(ilo-1,j,khi-1,n))
-                      end if
-
-                      if (ilo+2 <= ie) then
-                         q(i,j,k,n) = q(ilo-1,j,khi+1,n) + &
-                                      half * eighth * (15*q(ilo,j,khi+1,n) - 10*q(ilo+1,j,khi+1,n) + 3*q(ilo+2,j,khi+1,n))
-                      else
-                         q(i,j,k,n) = q(ilo-1,j,khi+1,n) + half * half * (3*q(ilo,j,khi+1,n) - q(ilo+1,j,khi+1,n))
-                      end if
-
-                   end if
-
-                end do
-             end do
-          end do
-
-       end if
-
-       !
-       ! ****************************************************************************
-       !
-
-       if (bc(1,2,n) .eq. HOEXTRAP .and. bc(3,1,n) .eq. HOEXTRAP) then
-
-          do k = blo(3), bhi(3)
-             do j = blo(2), bhi(2)
-                do i = blo(1), bhi(1)
-
-                   if (i == ihi+1 .and. k == klo-1) then
-
-                      if (klo+2 <= ke) then
-                         q(i,j,k,n) = half * eighth * (15*q(ihi+1,j,klo,n) - 10*q(ihi+1,j,klo+1,n) + 3*q(ihi+1,j,klo+2,n))
-                      else
-                         q(i,j,k,n) = half * half * (3*q(ihi+1,j,klo,n) - q(ihi+1,j,klo+1,n))
-                      end if
-
-                      if (ihi-2 >= is) then
-                         q(i,j,k,n) = q(ihi+1,j,klo-1,n) + &
-                                    half * eighth * (15*q(ihi,j,klo-1,n) - 10*q(ihi-1,j,klo-1,n) + 3*q(ihi-2,j,klo-1,n))
-                      else
-                         q(i,j,k,n) = q(ihi+1,j,klo-1,n) + half * half * (3*q(ihi,j,klo-1,n) - q(ihi-1,j,klo-1,n))
-                      end if
-
-                   end if
-
-                end do
-             end do
-          end do
-
-       end if
-
-       !
-       ! ****************************************************************************
-       !
-
-       if (bc(1,2,n) .eq. HOEXTRAP .and. bc(3,2,n) .eq. HOEXTRAP) then
-
-          do k = blo(3), bhi(3)
-             do j = blo(2), bhi(2)
-                do i = blo(1), bhi(1)
-
-                   if (i == ihi+1 .and. k == khi+1) then
-
-                      if (khi-2 >= ks) then
-                         q(i,j,k,n) = half * eighth * (15*q(ihi+1,j,khi,n) - 10*q(ihi+1,j,khi-1,n) + 3*q(ihi+1,j,khi-2,n))
-                      else
-                         q(i,j,k,n) = half * half * (3*q(ihi+1,j,khi,n) - q(ihi+1,j,khi-1,n))
-                      end if
-
-                      if (ihi-2 >= is) then
-                         q(i,j,k,n) = q(ihi+1,j,khi+1,n) + &
-                                      half * eighth * (15*q(ihi,j,khi+1,n) - 10*q(ihi-1,j,khi+1,n) + 3*q(ihi-2,j,khi+1,n))
-                      else
-                         q(i,j,k,n) = q(ihi+1,j,khi+1,n) + half * half * (3*q(ihi,j,khi+1,n) - q(ihi-1,j,khi+1,n))
-                      end if
-
-                   end if
-
-                end do
-             end do
-          end do
-
-       end if
-
-       !
-       ! Next correct the j-k edges
-       !
-
-       if (bc(2,1,n) .eq. HOEXTRAP .and. bc(3,1,n) .eq. HOEXTRAP) then
-
-          do k = blo(3), bhi(3)
-             do j = blo(2), bhi(2)
-                do i = blo(1), bhi(1)
-
-                   if (j == jlo-1 .and. k == klo-1) then
-
-                      if (klo+2 <= ke) then
-                         q(i,j,k,n) = half * eighth * (15*q(i,jlo-1,klo,n) - 10*q(i,jlo-1,klo+1,n) + 3*q(i,jlo-1,klo+2,n))
-                      else
-                         q(i,j,k,n) = half * half * (3*q(i,jlo-1,klo,n) - q(i,jlo-1,klo+1,n))
-                      end if
-
-                      if (jlo+2 <= je) then
-                         q(i,j,k,n) = q(i,jlo-1,klo-1,n) + &
-                                      half * eighth * (15*q(i,jlo,klo-1,n) - 10*q(i,jlo+1,klo-1,n) + 3*q(i,jlo+2,klo-1,n))
-                      else
-                         q(i,j,k,n) = q(i,jlo-1,klo-1,n) + half * half * (3*q(i,jlo,klo-1,n) - q(i,jlo+1,klo-1,n))
-                      end if
-
-                   end if
-
-                end do
-             end do
-          end do
-
-       end if
-
-       !
-       ! ****************************************************************************
-       !
-
-       if (bc(2,1,n) .eq. HOEXTRAP .and. bc(3,2,n) .eq. HOEXTRAP) then
-
-          do k = blo(3), bhi(3)
-             do j = blo(2), bhi(2)
-                do i = blo(1), bhi(1)
-
-                   if (j == jlo-1 .and. k == khi+1) then
-
-                      if (khi-2 >= ks) then
-                         q(i,j,k,n) = half * eighth * (15*q(i,jlo-1,khi,n) - 10*q(i,jlo-1,khi-1,n) + 3*q(i,jlo-1,khi-2,n))
-                      else
-                         q(i,j,k,n) = half * half * (3*q(i,jlo-1,khi,n) - q(i,jlo-1,khi-1,n))
-                      end if
-
-                      if (jlo+2 <= je) then
-                         q(i,j,k,n) = q(i,jlo-1,khi+1,n) + &
-                                       half * eighth * (15*q(i,jlo,khi+1,n) - 10*q(i,jlo+1,khi+1,n) + 3*q(i,jlo+2,khi+1,n))
-                      else
-                         q(i,j,k,n) = q(i,jlo-1,khi+1,n) + half * half * (3*q(i,jlo,khi+1,n) - q(i,jlo+1,khi+1,n))
-                      end if
-
-                   end if
-
-                end do
-             end do
-          end do
-
-       end if
-
-       !
-       ! ****************************************************************************
-       !
-
-       if (bc(2,2,n) .eq. HOEXTRAP .and. bc(3,1,n) .eq. HOEXTRAP) then
-
-          do k = blo(3), bhi(3)
-             do j = blo(2), bhi(2)
-                do i = blo(1), bhi(1)
-
-                   if (j == jhi+1 .and. k == klo-1) then
-
-                      if (klo+2 <= ke) then
-                         q(i,j,k,n) = half * eighth * (15*q(i,jhi+1,klo,n) - 10*q(i,jhi+1,klo+1,n) + 3*q(i,jhi+1,klo+2,n))
-                      else
-                         q(i,j,k,n) = half * half * (3*q(i,jhi+1,klo,n) - q(i,jhi+1,klo+1,n))
-                      end if
-
-                      if (jhi-2 >= js) then
-                         q(i,j,k,n) = q(i,jhi+1,klo-1,n) + &
-                                      half * eighth * (15*q(i,jhi,klo-1,n) - 10*q(i,jhi-1,klo-1,n) + 3*q(i,jhi-2,klo-1,n))
-                      else
-                         q(i,j,k,n) = q(i,jhi+1,klo-1,n) + half * half * (3*q(i,jhi,klo-1,n) - q(i,jhi-1,klo-1,n))
-                      end if
-
-                   end if
-
-                end do
-             end do
-          end do
-
-       end if
-
-       !
-       ! ****************************************************************************
-       !
-
-       if (bc(2,2,n) .eq. HOEXTRAP .and. bc(3,2,n) .eq. HOEXTRAP) then
-
-          do k = blo(3), bhi(3)
-             do j = blo(2), bhi(2)
-                do i = blo(1), bhi(1)
-
-                   if (j == jhi+1 .and. k == khi+1) then
-
-                      if (khi-2 >= ks) then
-                         q(i,j,k,n) = half * eighth * (15*q(i,jhi+1,khi,n) - 10*q(i,jhi+1,khi-1,n) + 3*q(i,jhi+1,khi-2,n))
-                      else
-                         q(i,j,k,n) = half * half * (3*q(i,jhi+1,khi,n) - q(i,jhi+1,khi-1,n))
-                      end if
-
-                      if (jhi-2 >= js) then
-                         q(i,j,k,n) = q(i,jhi+1,khi+1,n) + &
-                                      half * eighth * (15*q(i,jhi,khi+1,n) - 10*q(i,jhi-1,khi+1,n) + 3*q(i,jhi-2,khi+1,n))
-                      else
-                         q(i,j,k,n) = q(i,jhi+1,khi+1,n) + half * half * (3*q(i,jhi,khi+1,n) - q(i,jhi-1,khi+1,n))
-                      end if
-
-                   end if
-
-                end do
-             end do
-          end do
-
-       end if
-#endif
-
-=======
        if (lo(1) < ilo) then
           imin = lo(1)
           imax = min(hi(1),ilo-1)
@@ -1198,6 +262,17 @@
 
        end if
 
+       ! We need to synchronize the threadblock after each
+       ! dimension, since the results for the corners depend
+       ! on the i, j, and k directions being done in order.
+       ! Note: this will only work if the threadblock size is
+       ! larger in each dimension than the number of ghost zones.
+
+#ifdef AMREX_USE_CUDA
+       call syncthreads()
+#endif
+
+
 
 #if AMREX_SPACEDIM >= 2
 
@@ -1326,6 +401,10 @@
        end if
 #endif
 
+#ifdef AMREX_USE_CUDA
+       call syncthreads()
+#endif
+
 
 
 #if AMREX_SPACEDIM == 3
@@ -1455,6 +534,10 @@
        end if
 #endif
 
+#ifdef AMREX_USE_CUDA
+       call syncthreads()
+#endif
+
 
 
 #if AMREX_SPACEDIM >= 2
@@ -1983,7 +1066,6 @@
        end if
 #endif
 
->>>>>>> 033bbf7d
     end do
 
   end subroutine filccn
