
#include <AMReX_BArena.H>
#include <AMReX_Device.H>

void*
amrex::BArena::alloc (std::size_t _sz)
{
    void* pt;

#if (defined(CUDA) && defined(CUDA_UM))
    if (device_use_managed_memory) {

	gpu_malloc_managed(&pt, &_sz);
	const int device = Device::cudaDeviceId();
	if (device_set_readonly)
<<<<<<< HEAD
	    mem_advise_set_readonly(&pt, &_sz);
	if (device_set_preferred) {
	    const int device = Device::cudaDeviceId();
	    mem_advise_set_preferred(&pt, &_sz, &device);
=======
	    mem_advise_set_readonly(pt, &_sz);
	if (device_set_preferred) {
	    const int device = Device::cudaDeviceId();
	    mem_advise_set_preferred(pt, &_sz, &device);
>>>>>>> 0ed14521
	}

    }
    else if (device_use_hostalloc) {

	gpu_hostalloc(&pt, &_sz);

    }
    else {

	gpu_malloc(&pt, &_sz);

    }
#else
    pt = operator new(_sz);
#endif

    return pt;
}

void
amrex::BArena::free (void* pt)
{
#if (defined(CUDA) && defined(CUDA_UM))
    if (!device_use_hostalloc)
	gpu_free(pt);
    else
	gpu_freehost(pt);
#else
    operator delete(pt);
#endif
}

void*
amrex::BArena::alloc_device (std::size_t _sz)
{
    void* pt = 0;

#ifdef CUDA
    gpu_malloc(&pt, &_sz);
#endif

    return pt;
}

void
amrex::BArena::free_device (void* pt)
{
#ifdef CUDA
    gpu_free(pt);
#endif
}<|MERGE_RESOLUTION|>--- conflicted
+++ resolved
@@ -13,17 +13,10 @@
 	gpu_malloc_managed(&pt, &_sz);
 	const int device = Device::cudaDeviceId();
 	if (device_set_readonly)
-<<<<<<< HEAD
-	    mem_advise_set_readonly(&pt, &_sz);
-	if (device_set_preferred) {
-	    const int device = Device::cudaDeviceId();
-	    mem_advise_set_preferred(&pt, &_sz, &device);
-=======
 	    mem_advise_set_readonly(pt, &_sz);
 	if (device_set_preferred) {
 	    const int device = Device::cudaDeviceId();
 	    mem_advise_set_preferred(pt, &_sz, &device);
->>>>>>> 0ed14521
 	}
 
     }
