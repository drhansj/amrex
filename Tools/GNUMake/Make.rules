--- conflicted
+++ resolved
@@ -25,15 +25,11 @@
 #
 $(executable):	$(objForExecs)
 	@echo Linking $@ ...
-<<<<<<< HEAD
 	@if [ $(USE_CUDA) == TRUE ]; then \
 		$(SILENT) $(FC) $(FFLAGS) $(includes) $(LDFLAGS) -o $@ $^ $(libraries); \
 	else \
-		$(SILENT) $(CXX) $(CXXFLAGS) $(CPPFLAGS) $(includes) $(LDFLAGS) -o $@ $^ $(libraries); \
+		$(SILENT) $(CXX) $(CXXFLAGS) $(FINAL_CPPFLAGS) $(includes) $(LDFLAGS) -o $@ $^ $(libraries); \
 	fi
-=======
-	$(SILENT) $(CXX) $(CXXFLAGS) $(FINAL_CPPFLAGS) $(includes) $(LDFLAGS) -o $@ $^ $(libraries)
->>>>>>> db7ed71e
 #	@echo SUCCESS
 
 
