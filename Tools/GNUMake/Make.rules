
FINAL_VPATH_LOCATIONS = . $(VPATH_LOCATIONS)
vpath %.f    $(FINAL_VPATH_LOCATIONS)
vpath %.fi   $(FINAL_VPATH_LOCATIONS)
vpath %.F    $(FINAL_VPATH_LOCATIONS)
vpath %.f90  $(FINAL_VPATH_LOCATIONS)
vpath %.F90  $(FINAL_VPATH_LOCATIONS)
vpath %.c    $(FINAL_VPATH_LOCATIONS)
vpath %.cpp  $(FINAL_VPATH_LOCATIONS)
vpath %.h    $(FINAL_VPATH_LOCATIONS)
vpath %.H    $(FINAL_VPATH_LOCATIONS)

# Suppress display of executed commands.  Default verbose
SILENT =
ifeq ($(VERBOSE),OFF)
  SILENT = @
else ifeq ($(VERBOSE),FALSE)
  SILENT = @
endif

#
# Rules for building executable.
#
$(executable):	$(objForExecs)
	@echo Linking $@ ...
	$(SILENT) $(CXX) $(CXXFLAGS) $(CPPFLAGS) $(includes) $(LDFLAGS) -o $@ $^ $(libraries)
#	@echo SUCCESS


$(amrexlib): $(objForExecs)
	@echo Building libamrex.a
	$(SILENT) $(AR) $(ARFLAGS) $@ $^
	$(SILENT) $(RANLIB) $@

install_lib:
	@echo Installing libamrex.a at $(amrexLibDir) ...
	@if [ ! -d $(amrexLibDir) ]; then mkdir -p $(amrexLibDir); fi
	@if test -f $(amrexlib); then \
	  install -c -m 644 $(amrexlib) $(amrexLibDir); \
	else \
	  echo "$(amrexlib) does not exist!"; \
	fi

install_headers: $(amrexIncludeDir)/AMReX_Config.H
	@echo Installing headers at $(amrexIncludeDir) ...
	@for d in $(Pdirs); do \
	  for h in $(CEXE_headers) $(cEXE_headers); do \
	    f=Src/$$d/$$h; \
	    if test -f "$$f"; then \
	      install -c -m 644 "$$f" $(amrexIncludeDir); \
	      newf=$(amrexIncludeDir)/$$h; \
	      sed -i -e '1s/^/#include <AMReX_Config.H>\n/' $$newf; \
	    fi; \
	  done; \
	done 

install_fortran_modules:
	@echo Install Fortran modules at $(amrexIncludeDir) ...
	@if [ ! -d $(amrexIncludeDir) ]; then mkdir -p $(amrexIncludeDir); fi
	@for m in $(amrexFortModules); do \
	    install -c -m 644 "$$m" $(amrexIncludeDir); \
	done

$(amrexIncludeDir)/AMReX_Config.H: FORCE
	@echo Generating AMReX_config.H ...
	@if [ ! -d $(amrexIncludeDir) ]; then mkdir -p $(amrexIncludeDir); fi
	@ $(MKCONFIG) --defines "$(CPPFLAGS)" --undefine "BL_LANG_FORT" \
	              --comp "$(lowercase_comp)" \
	              --allow-different-compiler "$(ALLOW_DIFFERENT_COMP)" \
	              --use-omp "$(USE_OMP)" \
	              > $@

clean::
	@echo Cleaning...
	$(SILENT) $(RM) $(f77EXETempDir)/*.f $(f77EXETempDir)/*.f90 $(objEXETempDir)/*.o
	$(SILENT) $(RM) $(f77EXETempDir)/*.f $(f77EXETempDir)/*.f90 $(objEXETempDir)/*.o
	$(SILENT) $(RM) $(tmpEXETempDir)/*
	$(SILENT) $(RM) *.optrpt $(objEXETempDir)/*.optrpt
	$(SILENT) $(RM) $(executable)
	$(SILENT) $(RM) -r $(executable).dSYM

realclean:: clean
	@echo Cleaning ...
	$(SILENT) $(RM) TAGS tags
<<<<<<< HEAD
	$(SILENT) $(RM) -r d o f t *~
=======
	$(SILENT) $(RM) -r $(TmpBuildDir) *~
>>>>>>> 4e641e4c
	$(SILENT) $(RM) *.ex *.o
	$(SILENT) $(RM) *.mod

file_locations:
	$(AMREX_HOME)/Tools/F_scripts/find_files_vpath.py --vpath "$(FINAL_VPATH_LOCATIONS)" --files "$(CEXE_sources) $(FEXE_sources) $(cEXE_sources) $(fEXE_sources) $(f90EXE_sources) $(F90EXE_sources) $(CEXE_headers) $(cEXE_headers) $(fEXE_headers) $(FEXE_headers)"


tags:	$(allSources)
	@echo ctags ...
	$(SILENT) ctags --fortran-kinds=+i $(abspath $^)

TAGS:	$(allSources)
	@echo etags $< ...
	$(SILENT) etags $(abspath $^)

clang-analyze: $(CEXE_sources)
	clang++ --analyze --analyzer-output html $(CXXFLAGS) $(CPPFLAGS) $(includes) $^

clang-tidy: $(CEXE_sources)
	clang-tidy $^ -checks=clang-diagnostic-*,performance-*,mpi-* -- $(CXXFLAGS) $(CPPFLAGS) $(includes)

FORCE:

.PHONY:	all clean realclean file_locations tags TAGS clang-analyze clang-tidy install_lib install_headers install_fortran_modules

#
# Rules for objects.
#
$(objEXETempDir)/%.o: %.cpp
	@echo Compiling $*.cpp ...
	@if [ ! -d $(objEXETempDir) ]; then mkdir -p $(objEXETempDir); fi
	$(SILENT) $(CCACHE) $(CXX) $(CXXFLAGS) $(CPPFLAGS) $(includes) -c $< $(EXE_OUTPUT_OPTION)

$(objEXETempDir)/%.o: %.c
	@echo Compiling $*.c ...
	@if [ ! -d $(objEXETempDir) ]; then mkdir -p $(objEXETempDir); fi
	$(SILENT) $(CCACHE) $(CC) $(CFLAGS) -DBL_LANG_C $(CPPFLAGS) $(includes) -c $< $(EXE_OUTPUT_OPTION)

$(objEXETempDir)/%.o: %.f
	@echo Compiling $*.f ...
	@if [ ! -d $(objEXETempDir) ]; then mkdir -p $(objEXETempDir); fi
	$(SILENT) $(F90CACHE) $(FC) $(FFLAGS) $(fincludes) -c $< $(FORT_EXE_OUTPUT_OPTION)

$(objEXETempDir)/%.o: %.F
	@echo Compiling $*.F ...
	@if [ ! -d $(objEXETempDir) ]; then mkdir -p $(objEXETempDir); fi
	@if [ ! -d $(f77EXETempDir) ]; then mkdir -p $(f77EXETempDir); fi
	$(SILENT) $(FORT_CPP) -DBL_LANG_FORT $(CPPFLAGS) $(fincludes) $< | $(FORTPREP) > $(f77EXETempDir)/$*.f
	$(SILENT) $(F90CACHE) $(FC) $(FFLAGS) $(fincludes) -c $(f77EXETempDir)/$*.f $(FORT_EXE_OUTPUT_OPTION)

$(objEXETempDir)/%.o: %.f90
	@echo Compiling $*.f90 ...
	@if [ ! -d $(objEXETempDir) ]; then mkdir -p $(objEXETempDir); fi
	$(SILENT) $(F90CACHE) $(F90) $(F90FLAGS) $(fincludes) -c $< $(FORT_EXE_OUTPUT_OPTION)

$(objEXETempDir)/%.o: %.F90
	@echo Compiling $*.F90 ...
	@if [ ! -d $(objEXETempDir) ]; then mkdir -p $(objEXETempDir); fi
	$(SILENT) $(F90CACHE) $(F90) $(F90FLAGS) -DBL_LANG_FORT $(CPPFLAGS) $(fincludes) -c $< $(FORT_EXE_OUTPUT_OPTION)

#
# Rules for dependencies in bare object files.
#

#
# The sed foo below:
#
# First it starts a shell that runs `$MKDEP` command on `$<`, the
# first prerequisite of make rule, say `/path/to/y.H`.  The output
# of `$MKDEP` are lines like `/path/to/x.o: /path/to/y.H`.
#
# It is then piped into two `sed` commands and then into the target
# (i.e., `$(depEXETempDir)/x.d`).  We need sed to modify the output
# because we do not store `.o` files in where `.cpp` files live.
# Instead, we put them in directory `$(objEXETempDir)`.
#
# The command of `sed` needs to be inside a pair of `'`s.  But the
# whole `sed -e '......'` is already inside a pair of `'`s for the
# shell.  So we have to use escape, thus `'\''mycommand'\''`. 
#
# The sed command is search and replace, `s,X,Y` that replaces `X` by
# `Y`. 
#
# In the first sed, `X` is `^[^:]*\/`.  This matches the beginning
# of the line to the last `/` before `:`.  The `Y` contains nothing.
# So the matched string is removed, and the line becomes `x.o: /path/to/x.xpp`. 
#
# In the second sed, we replace `x.o` with `$(objEXETempDir)/o`.  Note
# that `$*` is make variable set to `%` (i.e., `x` in our example).
# `&` is sed variable meaning the whole matched string.  The
# replacement string also includes the target of the make rule (i.e.,
# `$(depEXETempDir)/x.d`). 
#
# The final result is `$(objEXETempDir)/x.o $(depEXETempDir)/x.d: /path/to/y.H`.
#

$(depEXETempDir)/%.d: %.cpp
	@echo Depending $< ...
	@if [ ! -d $(depEXETempDir) ]; then mkdir -p $(depEXETempDir); fi
	@$(SHELL) -ec '$(MKDEP) $(includes) $< | \
		sed -e '\''s,^[^:]*\/,,'\'' | \
		sed -e '\''s,$*.o,$(objEXETempDir)/& $@,'\'' > $@'

$(depEXETempDir)/%.d: %.c
	@echo Depending $< ...
	@if [ ! -d $(depEXETempDir) ]; then mkdir -p $(depEXETempDir); fi
	@$(SHELL) -ec '$(MKDEP) $(includes) $< | \
		sed -e '\''s,^[^:]*\/,,'\'' | \
		sed -e '\''s,$*.o,$(objEXETempDir)/& $@,'\'' > $@'

$(depEXETempDir)/%.d: %.F
	@echo Depending $< ...
	@if [ ! -d $(depEXETempDir) ]; then mkdir -p $(depEXETempDir); fi
	@$(SHELL) -ec '$(MKDEP) -fortran $(fincludes) $< | \
		sed -e '\''s,^[^:]*\/,,'\'' | \
		sed -e '\''s,$*.o,$(objEXETempDir)/& $@,'\'' > $@'

$(depEXETempDir)/%.d: %.f
	@echo Depending $< ...
	@if [ ! -d $(depEXETempDir) ]; then mkdir -p $(depEXETempDir); fi
	@$(SHELL) -ec '$(MKDEP) -fortran $(fincludes) $< | \
		sed -e '\''s,^[^:]*\/,,'\'' | \
		sed -e '\''s,$*.o,$(objEXETempDir)/& $@,'\'' > $@'

DEP_CHECK_OPTS :=

$(depEXETempDir)/f90.depends: $(f90EXE_sources) $(F90EXE_sources) 
	@if [ ! -d $(depEXETempDir) ]; then mkdir -p $(depEXETempDir); fi
	@if [ ! -d $(f77EXETempDir) ]; then mkdir -p $(f77EXETempDir); fi
	@echo "Building f90/F90 dependency File ..."
	$(MODDEP) $(DEP_CHECK_OPTS) --prefix $(objEXETempDir) \
            --temp_dir $(f77EXETempDir) \
            --cpp "$(FORT_CPP)" \
            --defines "-DBL_LANG_FORT $(CPPFLAGS) $(fincludes)" \
            --f90_preprocess "$(F90PREP)" $^ > $(depEXETempDir)/f90.depends 


#
# <check_fortran>
#

$(fortran_ir_sources): $(executable)

# gfortran only
$(tmpEXETempDir)/%.f90.orig: %.f90
	@if [ ! -d $(tmpEXETempDir) ]; then mkdir -p $(tmpEXETempDir); fi
	$(SILENT) $(F90) $(F90FLAGS) $(fincludes) -fsyntax-only -fdump-fortran-original $< > $@

$(tmpEXETempDir)/%.F90.orig: %.F90
	@if [ ! -d $(tmpEXETempDir) ]; then mkdir -p $(tmpEXETempDir); fi
	$(SILENT) $(F90) $(F90FLAGS) -DBL_LANG_FORT $(CPPFLAGS) $(fincludes) -fsyntax-only -fdump-fortran-original $< > $@

$(tmpEXETempDir)/%-cppd.h: %.H
	@if [ ! -d $(tmpEXETempDir) ]; then mkdir -p $(tmpEXETempDir); fi
	$(SILENT) $(CXX) $(CXXFLAGS) $(CPPFLAGS) $(includes) -E -P $< -o $@

check_fortran: $(fortran_ir_sources) $(fortran_fdecl_headers_cppd)
	@if [ ! -d $(tmpEXETempDir) ]; then mkdir -p $(tmpEXETempDir); fi
	@echo "Checking Fortran iso_c_binding interface ..."
#	$(CHECKFORT) --work_dir $(tmpEXETempDir) \
#	--cpp "$(FORT_CPP)" \
#        --defines "-DBL_LANG_FORT $(CPPFLAGS) $(fincludes)" \
#        $(f90EXE_sources) $(F90EXE_sources) > $(tmpEXETempDir)/check_fortran.ou

ifeq ($(MAKECMDGOALS),check_fortran)
-include $(tmpEXETempDir)/check_fortran.ou
endif

#
# </check_fortran>
#

#
# Now load/build the dependency files.
#
ifneq ($(MAKECMDGOALS),realclean)
ifneq ($(MAKECMDGOALS),clean)
ifneq ($(MAKECMDGOALS),uninstall)
ifneq ($(MAKECMDGOALS),distclean)

ifdef CEXE_sources
-include $(CEXE_sources:%.cpp=$(depEXETempDir)/%.d)
endif

ifdef cEXE_sources
-include $(cEXE_sources:%.c=$(depEXETempDir)/%.d)
endif

ifdef fEXE_sources
-include $(fEXE_sources:%.f=$(depEXETempDir)/%.d)
endif

ifdef FEXE_sources
-include $(FEXE_sources:%.F=$(depEXETempDir)/%.d)
endif

ifneq "$(strip $(f90EXE_sources) $(F90EXE_sources))" ""
include $(depEXETempDir)/f90.depends
endif

endif
endif
endif
endif

ifneq ($(MAKECMDGOALS),$(filter $(MAKECMDGOALS),clean realclean file_locations tags TAGS uninstall distclean))
  ifdef has_compiler_mismatch
    $(error $(has_compiler_mismatch))
  endif
endif

#-----------------------------------------------------------------------------
# for debugging.  To see the value of a Makefile variable,
# e.g. libraries, simply do "make print-libraries".  This will
# print out the value.
print-%:
	@echo $* is '$($*)'
	@echo '    origin = $(origin $*)'
	@echo '     value = $(value  $*)'

.PHONY: help
help:
	@echo ""
	@echo "The rule for compiling foo.cpp  is: \$$(CXX) \$$(CXXFLAGS) \$$(CPPFLAGS) \$$(includes) -c foo.o foo.cpp"
	@echo "The rule for compiling foo.c    is: \$$(CC) \$$(CFLAGS) \$$(CPPFLAGS) \$$(includes) -c foo.o foo.c"
	@echo "The rule for compiling foo.f90  is: \$$(F90) \$$(F90FLAGS) \$$(fincludes) -c foo.o foo.f90"
	@echo "The rule for compiling foo.F90  is: \$$(F90) \$$(F90FLAGS) \$$(CPPFLAGS) \$$(fincludes) -c foo.o foo.F90"
	@echo "The rule for compiling foo.[fF] is: \$$(FC) \$$(FFLAGS) \$$(fincludes) -c foo.o foo.f"
	@echo "    Note that .F files are preprocessed with cpp into .f files before being compiled."
	@echo "The rule for linking            is: \$$(CXX) \$$(CXXFLAGS) \$$(CPPFLAGS) \$$(includes) \$$(LDFLAGS) -o \$$(executable) *.o \$$(libraries)"
	@echo ""
	@echo "Here the variables are set to:"
	@echo "    CXX        = $(CXX)"
	@echo "    CC         = $(CC)"
	@echo "    FC         = $(FC)"
	@echo "    F90        = $(F90)"
	@echo "    CPPFLAGS   = $(CPPFLAGS)"
	@echo "    CXXFLAGS   = $(CXXFLAGS)"
	@echo "    CFLAGS     = $(CFLAGS)"
	@echo "    includes   = $(includes)"
	@echo "    FFLAGS     = $(FFLAGS)"
	@echo "    F90FLAGS   = $(F90FLAGS)"
	@echo "    fincludes  = $(fincludes)"
	@echo "    LDFLAGS    = $(LDFLAGS)"
	@echo "    libraries  = $(libraries)"
	@echo "    executable = $(executable)"
	@echo ""
	@echo "Read Tools/GNUMake/README.md for details on tweaking the make system."<|MERGE_RESOLUTION|>--- conflicted
+++ resolved
@@ -82,11 +82,7 @@
 realclean:: clean
 	@echo Cleaning ...
 	$(SILENT) $(RM) TAGS tags
-<<<<<<< HEAD
-	$(SILENT) $(RM) -r d o f t *~
-=======
 	$(SILENT) $(RM) -r $(TmpBuildDir) *~
->>>>>>> 4e641e4c
 	$(SILENT) $(RM) *.ex *.o
 	$(SILENT) $(RM) *.mod
 
