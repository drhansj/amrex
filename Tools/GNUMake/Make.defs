# Check python version
my_python_version := $(word 2, $(shell python --version 2>&1))
ifneq ($(firstword $(sort 2.7 $(my_python_version))), 2.7)
  $(error Python >= 2.7 required! Your version is $(my_python_version))
endif

include $(AMREX_HOME)/Tools/GNUMake/Make.machines

ifdef PRECISION
  PRECISION := $(strip $(PRECISION))
else
  PRECISION := DOUBLE
endif

ifdef DEBUG
  DEBUG := $(strip $(DEBUG))
else
  DEBUG := TRUE
endif

ifdef PROFILE
  PROFILE := $(strip $(PROFILE))
else
  PROFILE := FALSE
endif

ifdef TRACE_PROFILE
  TRACE_PROFILE := $(strip $(TRACE_PROFILE))
else
  TRACE_PROFILE := FALSE
endif
ifeq ($(TRACE_PROFILE),TRUE)
  PROFILE := TRUE
endif

ifdef COMM_PROFILE
  COMM_PROFILE := $(strip $(COMM_PROFILE))
else
  COMM_PROFILE := FALSE
endif
ifeq ($(COMM_PROFILE),TRUE)
  PROFILE := TRUE
endif

ifdef MEM_PROFILE
  MEM_PROFILE := $(strip $(MEM_PROFILE))
else
  MEM_PROFILE := FALSE
endif

ifdef TEST
  TEST := $(strip $(TEST))
else
  TEST := FALSE
endif

ifdef USE_ASSERTION
  USE_ASSERTION := $(strip $(USE_ASSERTION))
else
  USE_ASSERTION := FALSE
endif

ifdef BACKTRACE
  BACKTRACE := $(strip $(BACKTRACE))
else
  BACKTRACE := FALSE
endif

ifdef LAZY
  LAZY := $(strip $(LAZY))
else
  LAZY := FALSE
endif

ifndef DIM
  $(error DIM must be set)
else
  DIM := $(strip $(DIM))
endif

ifdef USE_MPI
  USE_MPI := $(strip $(USE_MPI))
else
  USE_MPI := FALSE
endif

ifdef USE_UPCXX
  USE_UPCXX := $(strip $(USE_UPCXX))
else
  USE_UPCXX := FALSE
endif
ifeq ($(USE_UPCXX),TRUE)
  USE_MPI := TRUE
endif

ifdef USE_MPI3
  USE_MPI3 := $(strip $(USE_MPI3))
else
  USE_MPI3 := FALSE
endif
ifeq ($(USE_MPI3),TRUE)
  USE_MPI := TRUE
endif


ifndef USE_CUDA
  USE_CUDA = FALSE
endif

ifndef USE_CUDA_UM
  USE_CUDA_UM = FALSE
endif

ifndef USE_CUDA_ARRAY
  USE_CUDA_ARRAY = FALSE
endif

ifdef DIMENSION_AGNOSTIC
  DIMENSION_AGNOSTIC := $(strip $(DIMENSION_AGNOSTIC))
else
  DIMENSION_AGNOSTIC := FALSE
endif

ifdef EBASE
  EBASE := $(strip $(EBASE))
else
  EBASE := main
endif

AMREX_GIT_VERSION := $(shell cd $(AMREX_HOME); git describe --abbrev=12 --dirty --always --tags)
DEFINES += -DAMREX_GIT_VERSION=\"$(AMREX_GIT_VERSION)\"

FORTLINK  	= UNDERSCORE

FORT_CPP        = cpp -E -traditional-cpp -P
FORTPREP  	= perl $(AMREX_HOME)/Tools/C_scripts/strip72 -c
F90PREP  	= cat  # a placeholder in case we have to write something later
CPP_PREFIX      = 
MKDEP		= perl $(AMREX_HOME)/Tools/C_scripts/mkdep
MODDEP		= $(AMREX_HOME)/Tools/F_scripts/dep.py
CHECKFORT       = $(AMREX_HOME)/Tools/typechecker/typechecker.py
MKCONFIG        = $(AMREX_HOME)/Tools/libamrex/mkconfig.py

RANLIB          = ranlib

EXE_OUTPUT_OPTION      = -o $(objEXETempDir)/$*.o
FORT_EXE_OUTPUT_OPTION = -o $(objEXETempDir)/$*.o


lowercase_comp := $(shell echo $(COMP) | tr A-Z a-z)

ifeq ($(lowercase_comp),$(filter $(lowercase_comp),gcc gnu g++))
  lowercase_comp = gnu
  $(info Loading $(AMREX_HOME)/Tools/GNUMake/comps/gnu.mak...)
  include        $(AMREX_HOME)/Tools/GNUMake/comps/gnu.mak
else ifeq ($(lowercase_comp),intel)
  $(info Loading $(AMREX_HOME)/Tools/GNUMake/comps/intel.mak...)
  include        $(AMREX_HOME)/Tools/GNUMake/comps/intel.mak
else ifeq ($(lowercase_comp),cray)
  $(info Loading $(AMREX_HOME)/Tools/GNUMake/comps/cray.mak...)
  include        $(AMREX_HOME)/Tools/GNUMake/comps/cray.mak
else ifeq ($(lowercase_comp),pgi)
  $(info Loading $(AMREX_HOME)/Tools/GNUMake/comps/pgi.mak...)
  include        $(AMREX_HOME)/Tools/GNUMake/comps/pgi.mak
else ifeq ($(lowercase_comp),ibm)
  $(info Loading $(AMREX_HOME)/Tools/GNUMake/comps/ibm.mak...)
  include        $(AMREX_HOME)/Tools/GNUMake/comps/ibm.mak
else ifeq ($(lowercase_comp),$(filter $(lowercase_comp),llvm clang clang++))
  lowercase_comp = llvm
  $(info Loading $(AMREX_HOME)/Tools/GNUMake/comps/llvm.mak...)
  include        $(AMREX_HOME)/Tools/GNUMake/comps/llvm.mak
<<<<<<< HEAD
else ifeq ($(lowercase_comp),$(filter $(lowercase_comp),cuda))
  lowercase_comp = cuda
  $(info LOADING $(AMREX_HOME)/Tools/GNUMake/comps/cuda.mak...)
  include        $(AMREX_HOME)/Tools/GNUMake/comps/cuda.mak
else
  $(error Unknown compiler $(COMP). Supported compilers are gnu, intel, cray, pgi, ibm, llvm, and cuda)
=======
else ifeq ($(lowercase_comp),nag)
  $(info Loading $(AMREX_HOME)/Tools/GNUMake/comps/nag.mak...)
  include        $(AMREX_HOME)/Tools/GNUMake/comps/nag.mak
else
  $(error Unknown compiler $(COMP). Supported compilers are gnu, intel, cray, pgi, ibm, llvm, and nag)
>>>>>>> a2587082
endif

ifeq ($(MAKECMDGOALS),check_fortran)
  ifneq ($(lowercase_comp),gnu)
    $(error make check_fortran only works with COMP=gnu)
  endif
endif

ifeq ($(DEBUG),TRUE)
    CPPFLAGS	+= -DDEBUG
    DebugSuffix := .DEBUG
else
    CPPFLAGS	+= -DNDEBUG
    DebugSuffix :=
endif

ifeq ($(PROFILE),TRUE)
    CPPFLAGS    += -DBL_PROFILING
    ifeq ($(TRACE_PROFILE)$(COMM_PROFILE),TRUETRUE)
        CPPFLAGS    += -DBL_TRACE_PROFILING
        CPPFLAGS    += -DBL_COMM_PROFILING
        ProfSuffix	:= .COMTR_PROF
    endif
    ifeq ($(TRACE_PROFILE)$(COMM_PROFILE),TRUEFALSE)
        CPPFLAGS    += -DBL_TRACE_PROFILING
        ProfSuffix	:= .TRACE_PROF
    endif
    ifeq ($(TRACE_PROFILE)$(COMM_PROFILE),FALSETRUE)
        CPPFLAGS    += -DBL_COMM_PROFILING
        ProfSuffix	:= .COMM_PROF
    endif
    ifeq ($(TRACE_PROFILE)$(COMM_PROFILE),FALSEFALSE)
        ProfSuffix	:= .PROF
    endif
else
    ifndef TINY_PROFILE
        TINY_PROFILE = FALSE
    endif
    ifeq ($(TINY_PROFILE),TRUE)
        CPPFLAGS    += -DBL_TINY_PROFILING
        ProfSuffix	:= .TPROF
    else
        ProfSuffix	:=
    endif
endif

ifeq ($(MEM_PROFILE),TRUE)
  CPPFLAGS += -DBL_MEM_PROFILING
  MProfSuffix := .MPROF
else
  MProfSuffix :=
endif

ifeq ($(TEST),TRUE)
    CPPFLAGS += -DBL_TESTING
    ifneq ($(DEBUG),TRUE)
        DebugSuffix := .TEST
    endif
endif

ifeq ($(BACKTRACE),TRUE)
    CPPFLAGS += -DBL_BACKTRACING -DBL_TESTING
    BTSuffix := .BT
else
    BTSuffix :=
endif

ifeq ($(LAZY),TRUE)
    CPPFLAGS += -DBL_LAZY
endif

ifeq ($(USE_ARRAYVIEW), TRUE)
  DEFINES += -DBL_USE_ARRAYVIEW
  ARRAYVIEWDIR ?= $(AMREX_HOME)/../ArrayView
  INCLUDE_LOCATIONS += $(ARRAYVIEWDIR)
  LIBRARY_LOCATIONS += $(ARRAYVIEWDIR)
  LIBRARIES += -larrayview$(DIM)d
  VPATH_LOCATIONS   += $(ARRAYVIEWDIR)
endif

ifeq ($(USE_MPI),TRUE)
    MPISuffix	:= .MPI
    CPPFLAGS	+= -DBL_USE_MPI
else
    MPISuffix	:=
endif

ifeq ($(USE_MPI3),TRUE)
    MPISuffix := .MPI3
    CPPFLAGS  += -DBL_USE_MPI3
endif

ifeq ($(USE_UPCXX),TRUE)
    UPCXXSuffix := .UPCXX
    CPPFLAGS    += -DBL_USE_UPCXX
else
    UPCXXSuffix :=
endif

ifeq ($(USE_UPCXX),TRUE)
    CPPFLAGS  += -DBL_USE_TEAM 
else
  ifeq ($(USE_MPI3),TRUE)
    CPPFLAGS  += -DBL_USE_TEAM 
  endif
endif

ifeq ($(USE_OMP),TRUE)
    OMPSuffix	:= .OMP
    CPPFLAGS	+= -DBL_USE_OMP
else
    OMPSuffix	:=
endif

<<<<<<< HEAD
ifeq ($(USE_CUDA),TRUE)
    DEFINES += -DCUDA
    ifeq ($(USE_CUDA_UM),TRUE)
        DEFINES += -DCUDA_UM
	DEFINES += -DBL_COALESCE_FABS
    endif
    ifeq ($(USE_CUDA_ARRAY),TRUE)
        DEFINES += -DCUDA_ARRAY
    endif
    LIBRARIES += -lnvToolsExt -lcuda
    LIBRARY_LOCATIONS += $(CUDA_PATH)/lib64 
    INCLUDE_LOCATIONS += $(CUDA_PATH)/include
    CUDASuffix := .CUDA
    ifeq ($(USE_OMP),TRUE)
        # because we generate *.o with gnu
        # but link with pgfortran
        LIBRARIES += -lgomp
    endif
else
    CUDASuffix :=
=======
ifeq ($(USE_SINGLE_PRECISION_PARTICLES), TRUE)
  DEFINES += -DBL_SINGLE_PRECISION_PARTICLES
  amrex_particle_real = float
else
  amrex_particle_real = double
>>>>>>> a2587082
endif

ifeq ($(PRECISION),FLOAT)
    DEFINES += -DBL_USE_FLOAT
    PrecisionSuffix := .$(PRECISION)
    amrex_real = float
else
    PrecisionSuffix :=
    amrex_real = double
endif

objStandalone	= 	$(CEXE_sources:%.cpp=%.o)			\
			$(cEXE_sources:%.c=%.o)				\
			$(fEXE_sources:%.f=%.o)				\
			$(FEXE_sources:%.F=%.o)				\
			$(f90EXE_sources:%.f90=%.o)			\
			$(F90EXE_sources:%.F90=%.o)

objForExecs	= $(addprefix $(objEXETempDir)/, $(objStandalone))

#
# <typecheck>
#
objForTypeCheckAlone = 	$(fEXE_sources:%.f=%.o)				\
			$(FEXE_sources:%.F=%.o)				\
			$(f90EXE_sources:%.f90=%.o)			\
			$(F90EXE_sources:%.F90=%.o)

objForTypeCheck      = $(addprefix $(objEXETempDir)/, $(objForTypeCheckAlone))

fortran_ir_sources_alone = $(f90EXE_sources:%.f90=%.f90.orig) \
                           $(F90EXE_sources:%.F90=%.F90.orig) \
                           $(fEXE_sources:%.f=%.f.orig) \
                           $(FEXE_sources:%.F=%.F.orig)

fortran_ir_sources = $(addprefix $(tmpEXETempDir)/, $(fortran_ir_sources_alone))

fortran_fdecl_headers = $(filter %_f.H %_F.H,$(cEXE_headers) $(CEXE_headers) $(f90EXE_headers) $(F90EXE_headers) $(fEXE_headers) $(FEXE_headers))
fortran_fdecl_headers_cppd = $(addprefix $(tmpEXETempDir)/, $(fortran_fdecl_headers:%.H=%-cppd.h))

#
# </typecheck>
#

DEFINES	+= -DBL_SPACEDIM=$(DIM)				\
           -DAMREX_SPACEDIM=$(DIM)                      \
           -DBL_FORT_USE_$(FORTLINK)			\
           -DBL_$(shell uname)


ifeq ($(DIMENSION_AGNOSTIC),TRUE)
DEFINES += -DDIMENSION_AGNOSTIC
endif

ifeq ($(DEBUG),TRUE)
  DEFINES += -DBL_USE_ASSERTION
else
ifeq ($(USE_ASSERTION),TRUE)
  DEFINES += -DBL_USE_ASSERTION
endif
endif

ifeq ($(USE_PARTICLES),TRUE)
  DEFINES += -DUSE_PARTICLES -DPARTICLES
endif

includes	= -I. $(addprefix -I, $(INCLUDE_LOCATIONS))
fincludes	= $(includes)
fmoddir         = $(objEXETempDir)

CPPFLAGS	+= $(DEFINES)

libraries	= $(LIBRARIES) $(XTRALIBS)

LDFLAGS		+= -L. $(addprefix -L, $(LIBRARY_LOCATIONS))

machineSuffix	= $(lowercase_comp)$(PrecisionSuffix)$(DebugSuffix)$(ProfSuffix)$(MProfSuffix)$(BTSuffix)$(MPISuffix)$(UPCXXSuffix)$(OMPSuffix)$(CUDASuffix)$(USERSuffix)

optionsSuffix	= $(DIM)d.$(machineSuffix)

executable	= $(addsuffix $(optionsSuffix).ex, $(EBASE))

TmpBuildDir     = tmp_build_dir
depEXETempDir	= $(TmpBuildDir)/d/$(optionsSuffix).EXE
objEXETempDir   = $(TmpBuildDir)/o/$(optionsSuffix).EXE
f77EXETempDir	= $(TmpBuildDir)/f/$(optionsSuffix).EXE
tmpEXETempDir	= $(TmpBuildDir)/t/$(optionsSuffix).EXE

amrexlib = $(objEXETempDir)/libamrex.a

AMREX_INSTALL_DIR ?= tmp_build_dir
amrexLibDir = $(AMREX_INSTALL_DIR)/lib
amrexIncludeDir = $(AMREX_INSTALL_DIR)/include
# Do different compilers have different name convention for mod files?
amrexFortModules = $(wildcard $(objEXETempDir)/*.mod)

#
# For source code manipulation
#
CSRCALL		= $(CEXE_sources) $(CEXE_headers)
cSRCALL		= $(cEXE_sources) $(cEXE_headers)
fSRCALL		= $(fEXE_sources) $(fEXE_headers)
FSRCALL		= $(FEXE_sources) $(FEXE_headers)
f90SRCALL	= $(f90EXE_sources) $(f90EXE_headers)
F90SRCALL	= $(F90EXE_sources) $(F90EXE_headers)
allSources	= $(CSRCALL) $(FSRCALL) $(F90SRCALL) $(cSRCALL) $(fSRCALL) $(f90SRCALL)

ifeq ($(USE_CCACHE),TRUE)
  CCACHE = ccache
else
  CCACHE =
endif

# place holder
F90CACHE =

ifeq ($(USE_VTUNE),TRUE)
  $(into Loading $(AMREX_HOME)/Tools/GNUMake/tools/Make.vtune
  include        $(AMREX_HOME)/Tools/GNUMake/tools/Make.vtune
endif

ifeq ($(USE_CRAYPAT),TRUE)
  $(into Loading $(AMREX_HOME)/Tools/GNUMake/tools/Make.craypat
  include        $(AMREX_HOME)/Tools/GNUMake/tools/Make.craypat
endif

# Use Sam Williams's HPGMG
ifeq ($(USE_HPGMG), TRUE)
  $(info Loading $(AMREX_HOME)/Tools/GNUMake/packages/Make.hpgmg...)
  include        $(AMREX_HOME)/Tools/GNUMake/packages/Make.hpgmg
endif

ifneq ("$(wildcard $(AMREX_HOME)/Tools/GNUMake/sites/Make.$(host_name))","")
  $(info Loading $(AMREX_HOME)/Tools/GNUMake/sites/Make.$(host_name)...)
  include        $(AMREX_HOME)/Tools/GNUMake/sites/Make.$(host_name)
else
  $(info Loading $(AMREX_HOME)/Tools/GNUMake/sites/Make.$(which_site)...)
  include        $(AMREX_HOME)/Tools/GNUMake/sites/Make.$(which_site)
endif

ifeq ($(USE_UPCXX),TRUE)
  $(info Loading $(AMREX_HOME)/Tools/GNUMake/Make.upcxx...)
  include        $(AMREX_HOME)/Tools/GNUMake/Make.upcxx
endif

ifeq ($(USE_CVODE),TRUE)
  $(info Loading $(AMREX_HOME)/Tools/GNUMake/packages/Make.cvode...)
  include        $(AMREX_HOME)/Tools/GNUMake/packages/Make.cvode
endif

ifeq ($(USE_HYPRE),TRUE)
  $(info Loading $(AMREX_HOME)/Tools/GNUMake/packages/Make.hypre...)
  include        $(AMREX_HOME)/Tools/GNUMake/packages/Make.hypre
endif

ifneq ("$(wildcard $(AMREX_HOME)/Tools/GNUMake/Make.local)","")
  $(info Loading $(AMREX_HOME)/Tools/GNUMake/Make.local...)
  include        $(AMREX_HOME)/Tools/GNUMake/Make.local
endif
<|MERGE_RESOLUTION|>--- conflicted
+++ resolved
@@ -169,20 +169,15 @@
   lowercase_comp = llvm
   $(info Loading $(AMREX_HOME)/Tools/GNUMake/comps/llvm.mak...)
   include        $(AMREX_HOME)/Tools/GNUMake/comps/llvm.mak
-<<<<<<< HEAD
 else ifeq ($(lowercase_comp),$(filter $(lowercase_comp),cuda))
   lowercase_comp = cuda
   $(info LOADING $(AMREX_HOME)/Tools/GNUMake/comps/cuda.mak...)
   include        $(AMREX_HOME)/Tools/GNUMake/comps/cuda.mak
-else
-  $(error Unknown compiler $(COMP). Supported compilers are gnu, intel, cray, pgi, ibm, llvm, and cuda)
-=======
 else ifeq ($(lowercase_comp),nag)
   $(info Loading $(AMREX_HOME)/Tools/GNUMake/comps/nag.mak...)
   include        $(AMREX_HOME)/Tools/GNUMake/comps/nag.mak
 else
   $(error Unknown compiler $(COMP). Supported compilers are gnu, intel, cray, pgi, ibm, llvm, and nag)
->>>>>>> a2587082
 endif
 
 ifeq ($(MAKECMDGOALS),check_fortran)
@@ -297,7 +292,6 @@
     OMPSuffix	:=
 endif
 
-<<<<<<< HEAD
 ifeq ($(USE_CUDA),TRUE)
     DEFINES += -DCUDA
     ifeq ($(USE_CUDA_UM),TRUE)
@@ -318,13 +312,13 @@
     endif
 else
     CUDASuffix :=
-=======
+endif
+
 ifeq ($(USE_SINGLE_PRECISION_PARTICLES), TRUE)
   DEFINES += -DBL_SINGLE_PRECISION_PARTICLES
   amrex_particle_real = float
 else
   amrex_particle_real = double
->>>>>>> a2587082
 endif
 
 ifeq ($(PRECISION),FLOAT)
